--- conflicted
+++ resolved
@@ -657,7 +657,6 @@
     return (getitem, mul, mul)""",
         )
 
-<<<<<<< HEAD
     @skipIfNoDynamoSupport
     def test_effectful_op_in_backward(self):
         with torch.library._scoped_library("_mylib", "FRAGMENT") as lib:
@@ -791,18 +790,18 @@
             self.assertExpectedInline(
                 fw_graph.code.strip(),
                 """\
-def forward(self, primals_1):
+def forward(self, primals_1, primals_bw_token):
     sin = torch.ops.aten.sin.default(primals_1)
-    return (sin, primals_1)""",
+    return (sin, primals_1, primals_bw_token)""",
             )
             self.assertExpectedInline(
                 bw_graph.code.strip(),
                 """\
-def forward(self, primals_1, tangents_1, tangents_bw_token):
-    with_effects = torch.ops.higher_order.with_effects(tangents_bw_token, torch.ops.aten.cos.default, primals_1);  tangents_bw_token = primals_1 = None
-    getitem = with_effects[0]
-    getitem_1 = with_effects[1];  with_effects = None
+def forward(self, primals_1, primals_bw_token, tangents_1):
+    with_effects = torch.ops.higher_order.with_effects(primals_bw_token, torch.ops.aten.cos.default, primals_1);  primals_bw_token = primals_1 = None
+    getitem_1 = with_effects[1]
     mul = torch.ops.aten.mul.Tensor(tangents_1, getitem_1);  tangents_1 = getitem_1 = None
+    getitem = with_effects[0];  with_effects = None
     return (mul, getitem)""",
             )
 
@@ -819,23 +818,23 @@
             self.assertExpectedInline(
                 fw_graph.code.strip(),
                 """\
-def forward(self, primals_1, primals_2):
+def forward(self, primals_1, primals_2, primals_bw_token):
     sin = torch.ops.aten.sin.default(primals_1)
     sin_1 = torch.ops.aten.sin.default(primals_2)
-    return (sin, sin_1, primals_1, primals_2)""",
+    return (sin, sin_1, primals_1, primals_2, primals_bw_token)""",
             )
             self.assertExpectedInline(
                 bw_graph.code.strip(),
                 """\
-def forward(self, primals_1, primals_2, tangents_1, tangents_2, tangents_bw_token):
-    with_effects = torch.ops.higher_order.with_effects(tangents_bw_token, torch.ops.aten.cos.default, primals_1);  tangents_bw_token = primals_1 = None
-    getitem = with_effects[0]
-    getitem_1 = with_effects[1];  with_effects = None
+def forward(self, primals_1, primals_2, primals_bw_token, tangents_1, tangents_2):
+    with_effects = torch.ops.higher_order.with_effects(primals_bw_token, torch.ops.aten.cos.default, primals_1);  primals_bw_token = primals_1 = None
+    getitem_1 = with_effects[1]
+    mul = torch.ops.aten.mul.Tensor(tangents_1, getitem_1);  tangents_1 = getitem_1 = None
+    getitem = with_effects[0];  with_effects = None
     with_effects_1 = torch.ops.higher_order.with_effects(getitem, torch.ops.aten.cos.default, primals_2);  getitem = primals_2 = None
-    getitem_2 = with_effects_1[0]
-    getitem_3 = with_effects_1[1];  with_effects_1 = None
-    mul = torch.ops.aten.mul.Tensor(tangents_1, getitem_1);  tangents_1 = getitem_1 = None
+    getitem_3 = with_effects_1[1]
     mul_1 = torch.ops.aten.mul.Tensor(tangents_2, getitem_3);  tangents_2 = getitem_3 = None
+    getitem_2 = with_effects_1[0];  with_effects_1 = None
     return (mul, mul_1, getitem_2)""",
             )
         finally:
@@ -886,8 +885,6 @@
         finally:
             _deregister_effectful_op(torch.ops.aten.cos.default)
 
-=======
->>>>>>> 7b269cc4
 
 if __name__ == "__main__":
     run_tests()