--- conflicted
+++ resolved
@@ -7,7 +7,7 @@
 import tempfile
 
 from model_registry import ModelWithKwargs, MultiMLP, MultiMLPWithDw
-from schedule_registry import ScheduleUnbalanced, ScheduleVShaped
+from schedule_registry import ScheduleUnbalanced, ScheduleVShaped, ScheduleWithW
 
 import torch
 import torch.distributed as dist
@@ -22,6 +22,7 @@
     ScheduleInterleavedZeroBubble,
     ScheduleLoopedBFS,
 )
+from torch.distributed.pipelining.schedules import _PipelineScheduleRuntime
 from torch.testing._internal.common_cuda import TEST_MULTIGPU
 from torch.testing._internal.common_distributed import (
     MultiProcContinousTest,
@@ -348,17 +349,12 @@
 
     @requires_nccl()
     @skip_but_pass_in_sandcastle_if(not TEST_MULTIGPU, "NCCL test requires 2+ GPUs")
-<<<<<<< HEAD
-    @parametrize("ScheduleClass", [ScheduleInterleaved1F1B, ScheduleLoopedBFS])
-    def test_grad_with_manual_interleaved(self, ScheduleClass):
-=======
     @parametrize(
         "ScheduleClass",
         [ScheduleInterleaved1F1B, ScheduleLoopedBFS, ScheduleInterleavedZeroBubble],
     )
     @parametrize("use_new_runtime", [False, True])
     def test_grad_with_manual_interleaved(self, ScheduleClass, use_new_runtime):
->>>>>>> 416a7894
         stages_per_rank = 2
         n_stages = stages_per_rank * self.world_size
         full_mod = MultiMLP(d_hid, n_layers=n_stages)
@@ -390,8 +386,12 @@
             full_mod.get_submodule(submod_name) for submod_name in submod_names
         ]
         # Create a pipeline stage to wrap that submodule
-        chunks = 8
-        input_args = x.chunk(chunks)[0]
+        num_microbatches = (
+            ScheduleClass.num_microbatches
+            if hasattr(ScheduleClass, "num_microbatches")
+            else 8
+        )
+        input_args = x.chunk(num_microbatches)[0]
         stages = [
             PipelineStage(
                 stage_module,
@@ -404,9 +404,6 @@
         ]
 
         # Attach to a schedule
-<<<<<<< HEAD
-        schedule = ScheduleClass(stages, chunks, loss_fn=loss_fn)
-=======
         schedule = ScheduleClass(stages, num_microbatches, loss_fn=loss_fn)
         if use_new_runtime:
             old_schedule = schedule
@@ -458,7 +455,6 @@
                     one_more_schedule.pipeline_order_with_comms[rank],
                 ):
                     self.assertEqual(a, b)
->>>>>>> 416a7894
 
         # Run
         for _ in range(2):
@@ -496,6 +492,93 @@
                     torch.testing.assert_close(p.grad, ref_p.grad, rtol=1e-5, atol=4e-5)
                 except AssertionError:
                     print(f"Gradient test failed for {name}: {p.grad} vs {ref_p.grad}")
+                    raise
+
+    @requires_nccl()
+    @skip_but_pass_in_sandcastle_if(not TEST_MULTIGPU, "NCCL test requires 2+ GPUs")
+    @parametrize("ScheduleClass", [ScheduleWithW, ScheduleFlexibleInterleaved1F1B])
+    def test_schedule_with_native_zero_bubble(self, ScheduleClass):
+        print(ScheduleClass)
+        if ScheduleClass is ScheduleFlexibleInterleaved1F1B:
+            n_stages = 4
+            num_microbatches = 8
+            rank_stages = {
+                0: [0, 2],
+                1: [1, 3],
+            }
+        else:
+            n_stages = ScheduleClass.n_stages
+            num_microbatches = ScheduleClass.num_microbatches
+            rank_stages = ScheduleClass.rank_stages
+
+        num_steps = 4
+        full_mod = MultiMLP(d_hid, n_layers=n_stages)
+        full_mod.to(self.device)
+
+        ref_mod = copy.deepcopy(full_mod)
+        x = torch.randn(batch_size, d_hid, device=self.device)
+        # x = torch.randn(batch_size, d_hid, device=self.device, requires_grad=True)
+        with torch.no_grad():
+            y = ref_mod(x)
+            # Add a small perturbation
+            target = y + torch.randn(batch_size, d_hid, device=self.device)
+
+        loss_fn = torch.nn.MSELoss(reduction="sum")
+
+        # Create a pipeline stage to wrap that submodule
+        input_args = x.chunk(num_microbatches)[0]
+        stage_indices = rank_stages[self.rank]
+        print(f"Rank {self.rank} stages: {stage_indices}")
+        submod_names = [f"layers.{i}" for i in stage_indices]
+        stage_modules = [
+            full_mod.get_submodule(submod_name) for submod_name in submod_names
+        ]
+        stages = [
+            PipelineStage(
+                stage_module,
+                stage_idx,
+                n_stages,
+                self.device,
+                input_args=input_args,
+            )
+            for stage_module, stage_idx in zip(stage_modules, rank_stages[self.rank])
+        ]
+
+        schedule = ScheduleClass(
+            stages, num_microbatches, loss_fn=loss_fn, enable_zero_bubble=True
+        )
+
+        # Run reference
+        ref_x = x.clone().detach().requires_grad_(x.requires_grad)
+        torch.testing.assert_close(x, ref_x)
+        for _ in range(num_steps):
+            ref_out = ref_mod(ref_x)
+            ref_loss = loss_fn(ref_out, target)
+            ref_loss.backward()
+
+        # Run pipelined stages
+        for _ in range(num_steps):
+            if self.rank == 0:
+                schedule.step(x)
+            elif self.rank == self.world_size - 1:
+                losses = []
+                out = schedule.step(target=target, losses=losses)
+            else:
+                schedule.step()
+
+        # Every rank checks parameters compared with the reference model
+        for stage_module, submod_name in zip(stage_modules, submod_names):
+            # Get corresponding submodule from reference model
+            ref_submod = ref_mod.get_submodule(submod_name)
+            # Check gradients per parameter
+            for name, p in stage_module.named_parameters():
+                ref_p = ref_submod.get_parameter(name)
+                try:
+                    torch.testing.assert_close(p.grad, ref_p.grad, rtol=1e-5, atol=4e-5)
+                except AssertionError:
+                    print(
+                        f"Parameter test failed for {submod_name}.{name}: {p.grad} vs {ref_p.grad}"
+                    )
                     raise
 
     @requires_nccl()
