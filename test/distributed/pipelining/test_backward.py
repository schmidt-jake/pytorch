--- conflicted
+++ resolved
@@ -117,11 +117,7 @@
         )
 
         # backward of loss with respect to weights
-<<<<<<< HEAD
-        dweights = stage_backward_weight(mod.parameters(), param_groups)  # noqa: F841
-=======
         stage_backward_weight(mod.parameters(), param_groups, retain_graph=True)
->>>>>>> 374a40a5
 
         # Run reference
         ref_out = ref_mod(ref_x)
