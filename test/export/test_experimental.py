--- conflicted
+++ resolved
@@ -15,101 +15,6 @@
 
 @unittest.skipIf(not torch._dynamo.is_dynamo_supported(), "dynamo isn't supported")
 class TestExperiment(TestCase):
-<<<<<<< HEAD
-    def test_with_buffer_as_submodule(self):
-        @_mark_strict_experimental
-        class B(torch.nn.Module):
-            def __init__(self) -> None:
-                super().__init__()
-                self.buffer1 = torch.nn.Buffer(torch.ones(3))
-
-            def forward(self, x):
-                y = x + 2
-                y.add_(4)
-                # this doesnt' work today with HOO
-                # self.buffer1.add_(6)
-                buffer_updated = self.buffer1 + 6
-                return x.sum() + y.sum() + buffer_updated.sum()
-
-        class M(torch.nn.Module):
-            def __init__(self) -> None:
-                super().__init__()
-                self.submodule = B()
-
-            def forward(self, x):
-                x_v2 = x.sin()
-                return (self.submodule(x_v2), x + 3)
-
-        inp = torch.randn(3)
-        ep = torch.export.export(M(), (inp,), strict=False)
-        self.assertExpectedInline(
-            str(ep.graph_module.code.strip()),
-            """\
-def forward(self, b_submodule_buffer1, x):
-    sin = torch.ops.aten.sin.default(x)
-    strict_graph_0 = self.strict_graph_0
-    strict_mode = torch.ops.higher_order.strict_mode(strict_graph_0, (sin, b_submodule_buffer1));  strict_graph_0 = sin = b_submodule_buffer1 = None
-    getitem_2 = strict_mode[0];  strict_mode = None
-    add = torch.ops.aten.add.Tensor(x, 3);  x = None
-    return (getitem_2, add)""",
-        )
-
-        self.assertExpectedInline(
-            str(ep.graph_module.strict_graph_0.code.strip()),
-            """\
-def forward(self, arg0_1, arg1_1):
-    add = torch.ops.aten.add.Tensor(arg0_1, 2)
-    add_1 = torch.ops.aten.add.Tensor(add, 4);  add = None
-    add_2 = torch.ops.aten.add.Tensor(arg1_1, 6);  arg1_1 = None
-    sum_1 = torch.ops.aten.sum.default(arg0_1);  arg0_1 = None
-    sum_2 = torch.ops.aten.sum.default(add_1);  add_1 = None
-    add_3 = torch.ops.aten.add.Tensor(sum_1, sum_2);  sum_1 = sum_2 = None
-    sum_3 = torch.ops.aten.sum.default(add_2);  add_2 = None
-    add_4 = torch.ops.aten.add.Tensor(add_3, sum_3);  add_3 = sum_3 = None
-    return (add_4,)""",
-        )
-
-        eager_mod = M()
-        ep = torch.export.export(eager_mod, (inp,), strict=True)
-
-        graph_res_1, graph_res_2 = ep.module()(inp)
-        eager_res_1, eager_res_2 = eager_mod(inp)
-
-        self.assertTrue(torch.allclose(graph_res_2, eager_res_2))
-        self.assertTrue(torch.allclose(graph_res_1, eager_res_1))
-
-        graph_res_1, graph_res_2 = ep.module()(inp)
-        eager_res_1, eager_res_2 = eager_mod(inp)
-
-        self.assertTrue(torch.allclose(graph_res_2, eager_res_2))
-        self.assertTrue(torch.allclose(graph_res_1, eager_res_1))
-
-    def test_mark_strict_with_container_type(self):
-        @_mark_strict_experimental
-        class B(torch.nn.Module):
-            def __init__(self) -> None:
-                super().__init__()
-
-            def forward(self, x):
-                x0 = x[0][0]
-                return x0.sum()
-
-        class M(torch.nn.Module):
-            def __init__(self) -> None:
-                super().__init__()
-                self.submodule = B()
-
-            def forward(self, x):
-                return self.submodule(x)
-
-        inp = ((torch.randn(3),),)
-        with self.assertRaisesRegex(
-            RuntimeError, "strict_mode HOO doesn't work unless"
-        ):
-            torch.export.export(M(), inp, strict=False)
-
-=======
->>>>>>> f568d488
     def test_torchscript_module_export(self):
         class M(torch.nn.Module):
             def forward(self, x):
@@ -322,7 +227,7 @@
         ep = torch.export.export_for_training(
             m, example_inputs, dynamic_shapes={"x": {0: Dim("x0")}}
         )
-        _export_forward_backward(ep)
+        joint_ep = _export_forward_backward(ep)
 
     def test_joint_cifar10_backwards(self) -> None:
         import torch.nn as nn
