# Owner(s): ["oncall: export"]
# flake8: noqa
import copy
import dataclasses
import io
import logging
import re
import unittest
import warnings
from contextlib import contextmanager
from dataclasses import dataclass
from re import escape
from typing import Dict, List

import torch
import torch._dynamo as torchdynamo
import torch.nn.functional as F
from functorch.experimental.control_flow import cond, map
from torch import Tensor
from torch._dynamo.test_case import TestCase
from torch._export.pass_base import _ExportPassBaseDeprecatedDoNotUse
from torch._export.utils import (
    get_buffer,
    get_param,
    is_buffer,
    is_param,
    register_dataclass_as_pytree_node,
)
from torch._subclasses import FakeTensorMode
from torch.export import Dim, dynamic_dim, export, unflatten
from torch.export._trace import (
    _export,
    _export_to_torch_ir,
    DEFAULT_EXPORT_DYNAMO_CONFIG,
)
from torch.export.graph_signature import InputKind
from torch.fx.experimental.proxy_tensor import make_fx
from torch.fx.experimental.symbolic_shapes import ShapeEnv
from torch.testing import FileCheck
from torch.testing._internal.common_cuda import PLATFORM_SUPPORTS_FLASH_ATTENTION
from torch.testing._internal.common_device_type import onlyCPU, onlyCUDA
from torch.testing._internal.common_utils import (
    find_library_location,
    IS_FBCODE,
    IS_MACOS,
    IS_SANDCASTLE,
    IS_WINDOWS,
    run_tests,
    TEST_TRANSFORMERS,
    TestCase as TorchTestCase,
)
from torch.utils._pytree import (
    LeafSpec,
    tree_flatten,
    tree_map,
    tree_unflatten,
    TreeSpec,
    treespec_dumps,
    treespec_loads,
)

try:
    from torchrec.sparse.jagged_tensor import KeyedJaggedTensor

    HAS_TORCHREC = True
except ImportError:
    HAS_TORCHREC = False

try:
    from . import testing
except ImportError:
    import testing
# The following import pattern matters as `test_export.export` is patched
# in other files (like test_export_nonstrict.py). `torch.export.export`
# will invalidate the patch.
from torch.export import export


torch.library.define("testlib::returns_tensor_symint", "(Tensor x) -> (Tensor, SymInt)")
torch.library.define(
    "testlib::foo",
    "(Tensor(a!) x, Tensor(b!) z) -> (Tensor, Tensor, Tensor)",
    tags=torch.Tag.pt2_compliant_tag,
)
torch.library.define(
    "testlib::foo_mutated",
    "(Tensor(a!) x) -> (Tensor, Tensor)",
    tags=torch.Tag.pt2_compliant_tag,
)
torch.library.define(
    "testlib::foo_functional",
    "(Tensor x) -> (Tensor)",
    tags=torch.Tag.pt2_compliant_tag,
)
torch.library.define(
    "testlib::foo_unbacked",
    "(Scalar x) -> (Tensor)",
    tags=torch.Tag.pt2_compliant_tag,
)


@torch.library.impl("testlib::returns_tensor_symint", "cpu")
@torch.library.impl_abstract("testlib::returns_tensor_symint")
def returns_tensor_symint_impl(x):
    return x, x.shape[0]


@torch.library.impl("testlib::foo", "cpu")
@torch._dynamo.disable
def foo_impl(x, z):
    x.add_(5)
    z.add_(5)
    return x, z, x + z


@torch.library.impl_abstract("testlib::foo")
def foo_abstract(x, z):
    return x, z, x + z


@torch.library.impl("testlib::foo_mutated", "CompositeImplicitAutograd")
def foo_mutated(x):
    a, b, c = torch.ops.testlib.foo(x, x.cos())
    return a, a.cos()


@torch.library.impl("testlib::foo_functional", "CompositeImplicitAutograd")
def foo_functional(x):
    a, b, c = torch.ops.testlib.foo(x.cos(), x.cos())
    return a.cos()


@torch.library.impl("testlib::foo_unbacked", "CompositeImplicitAutograd")
def foo_unbacked(x):
    if x > 2:
        return torch.ones(4, 4)
    if x < 6:
        return torch.ones(4, 4)
    return torch.ones(4, 4)


@dataclass
class Inp:
    x: Tensor
    y: List[Tensor]
    z: Dict[str, Tensor]


NON_STRICT_SUFFIX = "_non_strict"
RETRACEABILITY_SUFFIX = "_retraceability"


def is_non_strict_test(test_name):
    return test_name.endswith(NON_STRICT_SUFFIX)


def is_retracebility_test(test_name):
    return test_name.endswith(RETRACEABILITY_SUFFIX)


@unittest.skipIf(not torchdynamo.is_dynamo_supported(), "dynamo isn't support")
class TestDynamismExpression(TestCase):
    def test_export_inline_constraints(self):
        class Module(torch.nn.Module):
            def forward(self, x):
                b = x.item()
                torch._check_is_size(b)
                return torch.full((b, 1), 1)

        f = Module()
        inp = (torch.tensor([3]),)
        ref = f(*inp)

        gm = export(f, inp)
        res = gm.module()(*inp)

        self.assertTrue(torchdynamo.utils.same(ref, res))

        gm = make_fx(f, tracing_mode="symbolic")(*inp)
        res = gm(*inp)
        self.assertTrue(torchdynamo.utils.same(ref, res))

    def test_export_constraints_error_not_in_range(self):
        class InvalidInputConflictWithInputConstraints(torch.nn.Module):
            def forward(self, x):
                return x + 1

        inp = torch.zeros([3])
        dim_x = torch.export.Dim("dim_x", min=6)
        with self.assertRaisesRegex(torch._dynamo.exc.UserError, "not in range"):
            torch.export.export(
                InvalidInputConflictWithInputConstraints(),
                (inp,),
                dynamic_shapes={"x": {0: dim_x}},
            )

    def test_export_constraints_error(self):
        class ConflictingConstraints(torch.nn.Module):
            def forward(self, x):
                b = x.item()
                torch._check_is_size(b)
                torch._check(b >= 4)
                torch._check(b <= 5)
                return torch.full((b, 1), 1)

        inp = (torch.tensor([3]),)
        ep = export(ConflictingConstraints(), inp)

        with self.assertRaisesRegex(
            RuntimeError, r"Invalid value range for 3 between \[4, 5\]"
        ):
            ep.module()(torch.tensor([3]))

    def test_export_assume_static_by_default(self):
        class Module(torch.nn.Module):
            def forward(self, x: torch.Tensor):
                if x.shape[0] == 4:
                    return x + 1
                else:
                    return x

        branch_on_shape = Module()
        inp = (torch.rand(4, 5),)

        # Being able to export means shape is preserved as static
        export(branch_on_shape, inp)


@unittest.skipIf(IS_WINDOWS, "Windows isn't supported for this case")
@unittest.skipIf(not torchdynamo.is_dynamo_supported(), "dynamo isn't support")
class TestExport(TestCase):
    def _test_export_same_as_eager(self, f, args, kwargs=None):
        kwargs = kwargs or {}
        exported_program = export(f, args, kwargs)
        self.assertEqual(exported_program.module()(*args, **kwargs), f(*args, **kwargs))
        # this is not supported by .module()
        # reversed_kwargs = {key: kwargs[key] for key in reversed(kwargs)}
        # self.assertEqual(
        #     exported_program.module()(*args, **reversed_kwargs), f(*args, **reversed_kwargs)
        # )

    def test_basic(self):
        class Module(torch.nn.Module):
            def forward(self, x, y):
                return x[0] + y

        f = Module()
        inp = ([torch.ones(1, 3)], torch.ones(1, 3))
        self._test_export_same_as_eager(f, inp)

    def test_external_call_non_strict_real_tensor(self):
        class ExternalMethod:
            def add(self, x):
                return x + x

        class Basic(torch.nn.Module):
            def __init__(self):
                super().__init__()
                self.external_add = ExternalMethod().add

            def forward(self, x):
                return self.external_add(x)

        f = Basic()
        args = (torch.randn(1, 3),)
        ep = export(f, args, strict=False)
        self.assertEqual(ep.module()(*args), f(*args))

    def test_colon_parameter(self):
        class M(torch.nn.Module):
            def __init__(self):
                super().__init__()
                self.register_parameter("foo:bar", torch.nn.Parameter(torch.ones(3, 3)))

            def forward(self, x):
                return x + getattr(self, "foo:bar")

        ep = export(M(), (torch.randn(3, 3),))
        x = torch.randn(3, 3)
        self.assertEqual(ep.module()(x), M()(x))

    def test_conv_dynamic(self):
        # Simple module for demonstration
        class M(torch.nn.Module):
            def __init__(self) -> None:
                super().__init__()
                self.conv = torch.nn.Conv2d(
                    in_channels=3, out_channels=32, kernel_size=3, padding=1
                )
                self.relu = torch.nn.ReLU()
                self.maxpool = torch.nn.MaxPool2d(kernel_size=3)

            def forward(self, x: torch.Tensor, y: torch.Tensor) -> torch.Tensor:
                a = self.conv(x)
                a.add_(y)
                return self.maxpool(self.relu(a))

        example_args = (torch.randn(2, 3, 256, 256), torch.ones(2, 32, 256, 256))
        dynamic_shapes = {"x": {0: Dim("batch")}, "y": {0: Dim("batch")}}
        m = M()
        exported_program: torch.export.ExportedProgram = export(
            m, args=example_args, dynamic_shapes=dynamic_shapes
        )

        args = (torch.randn(17, 3, 256, 256), torch.ones(17, 32, 256, 256))
        self.assertEqual(exported_program.module()(*args), m(*args))
        args = (torch.randn(15, 3, 256, 256), torch.ones(15, 32, 256, 256))
        self.assertEqual(exported_program.module()(*args), m(*args))

    def test_basic_non_strict_real_tensor(self):
        class Basic(torch.nn.Module):
            def __init__(self):
                super().__init__()
                self.param = torch.nn.Parameter(torch.randn(1, 3))

            def forward(self, x, y):
                return x[0] + y - self.param

        f = Basic()
        args = ([torch.randn(1, 3)], torch.randn(1, 3))
        ep = export(f, args, strict=False)
        self.assertEqual(ep.module()(*args), f(*args))

    def test_basic_non_strict_fake_tensor(self):
        class Basic(torch.nn.Module):
            def __init__(self):
                super().__init__()
                self.param = torch.nn.Parameter(torch.randn(3, 2))

            def forward(self, x, y):
                return x[0] + y - self.param

        fake_mode = FakeTensorMode(shape_env=ShapeEnv(tracked_fakes=[]))
        f = Basic()
        with fake_mode:
            args = ([torch.empty(3, 2)], torch.empty(3, 2))
        ep = export(f, args, strict=False)
        inputs = ([torch.randn(3, 2)], torch.randn(3, 2))
        self.assertEqual(ep.module()(*inputs), f(*inputs))

    def test_non_strict_dynamic_shapes(self):
        class Foo(torch.nn.Module):
            def __init__(self):
                super().__init__()
                self.register_buffer("u", torch.ones(1))
                self.register_buffer("v", torch.ones(1))

            def forward(self, x, ys, zs, c):
                y = ys[0] + ys[1] + zs["a"] + zs["b"]
                self.v.add_(3)
                w = self.u - self.v
                if x.shape[0] < 3 and c.shape[0] != 4:
                    return x + w, x + y
                else:
                    return x - w, x - y

        foo = Foo()

        inp = (
            torch.ones(5),
            [torch.zeros(5), torch.ones(5)],
            {"a": torch.zeros(5), "b": torch.ones(5)},
            torch.ones(4),
        )
        dim = torch.export.Dim("dim", min=3)
        dynamic_shapes = (
            {0: dim},
            [{0: dim}, {0: dim}],
            {"a": {0: dim}, "b": {0: dim}},
            None,
        )

        ep_ns = torch.export.export(
            foo, inp, dynamic_shapes=dynamic_shapes, strict=False
        )

        bad_runtime_inp1 = (
            torch.ones(6),
            [torch.zeros(5), torch.ones(5)],
            {"a": torch.zeros(5), "b": torch.ones(5)},
            torch.ones(4),
        )
        with self.assertRaisesRegex(
            RuntimeError,
            escape(
                "Expected input at *args[1][0].shape[0] to be equal to 6, but got 5"
            ),
        ):
            ep_ns.module()(*bad_runtime_inp1)

        bad_runtime_inp2 = (
            torch.ones(5),
            [torch.zeros(5), torch.ones(5)],
            {"a": torch.zeros(5), "b": torch.ones(5)},
            torch.ones(6),
        )
        with self.assertRaisesRegex(
            RuntimeError,
            escape("Expected input at *args[3].shape[0] to be equal to 4, but got 6"),
        ):
            ep_ns.module()(*bad_runtime_inp2)

        good_runtime_inp = (
            torch.ones(7),
            [torch.zeros(7), torch.ones(7)],
            {"a": torch.zeros(7), "b": torch.ones(7)},
            torch.ones(4),
        )
        ep_ns.module()(*good_runtime_inp)

        bad_example_inp = (
            torch.ones(2),
            [torch.zeros(2), torch.ones(2)],
            {"a": torch.zeros(2), "b": torch.ones(2)},
            torch.ones(4),
        )
        with self.assertRaisesRegex(
            torch.fx.experimental.symbolic_shapes.ConstraintViolationError,
            "2 not in range.*3,",
        ):
            ep_ns = torch.export.export(
                foo, bad_example_inp, dynamic_shapes=dynamic_shapes, strict=False
            )

    def test_non_strict_dynamic_shapes_suggested_fixes(self):
        class Foo(torch.nn.Module):
            def forward(self, x, c):
                if x.shape[0] <= 6:
                    return x + 1, c + 2
                else:
                    return x - 1, c - 2

        foo = Foo()

        bad_example_inp = (
            torch.ones(5),
            torch.ones(4),
        )
        dim = torch.export.Dim("dim", min=3)
        dynamic_shapes = (
            {0: dim},
            None,
        )

        with self.assertRaisesRegex(
            torch._dynamo.exc.UserError,
            "Constraints violated \\(dim\\)!(.*\n)*.*"
            "Not all values of dim.*satisfy the generated guard(.*\n)*.*"
            "Suggested fixes:(.*\n)*.*"
            "dim = Dim\\('dim', min=3, max=6\\)",
        ):
            torch.export.export(
                foo, bad_example_inp, dynamic_shapes=dynamic_shapes, strict=False
            )

    def test_state_tensors(self):
        class M(torch.nn.Module):  # simple with register buffer
            def __init__(self):
                super().__init__()
                self.register_buffer("buf", torch.ones(2, 3), persistent=False)

            def forward(self, x):
                # x = 2
                y = self.buf
                # y = 1
                w1 = self.buf + 3
                w2 = self.buf + 4
                w3 = self.buf + 5
                self.buf = w1
                z = self.buf
                self.buf = w3
                # z = 4
                return x + y + z + w2

        ep = torch.export.export(M(), (torch.randn(2, 3),), strict=False)
        self.assertEqual(ep.graph_signature.buffers_to_mutate, {"add_2": "buf"})
        self.assertTrue(
            torch.allclose(ep.module()(torch.ones(2, 3) + 1), torch.ones(2, 3) * 12)
        )

        class M(torch.nn.Module):  # simple without register buffer
            def __init__(self):
                super().__init__()
                self.buf = torch.ones(2, 3)

            def forward(self, x):
                # x = 2
                y = self.buf
                # y = 1
                self.buf = self.buf + 3
                z = self.buf
                # z = 3
                return x + y + z

        with self.assertRaisesRegex(
            ValueError,
            "The tensor attribute self.buf was assigned during export",
        ):
            torch.export.export(M(), (torch.randn(2, 3),), strict=False)

        class M(torch.nn.Module):  # complex with register buffer
            def __init__(self):
                super().__init__()
                tensors = [torch.ones(2, 3), torch.ones(2, 3)]
                for i, tensor in enumerate(tensors):
                    self.register_buffer(f"buf_{i}", tensor, persistent=False)

            def get_tensor(self, i):
                return getattr(self, f"buf_{i}")

            def set_tensor(self, i, val):
                setattr(self, f"buf_{i}", val)

            def forward(self, x):
                # x = 2
                y = self.get_tensor(0) + self.get_tensor(1)
                # y = 1 + 1
                self.set_tensor(0, torch.ones(2, 3) + 2)
                self.set_tensor(1, torch.ones(2, 3) + 2)
                z = self.get_tensor(0) + self.get_tensor(1)
                # z = 3 + 3
                return x + y + z

        ep = torch.export.export(M(), (torch.randn(2, 3),), strict=False)
        self.assertEqual(
            ep.graph_signature.buffers_to_mutate, {"add_1": "buf_0", "add_2": "buf_1"}
        )
        self.assertTrue(
            torch.allclose(ep.module()(torch.ones(2, 3) + 1), torch.ones(2, 3) * 10)
        )

        class M(torch.nn.Module):  # complex without register buffer
            def __init__(self):
                super().__init__()
                self.tensors = [torch.ones(2, 3), torch.ones(2, 3)]

            def get_tensor(self, i):
                return self.tensors[i]

            def set_tensor(self, i, val):
                self.tensors[i] = val

            def forward(self, x):
                # x = 2
                y = self.get_tensor(0) + self.get_tensor(1)
                # y = 1 + 1
                self.set_tensor(0, torch.ones(2, 3) + 2)
                self.set_tensor(1, torch.ones(2, 3) + 2)
                z = self.get_tensor(0) + self.get_tensor(1)
                # z = 3 + 3
                return x + y + z

        with self.assertRaisesRegex(
            ValueError,
            "The tensor attributes self.tensors\\[0\\], self.tensors\\[1\\] were assigned during export",
        ):
            torch.export.export(M(), (torch.randn(2, 3),), strict=False)

    def test_state_primitives(self):
        class M(torch.nn.Module):
            def __init__(self):
                super().__init__()
                self.x = 1
                self.y = {"k": 2}
                self.z = (3,)

            def forward(self, x):
                self.x = self.x + 4
                self.y["k"] = self.y["k"] + 5
                self.z = (self.z[0] + 6,)
                return x + self.x + self.y["k"] + self.z[0]

        ep = export(M(), (torch.randn(2, 3),))
        self.assertTrue(
            torch.allclose(ep.module()(torch.zeros(2, 3)), torch.ones(2, 3) * 21)
        )

    # Predispatch has different expected results
    def test_torch_fn(self):
        class M1(torch.nn.Module):
            def __init__(self):
                super().__init__()
                self.linear = torch.nn.Linear(3, 3)
                self.relu = torch.nn.ReLU()

            def forward(self, x):
                x = self.linear(x)
                x = self.linear(x)
                x = self.relu(x)
                x = x + x
                return x

        ep1 = export(M1(), (torch.randn(3, 3),)).run_decompositions()
        expected_result = [
            ("linear_1", "builtin_function_or_method.linear"),
            ("linear_1", "builtin_function_or_method.linear"),
            ("linear_2", "builtin_function_or_method.linear"),
            ("linear_2", "builtin_function_or_method.linear"),
            ("relu_1", "function.relu"),
            ("add_1", "method_descriptor.add"),
        ]
        actual_result = []
        for i, node in enumerate(ep1.graph.nodes):
            if node.op == "call_function":
                actual_result.append(node.meta.get("torch_fn"))
        self.assertEqual(actual_result, expected_result)

        class M2(torch.nn.Module):
            def __init__(self):
                super().__init__()

            def forward(self, x, weight, bias):
                x = torch.nn.functional.linear(x, weight, bias)
                x = torch.nn.functional.relu(x)
                x = torch.add(x, x)
                return x

        ep2 = export(
            M2(), (torch.randn(3, 3), torch.randn(3, 3), torch.randn(3))
        ).run_decompositions()
        expected_result = [
            ("linear_1", "builtin_function_or_method.linear"),
            ("linear_1", "builtin_function_or_method.linear"),
            ("relu_1", "function.relu"),
            ("add_1", "builtin_function_or_method.add"),
        ]
        actual_result = []
        for i, node in enumerate(ep2.graph.nodes):
            if node.op == "call_function":
                actual_result.append(node.meta.get("torch_fn"))
        self.assertEqual(actual_result, expected_result)

    # TODO(yidi)
    @unittest.expectedFailure
    def test_export_cond_preserve_torch_fn_for_subgraphs(self):
        class MySubModule(torch.nn.Module):
            def foo(self, x):
                return x.cos()

            def forward(self, x):
                return self.foo(x)

        class CondBranchClassMethod(torch.nn.Module):
            def __init__(self):
                super().__init__()
                self.subm = MySubModule()

            def bar(self, x):
                return x.sin()

            def forward(self, x):
                return cond(x.shape[0] <= 2, self.subm.forward, self.bar, [x])

        example_inputs = (torch.randn(1, 3, 3, 3),)
        m = CondBranchClassMethod()
        m.eval()
        gm = export(m, example_inputs).module()

        actual_torch_fns = []
        for mod in gm.modules():
            for node in mod.graph.nodes:
                if node.name in {"sin", "cos"}:
                    torch_fn = node.meta.get("torch_fn")
                    print(torch_fn)
                    actual_torch_fns.append(torch_fn)
        exp_torch_fns = [
            ("cos_1", "method_descriptor.cos"),
            ("sin_1", "method_descriptor.sin"),
        ]
        self.assertEqual(actual_torch_fns, exp_torch_fns)

    def test_derived_dim_basic(self):
        class Foo(torch.nn.Module):
            def forward(self, x, y):
                return x + y[1:]

        foo = Foo()

        x, y = torch.randn(5), torch.randn(6)
        dimx = torch.export.Dim("dimx", min=3, max=6)

        dimy = torch.export.Dim("dimy", min=4, max=7)  # doesn't work
        with self.assertRaisesRegex(
            torch._dynamo.exc.UserError,
            (
                "Constraints violated \\(dimy\\)!(.*\n)*.*"
                "The values of dimy.*must always be related to the values of dimx.*by.*(.*\n)*.*"
                "Suggested fixes:(.*\n)*.*"
                "dimy = dimx \\+ 1"
            ),
        ):
            export(
                foo,
                (x, y),
                dynamic_shapes=({0: dimx}, {0: dimy}),
            )

        dimy = dimx * 2  # doesn't work
        with self.assertRaisesRegex(
            torch._dynamo.exc.UserError,
            "Expected input.*size.* to be equal to 2\\*dimx, where dimx = 5, but got 6",
        ):
            export(
                foo,
                (x, y),
                dynamic_shapes=({0: dimx}, {0: dimy}),
            )

        dimy = dimx + 1  # works
        ep = export(
            foo,
            (x, y),
            dynamic_shapes=({0: dimx}, {0: dimy}),
        )
        with self.assertRaisesRegex(
            RuntimeError,
            "Expected input.*shape.*to be equal to 5, but got 6",
        ):
            ep.module()(torch.randn(4), torch.randn(6))

        self.assertEqual(ep.module()(torch.randn(4), torch.randn(5)).size()[0], 4)

    def test_derived_dim_nested(self):
        class Foo(torch.nn.Module):
            def forward(self, x, y):
                return x + y[1::2]

        foo = Foo()

        x, y = torch.randn(5), torch.randn(11)
        dimx = torch.export.Dim("dimx", min=3, max=6)
        dimy = dimx * 2 + 1  # works
        ep = export(
            foo,
            (x, y),
            dynamic_shapes=({0: dimx}, {0: dimy}),
        )
        self.assertEqual(ep.module()(torch.randn(4), torch.randn(9)).size()[0], 4)

        class Foo(torch.nn.Module):
            def forward(self, z, y):
                return z[1:] + y[1::2]

        foo = Foo()

        z, y = torch.randn(6), torch.randn(11)

        dimz = dimx
        dimy = dimx * 2 - 1  # works
        ep = export(
            foo,
            (z, y),
            dynamic_shapes=({0: dimz}, {0: dimy}),
        )
        self.assertEqual(ep.module()(torch.randn(5), torch.randn(9)).size()[0], 4)

        dimz = dimx + 1
        dimy = dimx * 2 - 1  # doesn't work

        with self.assertRaisesRegex(
            torch._dynamo.exc.UserError,
            "Expected input.*size.*to be equal to 2\\*dimx - 1, where dimx = 5, but got 11",
        ):
            export(
                foo,
                (z, y),
                dynamic_shapes=({0: dimz}, {0: dimy}),
            )

        dimy = dimx * 2 + 1  # works
        ep = export(
            foo,
            (z, y),
            dynamic_shapes=({0: dimz}, {0: dimy}),
        )
        with self.assertRaisesRegex(
            RuntimeError, "Expected input.*shape.*to be <= 7, but got 8"
        ):
            ep.module()(torch.randn(8), torch.randn(15))
        with self.assertRaisesRegex(
            RuntimeError,
            "Expected input.*shape.*to be equal to 9, but got 8",
        ):
            ep.module()(torch.randn(5), torch.randn(8))

        self.assertEqual(ep.module()(torch.randn(5), torch.randn(9)).size()[0], 4)

    def test_derived_dim_integer(self):
        class Foo(torch.nn.Module):
            def forward(self, w):
                if w.shape[0] % 2 == 0:
                    return w[::2]
                else:
                    return w[1:-1:2]

        foo = Foo()

        w = torch.randn(10)
        dimx = torch.export.Dim("dimx", min=3, max=6)
        dimw = dimx * 2 + 1  # doesn't work
        with self.assertRaisesRegex(
            torch._dynamo.exc.UserError,
            "Expected shape.*= 10 of input Tensor to be "
            "of the form 2\\*dimx \\+ 1, where dimx is an integer",
        ):
            export(
                foo,
                (w,),
                dynamic_shapes=({0: dimw},),
            )

        dimw = dimx * 2  # works
        ep = export(
            foo,
            (w,),
            dynamic_shapes=({0: dimw},),
        )
        with self.assertRaisesRegex(
            RuntimeError,
            "Expected input.*shape.*= 9 to be "
            "of the form 2\\*s1, where s1 is an integer",
        ):
            ep.module()(torch.randn(9))

        self.assertEqual(ep.module()(torch.randn(8)).size()[0], 4)
        with self.assertRaisesRegex(
            RuntimeError,
            "Expected input.*shape.*to be <= 12, but got 14",
        ):
            ep.module()(torch.randn(14))

    def test_derived_dim_repeat_derived(self):
        class Foo(torch.nn.Module):
            def forward(self, u, v):
                return u[::2] + v[::2]

        foo = Foo()

        u, v = torch.randn(10), torch.randn(10)
        dimx = torch.export.Dim("dimx", min=3, max=6)
        dimw = dimx * 2  # works
        ep = export(
            foo,
            (u, v),
            dynamic_shapes=({0: dimw}, {0: dimw}),
        )
        self.assertEqual(ep.module()(torch.randn(8), torch.randn(8)).size()[0], 4)

    def test_derived_dim_out_of_order(self):
        dimy = torch.export.Dim("dimy", min=5, max=7)
        dimx = dimy - 1  # out of order, effectively dimy = dimx + 1
        dimz = dimy + 1  # out of order, effectively dimz = dimx + 2

        class Foo(torch.nn.Module):
            def forward(self, x, y, z):
                return x + y[1:] + z[2:]

        foo = Foo()

        u, v, w = torch.randn(5), torch.randn(6), torch.randn(7)
        ep = export(
            foo,
            (u, v, w),
            dynamic_shapes=({0: dimx}, {0: dimy}, {0: dimz}),
        )
        with self.assertRaisesRegex(
            RuntimeError,
            "Expected input.*shape.*to be equal to 8, but got 5",
        ):
            ep.module()(torch.randn(6), torch.randn(7), torch.randn(5))

        self.assertEqual(
            ep.module()(torch.randn(6), torch.randn(7), torch.randn(8)).size()[0], 6
        )

    def test_derived_dim_out_of_order_repeat_derived(self):
        dimy = torch.export.Dim("dimy", min=5, max=7)
        dimx = dimy - 1  # out of order, effectively dimy = dimx + 1
        dimz = dimy + 1  # out of order, effectively dimz = dimx + 2
        dimx1 = dimx
        dimx2 = dimz - 2  # works, effectively = dimx

        class Foo(torch.nn.Module):
            def forward(self, x, y, z, x1, x2):
                return x + y[1:] + z[2:] + x1 + x2

        foo = Foo()

        u, v, w, u1, u2 = (
            torch.randn(5),
            torch.randn(6),
            torch.randn(7),
            torch.randn(5),
            torch.randn(5),
        )
        ep = export(
            foo,
            (u, v, w, u1, u2),
            dynamic_shapes=({0: dimx}, {0: dimy}, {0: dimz}, {0: dimx1}, {0: dimx2}),
        )
        with self.assertRaisesRegex(
            RuntimeError,
            "Expected input.*shape.*to be equal to 6, but got 5",
        ):
            ep.module()(
                torch.randn(6),
                torch.randn(7),
                torch.randn(8),
                torch.randn(6),
                torch.randn(5),
            )

        self.assertEqual(
            ep.module()(
                torch.randn(6),
                torch.randn(7),
                torch.randn(8),
                torch.randn(6),
                torch.randn(6),
            ).size()[0],
            6,
        )

        ep = export(
            foo,
            (u, v, w, u, u),  # reused inputs
            dynamic_shapes=({0: dimx}, {0: dimy}, {0: dimz}, {0: dimx1}, {0: dimx2}),
        )
        with self.assertRaisesRegex(
            RuntimeError,
            "Expected input.*shape.*to be equal to 6, but got 5",
        ):
            ep.module()(
                torch.randn(6),
                torch.randn(7),
                torch.randn(8),
                torch.randn(6),
                torch.randn(5),
            )

        self.assertEqual(
            ep.module()(
                torch.randn(6),
                torch.randn(7),
                torch.randn(8),
                torch.randn(6),
                torch.randn(6),
            ).size()[0],
            6,
        )

    def test_derived_dim_out_of_order_simplified(self):
        _dimz = torch.export.Dim("_dimz", min=6, max=8)
        dimy = _dimz - 1
        dimx = dimy - 1
        dimz = torch.export.Dim("dimz", min=6, max=8)  # doesn't work, should be = _dimz

        class Foo(torch.nn.Module):
            def forward(self, x, y, z):
                return x + y[1:] + z[2:]

        foo = Foo()

        u, v, w = torch.randn(5), torch.randn(6), torch.randn(7)
        with self.assertRaisesRegex(
            torch._dynamo.exc.UserError,
            (
                "Constraints violated \\(dimz\\)!(.*\n)*.*"
                "The values of dimz.*must always be related to the values of _dimz - 2.*by.*(.*\n)*.*"
                "Suggested fixes:(.*\n)*.*"
                "dimz = _dimz"
            ),
        ):
            export(
                foo,
                (u, v, w),
                dynamic_shapes=({0: dimx}, {0: dimy}, {0: dimz}),
            )

        dimz = dimx + 2  # works, effectively = _dimz
        ep = export(
            foo,
            (u, v, w),
            dynamic_shapes=({0: dimx}, {0: dimy}, {0: dimz}),
        )
        with self.assertRaisesRegex(
            RuntimeError,
            "Expected input.*shape.*to be equal to 8, but got 5",
        ):
            ep.module()(torch.randn(6), torch.randn(7), torch.randn(5))

        self.assertEqual(
            ep.module()(torch.randn(6), torch.randn(7), torch.randn(8)).size()[0], 6
        )

    def test_derived_dim_out_of_order_simplified_repeat_non_derived(self):
        class Foo(torch.nn.Module):
            def forward(self, x, y, y1, z):
                return x + y[1:] + y1[1:] + z[2:]

        foo = Foo()

        u, v, v1, w = torch.randn(5), torch.randn(6), torch.randn(6), torch.randn(7)
        _dimz = torch.export.Dim("_dimz", min=6, max=8)
        dimy = _dimz - 1
        dimx = dimy - 1
        dimz = dimx + 2  # works, effectively = _dimz
        ep = export(
            foo,
            (u, v, v1, w),
            dynamic_shapes=({0: dimx}, {0: dimy}, {0: dimy}, {0: dimz}),
        )
        with self.assertRaisesRegex(
            RuntimeError,
            "Expected input.*shape.*to be equal to 7, but got 5",
        ):
            ep.module()(
                torch.randn(6),
                torch.randn(7),
                torch.randn(5),
                torch.randn(8),
            )

        self.assertEqual(
            ep.module()(
                torch.randn(6),
                torch.randn(7),
                torch.randn(7),
                torch.randn(8),
            ).size()[0],
            6,
        )

    def test_static_dim_constraints(self):
        class Foo(torch.nn.Module):
            def __init__(self):
                super().__init__()
                self.l = torch.nn.Linear(6, 4)

            def forward(self, x, y, z):
                x0 = self.l(x) + y[1:]
                return x0, z * 2.0

        foo = Foo()
        inputs = (torch.randn(4, 6), torch.randn(5, 4), torch.randn(3, 3))
        dx = Dim("dx", min=3, max=6)
        dy = dx + 1
        dz = Dim("dz", min=3, max=6)

        # all of these should be fine
        for dynamic_shapes in [
            ({0: dx, 1: 6}, {0: dy, 1: 4}, {0: dz, 1: 3}),
            ((dx, None), (dy, 4), (dz, 3)),
            ((None, 6), (5, None), (None, None)),
            ((4, 6), {0: None, 1: 4}, {0: None, 1: 3}),
        ]:
            ep = export(foo, inputs, dynamic_shapes=dynamic_shapes)
            self.assertEqual(foo(*inputs), ep.module()(*inputs))

        # check range_constraints - static dims shouldn't be present
        ep = export(foo, inputs, dynamic_shapes=((dx, None), (dy, 4), (dz, 3)))
        self.assertEqual(len(ep.range_constraints), 3)
        for vr in ep.range_constraints.values():
            self.assertTrue(vr.lower < vr.upper)

        # check raised errors
        with self.assertRaisesRegex(
            (
                torch.fx.experimental.symbolic_shapes.ConstraintViolationError,
                torch._dynamo.exc.UserError,
            ),
            "Static shape constraint of 5 does not match input size of 4, for .*",
        ):
            _ = export(foo, inputs, dynamic_shapes=((5, None), None, None))
        with self.assertRaisesRegex(
            (
                torch.fx.experimental.symbolic_shapes.ConstraintViolationError,
                torch._dynamo.exc.UserError,
            ),
            "Static shape constraint of 9 does not match input size of 6, for .*",
        ):
            _ = export(foo, inputs, dynamic_shapes=((dx, 9), (dy, 4), (3, 3)))

    def test_dim_1_2(self):
        class Foo(torch.nn.Module):
            def forward(self, x):
                return x * 2

        dx = Dim("dx", min=1, max=2)
        ep = export(Foo(), (torch.randn(2, 2),), dynamic_shapes=({0: dx, 1: None},))
        ep.module()(torch.randn(1, 2))
        ep.module()(torch.randn(2, 2))
        with self.assertRaisesRegex(
            RuntimeError, "Expected input at .* to be <= 2, but got 3"
        ):
            ep.module()(torch.randn(3, 2))
        vr = list(ep.range_constraints.values())[0]
        self.assertEqual(vr.lower, 1)
        self.assertEqual(vr.upper, 2)

    def test_derived_dim_1_2(self):
        class Bar(torch.nn.Module):
            def forward(self, x, y):
                return x + y[1:]

        dx = Dim("dx", min=1, max=2)
        ep = export(
            Bar(),
            (torch.randn(2, 2), torch.randn(3, 2)),
            dynamic_shapes=({0: dx, 1: None}, {0: dx + 1, 1: None}),
        )
        ep.module()(torch.randn(1, 2), torch.randn(2, 2))
        range_lower_bounds = sorted(vr.lower for vr in ep.range_constraints.values())
        range_upper_bounds = sorted(vr.upper for vr in ep.range_constraints.values())
        self.assertEqual(range_lower_bounds, [1, 2])
        self.assertEqual(range_upper_bounds, [2, 3])

    def test_dynamic_shapes_builder_basic(self):
        class M(torch.nn.Module):
            def forward(self, x, y, z):
                return x + y[0] + z["k"]

        m = M()

        x = torch.randn(4)
        y = [torch.randn(4)]
        z = {"k": torch.randn(4)}
        args = (x, y, z)

        shapes_collection = torch.export.ShapesCollection()
        dim = torch.export.Dim("dim", max=10)
        shapes_collection[x] = (dim,)
        shapes_collection[y[0]] = (dim,)
        shapes_collection[z["k"]] = (dim,)

        ep = export(m, args, dynamic_shapes=shapes_collection)
        sym = next(iter(ep.range_constraints.keys()))
        for node in ep.graph.nodes:
            if node.op == "placeholder":
                self.assertEqual(str(tuple(node.meta["val"].shape)), f"({sym},)")

    def test_dynamic_shapes_builder_kwargs(self):
        class M(torch.nn.Module):
            def forward(self, x, y, z):
                return x + y[0] + z["k"]

        m = M()

        x = torch.randn(4)
        y = [torch.randn(4)]
        z = {"k": torch.randn(4)}
        args = (x,)
        kwargs = {"z": z, "y": y}

        shapes_collection = torch.export.ShapesCollection()
        dim = torch.export.Dim("dim", max=10)
        shapes_collection[x] = (dim,)
        shapes_collection[y[0]] = (dim,)
        shapes_collection[z["k"]] = (dim,)

        ep = export(m, args, kwargs=kwargs, dynamic_shapes=shapes_collection)
        sym = next(iter(ep.range_constraints.keys()))
        for node in ep.graph.nodes:
            if node.op == "placeholder":
                self.assertEqual(str(tuple(node.meta["val"].shape)), f"({sym},)")

    # retracing doesn't seem to like dataclass registration,
    # raising a dynamo error in fx_pytree.tree_flatten_spec
    @testing.expectedFailureRetraceability
    def test_dynamic_shapes_builder_pytree(self):
        torch.export.register_dataclass(
            Inp,
            serialized_type_name="test_dynamic_shapes_builder_pytree.Inp",
        )

        class M(torch.nn.Module):
            def forward(self, inp: Inp):
                return inp.x + inp.y[0] + inp.z["k"]

        m = M()
        x = torch.randn(4)
        y = [torch.randn(4)]
        z = {"k": torch.randn(4)}
        args = (Inp(x, y, z),)

        shapes_collection = torch.export.ShapesCollection()
        dim = torch.export.Dim("dim", max=10)
        shapes_collection[x] = (dim,)
        shapes_collection[y[0]] = (dim,)
        shapes_collection[z["k"]] = (dim,)

        ep = export(m, args, dynamic_shapes=shapes_collection.dynamic_shapes(m, args))
        sym = next(iter(ep.range_constraints.keys()))
        for node in ep.graph.nodes:
            if node.op == "placeholder":
                self.assertEqual(str(tuple(node.meta["val"].shape)), f"({sym},)")

    def test_torch_check_eq_commutativity(self):
        class M1(torch.nn.Module):
            def forward(self, x1, x2, x3, y):
                z1 = x1.item()
                z2 = x2.item()
                z3 = x3.item()
                # instead of: torch._check((z2 + z3) == z1)
                torch._check(z1 == (z2 + z3))
                if z2 + z3 == z1:
                    return y * 2
                else:
                    return y + 3

        export(
            M1(),
            (torch.tensor(6), torch.tensor(3), torch.tensor(3), torch.randn(1)),
        )

        class M2(torch.nn.Module):
            def forward(self, x1, x2, x3, y):
                z1 = x1.item()
                z2 = x2.item()
                z3 = x3.item()
                # instead of: torch._check((z2 + z3) != z1)
                torch._check(z1 != (z2 + z3))
                if z2 + z3 == z1:
                    return y * 2
                else:
                    return y + 3

        export(
            M2(),
            (torch.tensor(6), torch.tensor(6), torch.tensor(6), torch.randn(1)),
        )

    def test_raise_user_error_when_guard_on_data_dependent_operation(self):
        class M(torch.nn.Module):
            def forward(self, x):
                y = x.nonzero()
                z = y.shape[0]
                if z > 2:
                    return x.cos()
                else:
                    return x.sin()

        with self.assertRaisesRegex(
            (
                torchdynamo.exc.UserError,
                torch.fx.experimental.symbolic_shapes.GuardOnDataDependentSymNode,
            ),
            "Could not guard on data-dependent expression",
        ):
            _ = export(M(), (torch.tensor([2, 3, 5]),))

    def test_if_functional(self):
        class Module(torch.nn.Module):
            def forward(self, x):
                z = x + 4
                z.add_(4)
                y = z.view(x.shape)
                return x.cos() + y.cos()

        foo = Module()
        gm = export(foo, (torch.tensor([2, 3, 5]),))

        view_count = 0
        for node in gm.graph.nodes:
            if node.op == "call_function" and node.target == torch.ops.aten.add_.Tensor:
                # No more inplace mutation
                self.assertNotEqual(
                    node.target,
                    torch.ops.aten.add_.Tensor,
                    "There shouldn't be any inplace mutation node in the graph.",
                )
            if (
                node.op == "call_function"
                and node.target == torch.ops.aten.view.default
            ):
                view_count += 1

        # There should be nonzero view nodes in the graph
        self.assertTrue(view_count > 0)

    def test_export_mod_constraints(self):
        class BasicDynamiShapeModel(torch.nn.Module):
            def forward(self, x: torch.Tensor) -> torch.Tensor:
                return x.view(x.shape[0] - 1, -1)

        m = BasicDynamiShapeModel()
        a = torch.randn(3, 4)
        dim0_x = torch.export.Dim("dim0_x", min=3)
        dim1_x = torch.export.Dim("dim1_x", max=8000)
        dynamic_shapes = {"x": (dim0_x, dim1_x)}
        with self.assertRaisesRegex(
            torch._dynamo.exc.UserError,
            (
                "Specializations unexpectedly required"
                ".*\n.*\\[0\\] must be specialized to 3.*guards.*too complex(.*\n)*.*"
                "Suggested fixes:(.*\n)*.*"
                "dim0_x = 3(.*\n)*.*"
                "dim1_x = 2\\*_dim1_x"
            ),
        ):
            torch.export.export(m, (a,), dynamic_shapes=dynamic_shapes)
        dim0_x = None
        dim1_x = 2 * torch.export.Dim("_dim1_x", max=4000)
        dynamic_shapes = {"x": (dim0_x, dim1_x)}
        em = torch.export.export(m, (a,), dynamic_shapes=dynamic_shapes)
        x = torch.randn(3, 5)
        with self.assertRaisesRegex(
            RuntimeError,
            "Expected.*shape\\[1\\] = 5 to be of the form 2\\*s1, where s1 is an integer",
        ):
            em.module()(x)

    def test_not_correct_dim(self):
        def f(x):
            return x.cos()

        def g(x):
            return x + 4

        inp_for_f = torch.tensor(5)
        with self.assertRaisesRegex(
            torchdynamo.exc.UserError, "Cannot mark 0-dimension tensors to be dynamic"
        ):
            constraints = [dynamic_dim(inp_for_f, 0)]

        inp_for_f_mul_dim = torch.ones(5, 5)
        with self.assertRaisesRegex(
            torchdynamo.exc.UserError,
            "Expected the dimension passed to dynamic_dim to be in the range \\[0:1\\]",
        ):
            constraints = [dynamic_dim(inp_for_f_mul_dim, 2)]

        inp_for_g = 4
        with self.assertRaisesRegex(
            torchdynamo.exc.UserError, "Expected tensor as input to dynamic_dim"
        ):
            constraints = [dynamic_dim(inp_for_g, 0)]

    @testing.expectedFailureRetraceability  # T183144629
    def test_map(self):
        class Module(torch.nn.Module):
            def forward(self, xs, y, z):
                def body(x, y, z):
                    return x + y + z

                return map(body, xs, y, z)

        list_tensor_map = Module()
        inps = (torch.ones(6, 4), torch.tensor(5), torch.tensor(4))
        self._test_export_same_as_eager(list_tensor_map, inps)

    @unittest.expectedFailure
    def test_crop_like(self):
        # https://fb.workplace.com/groups/1405155842844877/posts/8195050017188725/

        # Minimal crop code copied from https://github.com/pytorch/vision/blob/main/torchvision/transforms/v2/functional
        class CropLike(torch.nn.Module):
            def forward(self, image, crop_height, crop_width):
                c, image_height, image_width = image.shape
                crop_top = int(round((image_height - crop_height) / 2.0))
                crop_left = int(round((image_width - crop_width) / 2.0))
                return image[
                    ...,
                    crop_top : crop_top + crop_height,
                    crop_left : crop_left + crop_width,
                ]

        crop = CropLike()
        imagew = Dim("width")
        imageh = Dim("height")
        dynamic_dims = {
            "image": {0: None, 1: imageh, 2: imagew},
            "crop_height": None,
            "crop_width": None,
        }
        args = (torch.rand(3, 512, 512), 150, 150)
        ecrop = export(crop, args=args, dynamic_shapes=dynamic_dims)

        args = (torch.rand(3, 700, 700), 150, 150)
        self.assertEqual(ecrop.module()(*args), ecrop(*args))

    def test_export_func_with_kwargs(self):
        class Module(torch.nn.Module):
            def forward(self, arg1, arg2, kw1, kw2):
                return arg1 + arg2, kw1 + kw2

        kw_func = Module()
        args = (torch.ones(6, 4), torch.ones(1, 1))
        kwargs = {"kw1": torch.ones(1, 1), "kw2": torch.ones(6, 4)}
        self._test_export_same_as_eager(kw_func, args, kwargs)

    def test_export_func_with_pytree_kwargs(self):
        class Module(torch.nn.Module):
            def forward(self, arg1, arg2, a, b):
                return arg1 + a["kw1"] + b[0], arg2 + a["kw2"] + b[1]

        kw_func = Module()
        args = (torch.ones(2, 3), torch.ones(3, 4))
        kwargs = {
            "a": {"kw1": torch.ones(2, 3), "kw2": torch.ones(3, 4)},
            "b": [torch.ones(2, 3), torch.ones(3, 4)],
        }
        self._test_export_same_as_eager(kw_func, args, kwargs)

    def test_export_func_with_default_kwargs(self):
        class Module(torch.nn.Module):
            def forward(self, arg1, arg2, a, b=1):
                return arg1 + arg2, a["kw1"] + a["kw2"] + b

        kw_func = Module()

        class Module2(torch.nn.Module):
            def forward(self, arg1, arg2, a=1, b=2):
                return arg1 + a, arg2 + b

        kw_func2 = Module2()

        args = (torch.ones(6, 4), torch.ones(1, 1))
        kwargs1 = {"a": {"kw1": torch.ones(1, 1), "kw2": torch.ones(6, 4)}}
        kwargs2 = {"a": {"kw1": torch.ones(1, 1), "kw2": torch.ones(6, 4)}, "b": 2}
        self._test_export_same_as_eager(kw_func, args, kwargs1)
        self._test_export_same_as_eager(kw_func, args, kwargs2)
        kwargs3 = {"b": 1}
        self._test_export_same_as_eager(kw_func2, args, kwargs3)

    def test_export_func_with_var_postional_args(self):
        class Module(torch.nn.Module):
            def forward(self, arg1, arg2, *args):
                return arg1 + args[0], arg2 + args[1]

        kw_func = Module()
        args = (torch.ones(2, 3), torch.ones(3, 4), torch.ones(2, 3), torch.ones(3, 4))
        self._test_export_same_as_eager(kw_func, args)

    def test_export_func_with_keyword_only_args(self):
        class Module(torch.nn.Module):
            def forward(self, arg1, arg2, *args, kw1, kw2):
                return arg1 + args[0] + kw1, arg2 + args[1] + kw2

        kw_func = Module()
        args = (torch.ones(2, 3), torch.ones(3, 4), torch.ones(2, 3), torch.ones(3, 4))
        kwargs = {"kw1": torch.ones(2, 3), "kw2": torch.ones(3, 4)}
        self._test_export_same_as_eager(kw_func, args, kwargs)

    def test_export_func_with_var_keyword_args(self):
        class Module(torch.nn.Module):
            def forward(self, arg1, arg2, *args, kw1, kw2, **kwargs):
                return (
                    arg1 + args[0] + kw1 + kwargs["kw3"],
                    arg2 + args[1] + kw2 + kwargs["kw4"],
                )

        kw_func = Module()
        args = (torch.ones(2, 3), torch.ones(3, 4), torch.ones(2, 3), torch.ones(3, 4))
        kwargs = {
            "kw1": torch.ones(2, 3),
            "kw2": torch.ones(3, 4),
            "kw3": torch.ones(2, 3),
            "kw4": torch.ones(3, 4),
        }
        self._test_export_same_as_eager(kw_func, args, kwargs)

    def test_unbacked_slice(self):
        class M(torch.nn.Module):
            def forward(self, scores, score_thr, topk: torch.Tensor, results=None):
                valid_mask = scores > score_thr
                scores = scores[valid_mask]
                valid_idxs = torch.nonzero(valid_mask).to(scores.device)

                num_topk = torch.minimum(topk, torch.tensor(valid_idxs.shape[0])).item()
                torch._check_is_size(num_topk)
                torch._check(scores.shape[0] >= num_topk)
                scores, idxs = scores.sort(descending=True)
                scores = scores[:num_topk]
                topk_idxs = valid_idxs[idxs[:num_topk]]
                keep_idxs, labels = topk_idxs.unbind(dim=1)

                return scores, labels, keep_idxs

        score = torch.tensor(
            [[0.1, 0.3, 0.2], [0.12, 0.7, 0.9], [0.02, 0.8, 0.08], [0.4, 0.1, 0.08]]
        )
        bbox_pred = torch.tensor([[0.2, 0.3], [0.4, 0.7], [0.1, 0.1], [0.5, 0.1]])
        score_thr = 0.15
        nms_pre = torch.tensor(4)
        inputs = (score, score_thr, nms_pre, dict(bbox_pred=bbox_pred))

        ep = torch.export.export(M(), inputs)
        orig_res = M()(*inputs)
        ep_res = ep.module()(*inputs)
        self.assertTrue(torch.allclose(orig_res[0], ep_res[0]))
        self.assertTrue(torch.allclose(orig_res[1], ep_res[1]))
        self.assertTrue(torch.allclose(orig_res[2], ep_res[2]))

    def test_export_func_with_var_keyword_pytree_args(self):
        class Module(torch.nn.Module):
            def forward(self, arg1, arg2, *args, kw1, kw2, **kwargs):
                return (
                    arg1 + arg2[0][0] + args[0] + kw1[0] + kwargs["kw3"][0],
                    arg2[1] + args[1] + kw2 + kwargs["kw4"],
                )

        kw_func = Module()
        args = (
            torch.ones(2, 3),
            [(torch.ones(2, 3),), torch.ones(3, 4)],
            torch.ones(2, 3),
            torch.ones(3, 4),
        )
        kwargs = {
            "kw1": (torch.ones(2, 3),),
            "kw2": torch.ones(3, 4),
            "kw3": (torch.ones(2, 3), torch.ones(3, 4)),
            "kw4": torch.ones(3, 4),
        }
        self._test_export_same_as_eager(kw_func, args, kwargs)

    @testing.expectedFailureSerDer  # we don't save placeholder metadata
    @testing.expectedFailureSerDerPreDispatch
    @testing.expectedFailureNonStrict
    def test_linear_conv(self):
        class MyLinear(torch.nn.Module):
            def __init__(self):
                super().__init__()
                self.weight = torch.randn(20, 98)
                self.bias = torch.randn(20)

            def forward(self, x):
                return torch.nn.functional.linear(x, self.weight, self.bias)

        class Foo(torch.nn.Module):
            def __init__(self):
                super().__init__()
                self.conv = torch.nn.Conv2d(16, 33, 3)
                self.linear = MyLinear()

            def forward(self, x):
                x_conv = self.conv(x)
                x_linear = self.linear(x_conv)
                return x_linear.cos()

        ep = export(Foo(), (torch.randn(20, 16, 50, 100),))
        for node in ep.graph.nodes:
            if (
                node.op == "placeholder"
                and node.name in ep.graph_signature.inputs_to_buffers
                or node.name in ep.graph_signature.inputs_to_parameters
            ):
                self.assertTrue("source_fn_stack" in node.meta)

    def test_export_api_with_dynamic_shapes(self):
        from torch.export import Dim, dims, export

        # pass dynamic shapes of inputs [args]
        class Foo(torch.nn.Module):
            def forward(self, x, y):
                return torch.matmul(x, y)

        foo = Foo()
        inputs = (torch.randn(10, 2, 3), torch.randn(10, 3, 4))
        batch = Dim("batch")
        efoo = export(
            foo,
            inputs,
            dynamic_shapes={k: {0: batch} for k in ["x", "y"]},
        )
        self.assertEqual(efoo.module()(*inputs).shape, foo(*inputs).shape)

        foo = Foo()
        inputs = (torch.randn(10, 2, 3),)
        kwinputs = {"y": torch.randn(10, 3, 4)}
        batch = Dim("batch")
        efoo = export(
            foo, inputs, kwinputs, dynamic_shapes={k: {0: batch} for k in ["x", "y"]}
        )
        self.assertEqual(
            efoo.module()(*inputs, **kwinputs).shape, foo(*inputs, **kwinputs).shape
        )

        # pass dynamic shapes of inputs [partial, error]
        foo = Foo()
        inputs = (torch.randn(10, 2, 3),)
        kwinputs = {"y": torch.randn(10, 3, 4)}
        batch = Dim("batch")
        with self.assertRaisesRegex(
            torch._dynamo.exc.UserError,
            (
                "Constraints violated \\(batch\\)!(.*\n)*.*"
                "batch was inferred to be a constant(.*\n)*.*"
                "Suggested fixes:(.*\n)*.*"
                "batch = 10"
            ),
        ):
            export(
                foo,
                inputs,
                kwinputs,
                dynamic_shapes={"x": {0: batch}, "y": None},
            )

        # pass dynamic shapes of inputs [module]
        foo = Foo()
        inputs = (torch.randn(10, 2, 3), torch.randn(10, 3, 4))
        batch = Dim("batch")
        efoo = export(
            foo,
            inputs,
            dynamic_shapes={"x": {0: batch}, "y": {0: batch}},
        )
        self.assertEqual(efoo.module()(*inputs).shape, foo(*inputs).shape)

        # pass dynamic shapes of inputs [bounds, mostly shared]
        foo = Foo()
        inputs = (torch.randn(10, 3, 3), torch.randn(10, 3, 3))
        batch = Dim("batch", min=8, max=64)
        size = Dim("size")
        efoo = export(
            foo,
            inputs,
            dynamic_shapes={
                "x": (batch, size, size),
                "y": (batch, size, size),
            },
        )
        self.assertEqual(
            [
                str(node.meta["val"].shape)
                for node in efoo.graph_module.graph.nodes
                if node.op == "placeholder"
            ],
            ["torch.Size([s0, s1, s1])", "torch.Size([s0, s1, s1])"],
        )
        self.assertEqual(efoo.module()(*inputs).shape, foo(*inputs).shape)

        # pass dynamic shapes of inputs [multiple, mostly distinct]
        inputs = (torch.randn(10, 2, 3), torch.randn(10, 3, 4))
        batch, M, K, N = dims("batch", "M", "K", "N")
        efoo = export(
            Foo(),
            inputs,
            dynamic_shapes={"x": (batch, M, K), "y": (batch, K, N)},
        )
        self.assertEqual(
            [
                str(node.meta["val"].shape)
                for node in efoo.graph_module.graph.nodes
                if node.op == "placeholder"
            ],
            ["torch.Size([s0, s1, s2])", "torch.Size([s0, s2, s5])"],
        )
        self.assertEqual(efoo.module()(*inputs).shape, foo(*inputs).shape)

        # pass dynamic shapes of inputs [dict]
        class Foo(torch.nn.Module):
            def forward(self, inputs):
                return torch.matmul(inputs["x"], inputs["y"])

        foo = Foo()
        inputs = ({"x": torch.randn(10, 2, 3), "y": torch.randn(10, 3, 4)},)
        batch = Dim("batch")
        efoo = export(
            foo, inputs, dynamic_shapes={"inputs": {k: {0: batch} for k in ["x", "y"]}}
        )
        self.assertEqual(
            [
                str(node.meta["val"].shape)
                for node in efoo.graph_module.graph.nodes
                if node.op == "placeholder"
            ],
            ["torch.Size([s0, 2, 3])", "torch.Size([s0, 3, 4])"],
        )
        self.assertEqual(efoo.module()(*inputs).shape, foo(*inputs).shape)

        # pass dynamic shapes of inputs [list]
        class Foo(torch.nn.Module):
            def forward(self, inputs):
                return torch.matmul(inputs[0], inputs[1])

        foo = Foo()
        inputs = ([torch.randn(10, 2, 3), torch.randn(10, 3, 4)],)
        batch = Dim("batch")
        efoo = export(
            foo, inputs, dynamic_shapes={"inputs": [{0: batch} for _ in range(2)]}
        )
        self.assertEqual(
            [
                str(node.meta["val"].shape)
                for node in efoo.graph_module.graph.nodes
                if node.op == "placeholder"
            ],
            ["torch.Size([s0, 2, 3])", "torch.Size([s0, 3, 4])"],
        )
        self.assertEqual(efoo.module()(*inputs).shape, foo(*inputs).shape)

        # pass dynamic shapes of inputs [dataclass]

        # TODO(avik): This part of the test should have failed both serde and retracing
        # but these failures are hidden because of the local import of `export` in this test.
        # The serde failure is benign, and easily avoided by moving the dataclass definition
        # to the top-level. OTOH the retracing failure needs further investigation.
        @dataclass
        class DataClass:
            a: Tensor
            b: Tensor

        register_dataclass_as_pytree_node(
            DataClass,
            serialized_type_name="test_export_api_with_dynamic_shapes.DataClass",
        )

        class Foo(torch.nn.Module):
            def forward(self, inputs):
                return torch.matmul(inputs.a, inputs.b)

        foo = Foo()
        inputs = (DataClass(a=torch.randn(10, 2, 3), b=torch.randn(10, 3, 4)),)
        batch = Dim("batch")
        efoo = export(
            foo,
            inputs,
            dynamic_shapes={"inputs": [{0: batch}, {0: batch}]},
        )
        self.assertEqual(
            [
                str(node.meta["val"].shape)
                for node in efoo.graph_module.graph.nodes
                if node.op == "placeholder"
            ],
            ["torch.Size([s0, 2, 3])", "torch.Size([s0, 3, 4])"],
        )

        # pass dynamic shapes of inputs [pytree-registered classes]
        if HAS_TORCHREC:
            # skipping tests if torchrec not available
            class Foo(torch.nn.Module):
                def forward(self, kjt) -> torch.Tensor:
                    return kjt.values() + 0, kjt.offsets() + 0

            foo = Foo()
            kjt = KeyedJaggedTensor(
                values=torch.Tensor([1.0, 2.0, 3.0, 4.0, 5.0, 6.0, 7.0, 8.0]),
                keys=["index_0", "index_1"],
                lengths=torch.IntTensor([0, 2, 0, 1, 1, 1, 0, 3]),
                offsets=torch.IntTensor([0, 0, 2, 2, 3, 4, 5, 5, 8]),
            )
            inputs = (kjt,)
            dim = Dim("dim")
            dim_plus_one = Dim("dim_plus_one")
            efoo = torch.export.export(
                foo,
                inputs,
                dynamic_shapes={"kjt": [{0: dim}, None, {0: dim}, {0: dim_plus_one}]},
            )
            self.assertEqual(
                [out.shape for out in efoo.module()(*inputs)],
                [out.shape for out in foo(*inputs)],
            )

        # pass dynamic shapes of inputs [distinct, error]
        class Foo(torch.nn.Module):
            def forward(self, x, y):
                return torch.matmul(x, y)

        foo = Foo()
        inputs = (torch.randn(10, 2, 3), torch.randn(10, 3, 4))
        batch, M, K1, K2, N = dims("batch", "M", "K1", "K2", "N")
        with self.assertRaisesRegex(
            torch._dynamo.exc.UserError,
            (
                "Constraints violated \\(K2\\)!(.*\n)*.*"
                "K2.*and.*K1.*must always be equal(.*\n)*.*"
                "Suggested fixes:(.*\n)*.*"
                "K2 = K1"
            ),
        ):
            export(
                foo,
                inputs,
                dynamic_shapes={"x": (batch, M, K1), "y": (batch, K2, N)},
            )

        # pass dynamic shapes of inputs [specialized, error]
        foo = Foo()
        inputs = (torch.randn(10, 2, 3), torch.randn(10, 3, 4))
        batch, M, K1, N = dims("batch", "M", "K1", "N")
        with self.assertRaisesRegex(
            torch._dynamo.exc.UserError,
            (
                "Constraints violated \\(K1\\)!(.*\n)*.*"
                "K1 was inferred to be a constant(.*\n)*.*"
                "Suggested fixes:(.*\n)*.*"
                "K1 = 3"
            ),
        ):
            export(
                foo,
                inputs,
                dynamic_shapes={"x": (batch, M, K1), "y": (batch, None, N)},
            )

        # pass dynamic shapes of inputs [guards, error]
        class Foo(torch.nn.Module):
            def forward(self, x, y):
                if x.shape[0] < 16 and y.shape[1] % 3 == 0:
                    return torch.matmul(x, y)
                else:
                    return x + y

        foo = Foo()
        inputs = (torch.randn(10, 2, 3), torch.randn(10, 3, 4))
        batch, M, K, N = dims("batch", "M", "K", "N")
        with self.assertRaisesRegex(
            torch._dynamo.exc.UserError,
            (
                "Constraints violated.*!(.*\n)*.*"
                "Not all values of K.*satisfy the generated guard(.*\n)*.*"
                "Not all values of batch.*satisfy the generated guard(.*\n)*.*"
                "Suggested fixes:(.*\n)*.*"
                "batch = Dim\\('batch', max=15\\)(.*\n)*.*"
                "K = 3\\*_K"
            ),
        ):
            export(
                foo,
                inputs,
                dynamic_shapes={"x": (batch, M, K), "y": (batch, K, N)},
            )

    def test_dynamic_shapes_spec_with_pytree(self):
        from torch.export import Dim, export
        from torch.utils._pytree import tree_map

        inputs = {
            "tensor": torch.randn(3),
            "dict_of_tensors": {k: torch.randn(3) for k in ["A", "B", "C", "D"]},
            "list_of_tensors": [torch.randn(3) for _ in range(4)],
        }

        batch = Dim("batch")
        # uniformly specify dynamic shapes for all inputs
        spec = tree_map(lambda x: {0: batch}, inputs)

        class Foo(torch.nn.Module):
            def forward(self, inputs):
                return (
                    inputs["tensor"]
                    + inputs["dict_of_tensors"]["A"]
                    + inputs["list_of_tensors"][0]
                )

        ep = export(Foo(), (inputs,), dynamic_shapes={"inputs": spec})
        input_shapes = [
            str(node.meta["val"].shape)
            for node in ep.graph_module.graph.nodes
            if node.op == "placeholder"
        ]
        self.assertEqual(len(input_shapes), 9)
        self.assertTrue(all(shape == "torch.Size([s0])" for shape in input_shapes))

    def test_error_does_not_reference_eager_fallback(self):
        class Module(torch.nn.Module):
            def forward(self, x):
                y = x.nonzero()
                z = y.shape[0]
                if z > 2:
                    return x.cos()
                else:
                    return x.sin()

        fn_ddo = Module()
        if is_non_strict_test(self._testMethodName):
            error = torch.fx.experimental.symbolic_shapes.GuardOnDataDependentSymNode
            error_msg = r"Could not guard on data-dependent expression"
        else:
            error = torchdynamo.exc.UserError
            error_msg = r"^(?!.*fall back to eager).*"
        with self.assertRaisesRegex(error, error_msg):
            _ = export(fn_ddo, (torch.tensor([2, 3, 5]),))

    def test_pytree_register_data_class(self):
        @dataclass
        class MyDataClass:
            x: int
            y: int
            z: int = None

        dt = MyDataClass(x=3, y=4)
        flat, spec = tree_flatten(dt)
        self.assertTrue(spec, LeafSpec())
        self.assertTrue(len(flat) == 1)

        register_dataclass_as_pytree_node(
            MyDataClass,
            serialized_type_name="test_pytree_register_data_class.MyDataClass",
        )

        flat, spec = tree_flatten(dt)
        self.assertEqual(
            spec,
            TreeSpec(MyDataClass, [["x", "y"], ["z"]], [LeafSpec(), LeafSpec()]),
        )
        self.assertEqual(flat, [3, 4])

        orig_dt = tree_unflatten(flat, spec)
        self.assertTrue(isinstance(orig_dt, MyDataClass))
        self.assertEqual(orig_dt.x, 3)
        self.assertEqual(orig_dt.y, 4)
        self.assertEqual(orig_dt.z, None)

        roundtrip_spec = treespec_loads(treespec_dumps(spec))
        self.assertEqual(roundtrip_spec, spec)

        @dataclass
        class MyOtherDataClass:  # the pytree registration don't allow registering the same class twice
            x: int
            y: int
            z: int = None

        # Override the registration with keep none fields
        register_dataclass_as_pytree_node(
            MyOtherDataClass,
            return_none_fields=True,
            serialized_type_name="test_pytree_regster_data_class.MyOtherDataClass",
        )

        dt = MyOtherDataClass(x=3, y=4)
        flat, spec = tree_flatten(dt)
        self.assertEqual(
            spec,
            TreeSpec(
                MyOtherDataClass,
                [["x", "y", "z"], []],
                [LeafSpec(), LeafSpec(), LeafSpec()],
            ),
        )
        self.assertEqual(flat, [3, 4, None])

        orig_dt = tree_unflatten(flat, spec)
        self.assertTrue(isinstance(orig_dt, MyOtherDataClass))
        self.assertEqual(orig_dt.x, 3)
        self.assertEqual(orig_dt.y, 4)
        self.assertEqual(orig_dt.z, None)

        roundtrip_spec = treespec_loads(treespec_dumps(spec))
        self.assertEqual(roundtrip_spec, spec)

    def test_pytree_register_nested_data_class(self):
        @dataclass
        class Inner:
            x: int
            y: int

        @dataclass
        class Outer:
            xy: Inner
            ab: Inner

        xy = Inner(1, 2)
        ab = Inner(3, 4)
        dt = Outer(xy, ab)
        inp = {"dt1": (dt, ({},)), "dt2": ((torch.ones(1),), dt)}

        register_dataclass_as_pytree_node(
            Inner, serialized_type_name="test_pytree_register_nested_data_class.Inner"
        )
        register_dataclass_as_pytree_node(
            Outer, serialized_type_name="test_pytree_register_nested_data_class.Outer"
        )

        flat, spec = tree_flatten(inp)
        self.assertEqual(flat, [1, 2, 3, 4, torch.ones(1), 1, 2, 3, 4])

        unflat = tree_unflatten(flat, spec)
        self.assertEqual(unflat, inp)

        roundtrip_spec = treespec_loads(treespec_dumps(spec))
        self.assertEqual(roundtrip_spec, spec)

    def test_param_util(self):
        class Basic(torch.nn.Module):
            def __init__(self):
                super().__init__()
                self.lin = torch.nn.Linear(10, 1)

            def forward(self, x):
                return self.lin(x)

        ep = export(Basic(), (torch.randn(5, 10),))
        num_params = 0
        params = []
        for node in ep.graph.nodes:
            if is_param(ep, node):
                num_params += 1
                params.append(get_param(ep, node))
        self.assertEqual(num_params, 2)
        self.assertEqual(params[0].shape, [1, 10])  # weight
        self.assertEqual(params[1].shape, [1])  # bias

    def test_buffer_util(self):
        ep = export(
            torch.nn.BatchNorm2d(100, affine=False), (torch.ones(20, 100, 35, 45),)
        )
        num_buffer = 0
        buffer = []

        for node in ep.graph.nodes:
            if is_buffer(ep, node):
                num_buffer += 1
                buffer.append(get_buffer(ep, node))
        self.assertEqual(num_buffer, 3)

        self.assertEqual(buffer[0].shape, torch.Size([100]))  # running_mean
        self.assertEqual(buffer[1].shape, torch.Size([100]))  # running_var
        self.assertEqual(buffer[2].shape, torch.Size([]))  # num_batches_tracked

    def test_export_dynamo_config(self):
        class MyModule(torch.nn.Module):
            def __init__(self):
                super().__init__()
                self.lstm = torch.nn.LSTM(input_size=4, hidden_size=5, num_layers=1)

            def forward(self, inputs: torch.Tensor) -> torch.Tensor:
                return self.lstm(inputs)

        config = DEFAULT_EXPORT_DYNAMO_CONFIG
        mod = MyModule()

        @contextmanager
        def _patch_config(kwargs):
            orig_config_dict = dataclasses.asdict(config)

            try:
                for k, v in kwargs.items():
                    setattr(config, k, v)
                yield
            finally:
                for k, v in orig_config_dict.items():
                    setattr(config, k, v)

        inp = (torch.rand(5, 4),)
        exported_program = export(mod, inp, strict=True)

        with _patch_config({"allow_rnn": False}):
            with self.assertRaisesRegex(
                torch._dynamo.exc.Unsupported,
                "TorchDynamo purposely graph breaks on RNN, GRU, LSTMs",
            ):
                _ = export(mod, inp, strict=True)

    def test_device_to_static(self):
        class Module(torch.nn.Module):
            def forward(self, x):
                return x.to("cpu")

        ep = export(Module(), (torch.tensor(1, device="cpu"),))
        ops = []
        for node in ep.graph.nodes:
            if node.op == "call_function":
                ops.append(node.target)
        self.assertGreater(len(ops), 0)
        for op in ops:
            self.assertIn(op, (torch.ops.aten._to_copy.default,))

    def test_device_to_dynamic(self):
        class Module(torch.nn.Module):
            def forward(self, x):
                return x.to("cpu")

        ep = export(
            Module(),
            (torch.tensor([1, 2], device="cpu"),),
            dynamic_shapes={"x": {0: Dim("i")}},
        )
        ops = []
        for node in ep.graph.nodes:
            if node.op == "call_function":
                ops.append(node.target)
        self.assertGreater(len(ops), 0)
        for op in ops:
            self.assertIn(op, (torch.ops.aten._to_copy.default,))

    def test_device_to_mutation(self):
        class Module(torch.nn.Module):
            def forward(self, x):
                y = x.to("cpu")
                y.add_(1)
                return y, x

        with self.assertRaisesRegex(
            RuntimeError, "cannot mutate tensors with frozen storage"
        ):
            export(Module(), (torch.tensor(1, device="cpu"),))

    def test_module(self):
        class MyLinear(torch.nn.Module):
            def __init__(self):
                super().__init__()
                self.weight = torch.randn(20, 98)
                self.bias = torch.randn(20)

            def forward(self, x):
                return torch.nn.functional.linear(x, self.weight, self.bias)

        class Foo(torch.nn.Module):
            def __init__(self):
                super().__init__()
                self.conv = torch.nn.Conv2d(16, 33, 3)
                self.linear = MyLinear()

            def forward(self, x):
                a, b = x
                a_conv = self.conv(a)
                a_linear = self.linear(a_conv)
                b_conv = self.conv(b)
                b_linear = self.linear(b_conv)
                return (
                    a_linear.cos() + b_linear.sin(),
                    a_linear.sin() + b_linear.cos(),
                )

        inp_container = ((torch.randn(20, 16, 50, 100), torch.randn(20, 16, 50, 100)),)

        ep = export(Foo(), inp_container)
        ep_rexported = export(ep.module(), inp_container)

        inp_test = ((torch.randn(20, 16, 50, 100), torch.randn(20, 16, 50, 100)),)

        self.assertTrue(
            torch.allclose(
                ep.module()(*inp_test)[0], ep_rexported.module()(*inp_test)[0]
            )
        )
        self.assertTrue(
            torch.allclose(
                ep.module()(*inp_test)[1], ep_rexported.module()(*inp_test)[1]
            )
        )

    def test_module_with_dict_container_inp_out(self):
        class MyLinear(torch.nn.Module):
            def __init__(self):
                super().__init__()
                self.weight = torch.randn(20, 98)
                self.bias = torch.randn(20)

            def forward(self, x):
                return torch.nn.functional.linear(x, self.weight, self.bias)

        class Foo(torch.nn.Module):
            def __init__(self):
                super().__init__()
                self.conv = torch.nn.Conv2d(16, 33, 3)
                self.linear = MyLinear()

            def forward(self, x):
                a1, a2 = x["a"]
                b = x["b"]
                a1_conv = self.conv(a1)
                a1_linear = self.linear(a1_conv)
                a2_conv = self.conv(a2)
                a2_linear = self.linear(a2_conv)
                b_conv = self.conv(b)
                b_linear = self.linear(b_conv)
                return {
                    "a": a1_linear.cos() + b_linear.sin(),
                    "b": a2_linear.sin() + b_linear.cos(),
                }

        inp_container = (
            {
                "a": (torch.randn(20, 16, 50, 100), torch.randn(20, 16, 50, 100)),
                "b": torch.randn(20, 16, 50, 100),
            },
        )

        ep = export(Foo(), inp_container)
        ep_rexported = export(ep.module(), inp_container)

        inp_test = (
            {
                "a": (torch.randn(20, 16, 50, 100), torch.randn(20, 16, 50, 100)),
                "b": torch.randn(20, 16, 50, 100),
            },
        )

        self.assertTrue(
            torch.allclose(
                ep.module()(*inp_test)["a"], ep_rexported.module()(*inp_test)["a"]
            )
        )
        self.assertTrue(
            torch.allclose(
                ep.module()(*inp_test)["b"], ep_rexported.module()(*inp_test)["b"]
            )
        )

    def test_args_type_checked(self):
        class M(torch.nn.Module):
            def forward(self, x):
                return x + 1

        inp = torch.rand(2, 2)
        with self.assertRaisesRegex(torch._dynamo.exc.UserError, "to be a tuple"):
            # Intentionally not wrapping `inp` in a tuple to trigger the error
            _ = export(M(), inp)

    def test_decomp_batch_norm_functional_predispatch(self):
        class ConvBatchnorm(torch.nn.Module):
            def __init__(self):
                super().__init__()
                self.conv = torch.nn.Conv2d(1, 3, 1, 1)
                self.bn = torch.nn.BatchNorm2d(3)

            def forward(self, x):
                x = self.conv(x)
                x = self.bn(x)
                return (x,)

        mod = ConvBatchnorm()
        mod.eval()
        inp = torch.randn(1, 1, 3, 3)

        gm = torch.export._trace._export(mod, (inp,), pre_dispatch=True).module()
        self.assertExpectedInline(
            str(gm.code).strip(),
            """\
def forward(self, x):
    x, = fx_pytree.tree_flatten_spec(([x], {}), self._in_spec)
    conv_weight = self.conv.weight
    conv_bias = self.conv.bias
    bn_weight = self.bn.weight
    bn_bias = self.bn.bias
    bn_running_mean = self.bn.running_mean
    bn_running_var = self.bn.running_var
    conv2d = torch.ops.aten.conv2d.default(x, conv_weight, conv_bias);  x = conv_weight = conv_bias = None
    _native_batch_norm_legit_no_training = torch.ops.aten._native_batch_norm_legit_no_training.default(conv2d, bn_weight, bn_bias, bn_running_mean, bn_running_var, 0.1, 1e-05);  conv2d = bn_weight = bn_bias = bn_running_mean = bn_running_var = None
    getitem = _native_batch_norm_legit_no_training[0];  _native_batch_norm_legit_no_training = None
    return pytree.tree_unflatten((getitem,), self._out_spec)""",
        )

        mod.train()
        gm_train = _export(mod, (inp,), pre_dispatch=True).module()
        self.assertExpectedInline(
            str(gm_train.code).strip(),
            """\
def forward(self, x):
    x, = fx_pytree.tree_flatten_spec(([x], {}), self._in_spec)
    conv_weight = self.conv.weight
    conv_bias = self.conv.bias
    bn_weight = self.bn.weight
    bn_bias = self.bn.bias
    bn_running_mean = self.bn.running_mean
    bn_running_var = self.bn.running_var
    bn_num_batches_tracked = self.bn.num_batches_tracked
    conv2d = torch.ops.aten.conv2d.default(x, conv_weight, conv_bias);  x = conv_weight = conv_bias = None
    add = torch.ops.aten.add.Tensor(bn_num_batches_tracked, 1)
    _native_batch_norm_legit_functional = torch.ops.aten._native_batch_norm_legit_functional.default(conv2d, bn_weight, bn_bias, bn_running_mean, bn_running_var, True, 0.1, 1e-05);  conv2d = bn_weight = bn_bias = None
    getitem = _native_batch_norm_legit_functional[0]
    getitem_3 = _native_batch_norm_legit_functional[3]
    getitem_4 = _native_batch_norm_legit_functional[4];  _native_batch_norm_legit_functional = None
    copy__default = torch.ops.aten.copy_.default(bn_running_mean, getitem_3);  bn_running_mean = getitem_3 = None
    copy__default_1 = torch.ops.aten.copy_.default(bn_running_var, getitem_4);  bn_running_var = getitem_4 = None
    copy__default_2 = torch.ops.aten.copy_.default(bn_num_batches_tracked, add);  bn_num_batches_tracked = add = None
    return pytree.tree_unflatten((getitem,), self._out_spec)""",
        )

    def test_constrain_size_in_eager(self):
        class Module(torch.nn.Module):
            def forward(self, x, y):
                n = x.max().item()
                torch._check_is_size(n)
                return y + n

        fn = Module()
        ep = export(
            fn,
            (torch.randint(1, 2, (2, 2)), torch.randint(3, 5, (2, 3))),
        )
        test_inp = (torch.randint(1, 2, (2, 2)), torch.randint(3, 5, (2, 3)))
        self.assertTrue(torch.allclose(ep.module()(*test_inp), fn(*test_inp)))

    def test_constrain_size_with_constrain_value(self):
        class Module(torch.nn.Module):
            def forward(self, x, y):
                n = x.max().item()
                torch._check(n >= 2)
                torch._check(n <= 10)
                torch._check_is_size(n)
                return y + n

        fn = Module()
        with self.assertRaisesRegex(
            RuntimeError, r"Expected cond to be True, but got False"
        ):
            _ = fn(torch.randint(1, 2, (2, 2)), torch.randint(3, 5, (2, 3)))

        ep = export(
            fn,
            (torch.randint(3, 4, (2, 2)), torch.randint(3, 5, (2, 3))),
        )
        with self.assertRaisesRegex(RuntimeError, "Invalid value range for 1 between"):
            test_inp = (torch.randint(1, 2, (2, 2)), torch.randint(3, 5, (2, 3)))
            _ = ep.module()(*test_inp)

    def test_constrain_size_with_various_cases(self):
        class Module1(torch.nn.Module):
            def forward(self, x, y):
                n = x.item()
                torch._check_is_size(n)
                torch._check(n >= 0)
                return y.sum() + torch.ones(n, 5).sum()

        case1 = Module1()

        class Module2(torch.nn.Module):
            def forward(self, x, y):
                n = x.item()
                torch._check_is_size(n)
                torch._check(n >= 0)
                torch._check(n <= 6)
                return y.sum() + torch.ones(n, 5).sum()

        case2 = Module2()

        class Module3(torch.nn.Module):
            def forward(self, x, y):
                n = x.item()
                torch._check_is_size(n)
                torch._check(n >= 0)
                torch._check(n <= 1)
                return y.sum() + torch.ones(n, 5).sum()

        case3 = Module3()

        class Module4(torch.nn.Module):
            def forward(self, x, y):
                n = x.item()
                torch._check_is_size(n)
                torch._check(n >= 2)
                return y.sum() + torch.ones(n, 5).sum()

        case4 = Module4()

        class Module5(torch.nn.Module):
            def forward(self, x, y):
                n = x.item()
                torch._check_is_size(n)
                torch._check(n >= 1)
                return y.sum() + torch.ones(n, 5).sum()

        case5 = Module5()

        ep = export(case1, (torch.tensor(1), torch.ones(4, 5)))

        with self.assertRaisesRegex(
            RuntimeError, r"Expected cond to be True, but got False"
        ):
            _ = case1(torch.tensor(-1), torch.randn(4, 5))

        self.assertTrue(
            torch.allclose(
                ep.module()(torch.tensor(1), torch.ones(4, 5)),
                case1(torch.tensor(1), torch.ones(4, 5)),
            )
        )

        ep = export(case2, (torch.tensor(5), torch.randn(4, 5)))

        with self.assertRaisesRegex(
            RuntimeError,
            r"Expected cond to be True, but got False",
        ):
            _ = case2(torch.tensor(7), torch.randn(4, 5))

        with self.assertRaisesRegex(
            RuntimeError,
            r"Expected cond to be True, but got False",
        ):
            _ = case2(torch.tensor(9), torch.randn(4, 5))

        self.assertTrue(
            torch.allclose(
                ep.module()(torch.tensor(5), torch.ones(4, 5)),
                case2(torch.tensor(5), torch.ones(4, 5)),
            )
        )

        _ = case3(torch.tensor(1), torch.randn(4, 5))

        with self.assertRaisesRegex(
            RuntimeError,
            r"Expected cond to be True, but got False",
        ):
            _ = case4(torch.tensor(1), torch.randn(4, 5))

        ep = export(case4, (torch.tensor(5), torch.randn(4, 5)))

        with self.assertRaisesRegex(
            RuntimeError,
            r"Expected cond to be True, but got False",
        ):
            _ = case4(torch.tensor(1), torch.randn(4, 5))

        self.assertTrue(
            torch.allclose(
                ep.module()(torch.tensor(5), torch.ones(4, 5)),
                case4(torch.tensor(5), torch.ones(4, 5)),
            )
        )

        ep = export(case5, (torch.tensor(5), torch.randn(4, 5)))

        with self.assertRaisesRegex(
            RuntimeError,
            r"Expected cond to be True, but got False",
        ):
            _ = case5(torch.tensor(0), torch.randn(4, 5))

        self.assertTrue(
            torch.allclose(
                ep.module()(torch.tensor(5), torch.ones(4, 5)),
                case5(torch.tensor(5), torch.ones(4, 5)),
            )
        )

    def test_automatic_constrain_size(self):
        class M(torch.nn.Module):
            def forward(self, x, y):
                n = x.item()
                return y.sum() + torch.ones(n, 5).sum()

        ep = export(M(), (torch.tensor(1), torch.ones(4, 5)))

<<<<<<< HEAD
        with self.assertRaisesRegex(RuntimeError, "Invalid value range"):
=======
        # This is because we insert sym_constrain_range in the graph now
        if is_non_strict_test(self._testMethodName):
            error_msg = r"Invalid value range for -1 between"
        else:
            error_msg = "is outside of inline constraint"
        with self.assertRaisesRegex(RuntimeError, error_msg):
>>>>>>> d12b6e80
            _ = ep.module()(torch.tensor(-1), torch.randn(4, 5))

        self.assertTrue(
            torch.allclose(
                ep.module()(torch.tensor(1), torch.ones(4, 5)),
                M()(torch.tensor(1), torch.ones(4, 5)),
            )
        )

    def test_constrain_decomp(self) -> None:
        class M(torch.nn.Module):
            def __init__(self):
                super().__init__()
                self.freq = torch.ones(5, 5)

            def forward(self, start_pos: torch.Tensor):
                pos = start_pos.item()
                torch._check_is_size(pos)
                torch._check(pos >= 0)
                torch._check(pos <= 4)
                return self.freq[pos] * self.freq[pos]

        ep = torch.export.export(M(), (torch.tensor(1),))
        FileCheck().check_count(
            "torch.ops.aten._assert_scalar.default", 2, exactly=True
        ).run(ep.graph_module.code)
        decompose_ep = ep.run_decompositions()
        FileCheck().check_count(
            "torch.ops.aten._assert_scalar.default", 2, exactly=True
        ).run(decompose_ep.graph_module.code)

    def test_mixed_input(self):
        class Module(torch.nn.Module):
            def forward(self, a, b, alpha: int):
                return torch.add(a, b, alpha=alpha)

        func = Module()

        a = torch.rand(1, 2)
        b = torch.rand(1, 2)
        alpha = 10

        exported = export(func, (a, b, alpha))
        for node in exported.graph_module.graph.nodes:
            if node.op == "placeholder":
                self.assertTrue(isinstance(node.meta["val"], (Tensor, int)))

    def test_export_with_inline_constraints(self):
        class Module(torch.nn.Module):
            def forward(self, x):
                a = x.item()
                torch._check(a >= 4)
                torch._check(a <= 7)
                return torch.empty((a, 4))

        f = Module()
        ep = export(f, (torch.tensor([5]),))
        self.assertEqual(ep.module()(torch.tensor([6])).shape, (6, 4))

        FileCheck().check_count(
            "torch.ops.aten._assert_scalar.default", 2, exactly=True
        ).run(ep.graph_module.code)

        with self.assertRaisesRegex(
            RuntimeError,
            r"Invalid value range for 30 between \[4, 7\]",
        ) as cm:
            ep.module()(torch.tensor([30]))

    def test_export_with_inline_constraints_complex(self):
        class Module(torch.nn.Module):
            def forward(self, x):
                a = x.item()
                torch._check(a >= 4)
                torch._check(a <= 7)
                empty = torch.empty((a, 4))

                return torch.cat((empty.transpose(0, 1), torch.zeros(6, a)), 0)

        f = Module()
        ep = export(f, (torch.tensor([6]),))
        self.assertEqual(ep.module()(torch.tensor([5])).shape, (10, 5))
        FileCheck().check_count(
            "torch.ops.aten._assert_scalar.default", 2, exactly=True
        ).run(ep.graph_module.code)

    def test_to_module_with_mutated_buffer(self):
        class Foo(torch.nn.Module):
            def __init__(self):
                super().__init__()
                self.register_buffer("buf", torch.zeros(1))

            def forward(self, x):
                self.buf.add_(1)
                return x.sum() + self.buf.sum()

        exported = export(Foo(), (torch.ones(5, 5),))
        stateful_gm = exported.module()
        export_return_val = stateful_gm(torch.ones(5, 5))
        eager = Foo()
        eager_return_val = eager(torch.ones(5, 5))
        self.assertTrue(torch.allclose(eager_return_val, export_return_val))

        for name, buffer in stateful_gm.named_buffers():
            self.assertTrue(torch.allclose(torch.ones(1), buffer))

        changed = stateful_gm.graph.eliminate_dead_code()
        self.assertFalse(changed)
        self.assertTrue(
            torch.allclose(stateful_gm(torch.ones(5, 5)), eager(torch.ones(5, 5)))
        )

        for name, buffer in stateful_gm.named_buffers():
            self.assertTrue(torch.allclose(torch.tensor(2, dtype=torch.float), buffer))

    def test_to_module_with_mutated_buffer_multiple(self):
        class Bar(torch.nn.Module):
            def __init__(self):
                super().__init__()
                self.register_buffer("buf", torch.ones(1))

            def forward(self, x):
                self.buf.add_(1)
                return x.sum() + self.buf.sum()

        class Foo(torch.nn.Module):
            def __init__(self):
                super().__init__()
                self.register_buffer("buf", torch.zeros(1))
                self.bar = Bar()

            def forward(self, x):
                self.buf.add_(1)
                self.bar.buf.add_(2)
                bar = self.bar(x)
                return bar.sum() + self.buf.sum()

        exported = export(Foo(), (torch.ones(5, 5),))
        stateful_gm = exported.module()
        export_return_val = stateful_gm(torch.ones(5, 5))
        eager = Foo()
        eager_return_val = eager(torch.ones(5, 5))
        self.assertTrue(torch.allclose(eager_return_val, export_return_val))

        for name, buffer in stateful_gm.named_buffers():
            if name == "L__self___buf":
                self.assertTrue(torch.allclose(torch.ones(1), buffer))
            if name == "L__self___bar_buf":
                self.assertTrue(
                    torch.allclose(torch.tensor(4, dtype=torch.float), buffer)
                )

        changed = stateful_gm.graph.eliminate_dead_code()
        self.assertFalse(changed)
        self.assertTrue(
            torch.allclose(stateful_gm(torch.ones(5, 5)), eager(torch.ones(5, 5)))
        )

        for name, buffer in stateful_gm.named_buffers():
            if name == "L__self___buf":
                self.assertTrue(
                    torch.allclose(torch.tensor(2, dtype=torch.float), buffer)
                )
            if name == "L__self___bar_buf":
                self.assertTrue(
                    torch.allclose(torch.tensor(7, dtype=torch.float), buffer)
                )

    def test_runtime_assert_for_prim(self):
        class Foo(torch.nn.Module):
            def forward(self, x, y):
                return x + y

        foo = Foo()
        tensor_inp = torch.ones(7, 5)
        dim0_x = torch.export.Dim("dim0_x", min=6)
        dynamic_shapes = {"x": {0: dim0_x}, "y": None}
        exported = torch.export.export(
            foo, (tensor_inp, 5), dynamic_shapes=dynamic_shapes
        )
        self.assertTrue(
            torch.allclose(
                exported.module()(torch.ones(8, 5), 5), foo(torch.ones(8, 5), 5)
            )
        )
        with self.assertRaisesRegex(
            RuntimeError,
            escape("Expected input at *args[1] to be equal to 5, but got 6"),
        ):
            _ = exported.module()(torch.ones(8, 5), 6)

        exported = torch.export.export(
            foo, (tensor_inp, 5.0), dynamic_shapes=dynamic_shapes
        )
        with self.assertRaisesRegex(
            RuntimeError,
            escape("Expected input at *args[1] to be equal to 5.0, but got 6.0"),
        ):
            _ = exported.module()(torch.ones(7, 5), 6.0)

    def test_runtime_assert_for_prm_str(self):
        class Foo(torch.nn.Module):
            def forward(self, a, b, mode):
                return torch.div(a, b, rounding_mode=mode)

        foo = Foo()
        inps = (torch.randn(4, 4), torch.randn(4), "trunc")
        exported = export(foo, inps)
        with self.assertRaisesRegex(
            RuntimeError, "to be equal to trunc, but got floor"
        ):
            _ = exported.module()(torch.randn(4, 4), torch.randn(4), "floor")
        self.assertTrue(torch.allclose(exported.module()(*inps), foo(*inps)))

    def test_to_module_with_mutated_buffer_multiple_update_sub_later(self):
        class Bar(torch.nn.Module):
            def __init__(self):
                super().__init__()
                self.register_buffer("buf", torch.ones(1))

            def forward(self, x):
                self.buf.add_(1)
                return x.sum() + self.buf.sum()

        class Foo(torch.nn.Module):
            def __init__(self):
                super().__init__()
                self.register_buffer("buf", torch.zeros(1))
                self.bar = Bar()

            def forward(self, x):
                self.buf.add_(1)
                bar = self.bar(x)
                self.bar.buf.add_(2)
                return bar.sum() + self.buf.sum()

        exported = export(Foo(), (torch.ones(5, 5),))
        stateful_gm = exported.module()
        export_return_val = stateful_gm(torch.ones(5, 5))
        eager = Foo()
        eager_return_val = eager(torch.ones(5, 5))
        self.assertTrue(torch.allclose(eager_return_val, export_return_val))

        for name, buffer in stateful_gm.named_buffers():
            if name == "L__self___buf":
                self.assertTrue(torch.allclose(torch.ones(1), buffer))
            if name == "L__self___bar_buf":
                self.assertTrue(
                    torch.allclose(torch.tensor(4, dtype=torch.float), buffer)
                )

        changed = stateful_gm.graph.eliminate_dead_code()
        self.assertFalse(changed)
        self.assertTrue(
            torch.allclose(stateful_gm(torch.ones(5, 5)), eager(torch.ones(5, 5)))
        )

        for name, buffer in stateful_gm.named_buffers():
            if name == "L__self___buf":
                self.assertTrue(
                    torch.allclose(torch.tensor(2, dtype=torch.float), buffer)
                )
            if name == "L__self___bar_buf":
                self.assertTrue(
                    torch.allclose(torch.tensor(7, dtype=torch.float), buffer)
                )

    def test_retracable_ep(self):
        class Bar(torch.nn.Module):
            def __init__(self):
                super().__init__()
                self.register_buffer("buf", torch.ones(1))

            def forward(self, x):
                self.buf.add_(1)
                return x.sum() + self.buf.sum()

        class Foo(torch.nn.Module):
            def __init__(self):
                super().__init__()
                self.register_buffer("buf", torch.zeros(1))
                self.bar = Bar()

            def forward(self, x):
                self.buf.add_(1)
                bar = self.bar(x)
                self.bar.buf.add_(2)
                return bar.sum() + self.buf.sum()

        inp = torch.ones(5, 5)
        exported = torch.export.export(Foo(), (inp,))
        reexported = torch.export.export(exported.module(), (inp,))

        self.assertTrue(torch.allclose(Foo()(inp), reexported.module()(inp)))

        dim0_x = torch.export.Dim("dim0_x")
        exported = torch.export.export(Foo(), (inp,), dynamic_shapes=({0: dim0_x},))
        reexported = torch.export.export(exported.module(), (inp,))
        with self.assertRaisesRegex(
            RuntimeError, "shape\[0\] to be equal to 5, but got 7"
        ):
            reexported.module()(torch.ones(7, 5))

        reexported = torch.export.export(
            exported.module(), (inp,), dynamic_shapes=({0: dim0_x},)
        )
        self.assertTrue(
            torch.allclose(
                Foo()(torch.ones(7, 5)), reexported.module()(torch.ones(7, 5))
            )
        )

        # can't retrace with invalid inputs with respect to the original ExportedProgram
        dim0_x_v2 = torch.export.Dim("dim0_x_v2", min=3)
        exported_v2 = torch.export.export(
            Foo(), (inp,), dynamic_shapes={"x": {0: dim0_x_v2}}
        )
        with self.assertRaisesRegex(
            RuntimeError,
            escape("Expected input at *args[0].shape[0] to be >= 3, but got 2"),
        ):
            torch.export.export(exported_v2.module(), (torch.randn(2, 2),))

    def test_export_cond(self):
        class A(torch.nn.Module):
            def __init__(self):
                super().__init__()
                self.register_buffer("buffer", torch.ones(6, 4))

            def forward(self):
                return self.buffer.cos()

        class Foo(torch.nn.Module):
            def __init__(self):
                super().__init__()
                self.a = A()

            def forward(self, x):
                def true_fn(x):
                    return x.cos() + self.a().sum()

                def false_fn(x):
                    return x.sin()

                return cond(x.shape[0] > 4, true_fn, false_fn, [x])

        inp = torch.ones(6, 4)
        ep = export(
            Foo(),
            (inp,),
        )
        self.assertTrue(
            torch.allclose(ep.module()(torch.ones(6, 4)), Foo()(torch.ones(6, 4)))
        )

    def test_aten_lift_fresh_copy(self):
        class M(torch.nn.Module):
            def forward(self, x):
                return torch.ops.aten.lift_fresh_copy(x)

        ep = export(M(), (torch.ones(6, 4),))
        found = False

        op = "torch.ops.aten.clone.default"
        FileCheck().check_count(op, 1, exactly=True).run(ep.graph_module.code)

    def test_cond_buffers(self):
        class M(torch.nn.Module):
            def __init__(self):
                super().__init__()
                self.register_parameter(
                    "param", torch.nn.Parameter(torch.ones(2, 3), requires_grad=False)
                )
                self.register_buffer("buffer", torch.ones(2, 3) + 1)

            def true_fn(self, x):
                return x + self.param

            def false_fn(self, x):
                return x + self.buffer

            def forward(self, x):
                return cond(x.shape[0] == 4, self.true_fn, self.false_fn, [x])

        inp = torch.ones(2, 3)
        ep = torch.export.export(M(), (inp,))
        inp = torch.randn(2, 3)
        epm = ep.module()
        self.assertTrue(torch.allclose(epm(inp), M()(inp)))

        for gm in epm.named_modules():
            if not isinstance(gm, torch.fx.GraphModule):
                continue
            self.assertEqual(
                len([node for node in gm.graph.nodes if node.op == "placeholder"]), 1
            )

    # map_fn references module outside the module hierarchy
    @unittest.expectedFailure
    def test_map_buffers(self):
        class M1(torch.nn.Module):
            def __init__(self):
                super().__init__()
                self.register_parameter(
                    "param", torch.nn.Parameter(torch.tensor(5), requires_grad=False)
                )
                self.register_buffer("buffer", torch.tensor(6) + 1)

        m1 = M1()

        def map_fn(x, y):
            z = x + y + m1.param + m1.buffer
            z.add_(4)
            return z

        class M(torch.nn.Module):
            def forward(self, xs, y):
                return map(map_fn, xs, y)

        example_inputs = (torch.ones(3, 2), torch.tensor(3))
        ep = torch.export.export(M(), example_inputs)
        example_inputs = (torch.randn(3, 2), torch.tensor(3))
        epm = ep.module()
        self.assertTrue(torch.allclose(epm(*example_inputs), M()(*example_inputs)))

        for gm in epm.named_modules():
            if not isinstance(gm, torch.fx.GraphModule):
                continue
            self.assertEqual(
                len([node for node in gm.graph.nodes if node.op == "placeholder"]), 2
            )

    @testing.expectedFailureSerDer  # We don't preserve metadata on graph module
    @testing.expectedFailureSerDerPreDispatch
    @testing.expectedFailureNonStrict
    def test_retrace_graph_level_meta_preservation(self):
        class Foo(torch.nn.Module):
            def __init__(self):
                super().__init__()

            def forward(self, x):
                if x.shape[0] > 4:
                    return x.cos()
                return x.sin()

        inp = torch.ones(7, 5)
        dim0_x = torch.export.Dim("dim0_x", min=6)
        exported = torch.export.export(Foo(), (inp,), dynamic_shapes={"x": {0: dim0_x}})
        stateful_module = exported.module()
        self.assertTrue(len(stateful_module.meta["input_shape_constraints"]), 1)

        re_exported = export(stateful_module, (inp,), dynamic_shapes=({0: dim0_x},))
        self.assertTrue(
            len(re_exported.graph_module.meta["input_shape_constraints"]) == 1
        )
        self.assertTrue(
            torch.allclose(
                exported.module()(torch.ones(7, 5)),
                re_exported.module()(torch.ones(7, 5)),
            )
        )

        re_exported_v2 = export(exported.module(), (inp,))
        self.assertTrue(
            len(re_exported_v2.graph_module.meta["input_shape_constraints"]) == 0
        )
        self.assertTrue(
            torch.allclose(
                exported.module()(torch.ones(7, 5)),
                re_exported_v2.module()(torch.ones(7, 5)),
            )
        )

    def test_check_is_size_error(self):
        class Module(torch.nn.Module):
            def forward(self, x):
                a = x.item()
                # We cannot automatically infer a is a size here because view
                # accepts -1
                return torch.randn(24).view(a, 4)

        f = Module()
        if is_non_strict_test(self._testMethodName):
            error = torch.fx.experimental.symbolic_shapes.GuardOnDataDependentSymNode
            error_msg = r"Could not guard on data-dependent expression"
        else:
            error = torch._dynamo.exc.UserError
            error_msg = (
                r"Tried to use data-dependent value in the subsequent computation"
            )
        with self.assertRaisesRegex(error, error_msg):
            _ = export(f, (torch.tensor(6),))

    def test_train_eval_on_exported_preautograd_module(self):
        class Foo(torch.nn.Module):
            def __init__(self):
                super().__init__()

            def forward(self, x):
                if x.shape[0] > 4:
                    return x.cos()
                return x.sin()

        graph_module = _export(Foo(), (torch.ones(7, 5),), pre_dispatch=True).module()
        with self.assertRaisesRegex(
            NotImplementedError, r"Calling train\(\) is not supported yet."
        ):
            graph_module.train()

        with self.assertRaisesRegex(
            NotImplementedError, r"Calling eval\(\) is not supported yet."
        ):
            graph_module.eval()

    @testing.expectedFailureRetraceability  # T183144788
    def test_lifted_constants(self) -> None:
        class Module(torch.nn.Module):
            def forward(self, x):
                return x + torch.tensor(3)

        f = Module()
        ep = export(f, (torch.tensor(1),))

        self.assertEqual(len(ep.graph_signature.input_specs), 2)
        self.assertEqual(len(ep.constants), 1)

        class Foo(torch.nn.Module):
            def __init__(self):
                super().__init__()
                self.a = torch.tensor(3)

            def forward(self, x):
                list_tensor = [torch.tensor(3), torch.tensor(4)]
                return x + self.a + list_tensor[0] + list_tensor[1]

        ep = export(Foo(), (torch.tensor(1),))

        self.assertEqual(len(ep.graph_signature.input_specs), 4)
        self.assertEqual(len(ep.state_dict), 0)
        self.assertEqual(len(ep.constants), 3)

        inp = (torch.tensor(5),)
        self.assertTrue(torch.allclose(ep.module()(*inp), Foo()(*inp)))

        transform = ep.run_decompositions()
        self.assertEqual(len(ep.graph_signature.input_specs), 4)
        self.assertTrue(torch.allclose(ep.module()(*inp), transform.module()(*inp)))

    @testing.expectedFailureRetraceability  # T183144788
    def test_tensor_attribute_zero_args(self):
        class Foo(torch.nn.Module):
            def __init__(self, value):
                super().__init__()
                self.x = torch.tensor(value)

            def forward(self):
                return self.x.clone()

        m = Foo([1, 2])
        ep = export(m, ())
        self.assertEqual(ep.graph_signature.lifted_tensor_constants, ["x"])

    def test_preserve_shape_dynamism_for_unused_inputs(self):
        @dataclass
        class Input:
            f: torch.Tensor
            p: torch.Tensor

        torch._export.utils.register_dataclass_as_pytree_node(
            Input,
            serialized_type_name="test_preserve_shape_dynamism_for_unused_inputs.Input",
        )

        class Module(torch.nn.Module):
            def forward(self, x: Input):
                return x.f + 1

        mod = Module()
        example_inputs = (Input(f=torch.ones(10, 4), p=torch.zeros(10, 4)),)
        ep_static = torch.export.export(mod, example_inputs)
        for node in ep_static.graph.nodes:
            if node.op == "placeholder":
                for s in node.meta["val"].shape:
                    self.assertIsInstance(s, int)

        dim0_x_f, dim0_x_p = torch.export.dims("dim0_x_f", "dim0_x_p")
        dynamic_shapes = {"x": [{0: dim0_x_f}, {0: dim0_x_p}]}
        ep_dynamic = torch.export.export(
            mod, example_inputs, dynamic_shapes=dynamic_shapes
        )
        for node in ep_dynamic.graph.nodes:
            if node.op == "placeholder":
                for i, s in enumerate(node.meta["val"].shape):
                    if i == 0:
                        self.assertIsInstance(s, torch.SymInt)
                    else:
                        self.assertIsInstance(s, int)

    def test_multiple_definitions_same_name_dim(self):
        class Foo(torch.nn.Module):
            def forward(self, x, y):
                return torch.matmul(x, y)

        A = torch.export.Dim("C", min=3)
        B = torch.export.Dim("C", max=12)
        with self.assertRaisesRegex(
            torch._dynamo.exc.UserError,
            "Found different definitions Dim\\(.*min=3\\) and Dim\\(.*max=12\\) "
            "for the same symbolic dimension",
        ):
            torch.export.export(
                Foo(),
                (torch.randn(10, 10), torch.randn(10, 10)),
                dynamic_shapes={"x": (A, B), "y": (B, A)},
            )

    def test_export_with_wrong_inputs(self):
        class MyModule(torch.nn.Module):
            def forward(self, x):
                return x + x

        exported_program = export(MyModule(), (torch.rand(2, 3),), {})
        with self.assertRaisesRegex(ValueError, "Trying to flatten user inputs"):
            exported_program.module()(torch.rand(2, 3), torch.rand(2, 3))

    def test_export_decomps_simple(self):
        class M(torch.nn.Module):
            def __init__(self):
                super().__init__()
                self.lin = torch.nn.Linear(10, 1)

            def forward(self, x):
                return self.lin(x)

        inp = (torch.randn(5, 10),)
        m = M()
        ep = export(m, inp)
        state_dict = ep.state_dict

        self.assertTrue(torch.allclose(ep.module()(*inp), m(*inp)))

        core_aten_ep = ep.run_decompositions()
        FileCheck().check_count("torch.ops.aten.permute.default", 1, exactly=True).run(
            core_aten_ep.graph_module.code
        )
        FileCheck().check_count("torch.ops.aten.t.default", 0, exactly=True).run(
            core_aten_ep.graph_module.code
        )
        self.assertTrue(torch.allclose(core_aten_ep.module()(*inp), m(*inp)))
        self.assertEqual(id(state_dict), id(ep.state_dict))

    def test_export_decomps_dynamic(self):
        class M(torch.nn.Module):
            def __init__(self):
                super().__init__()
                self.lin = torch.nn.Linear(10, 1)

            def forward(self, x):
                return self.lin(x)

        inp = (torch.randn(5, 10),)
        m = M()
        ep = export(m, inp, dynamic_shapes={"x": {0: Dim("batch")}})

        core_aten_ep = ep.run_decompositions()

        input_node = [
            node for node in core_aten_ep.graph.nodes if node.op == "placeholder"
        ][-1]
        self.assertTrue(isinstance(input_node.meta["val"].shape[0], torch.SymInt))

        FileCheck().check_count("torch.ops.aten.permute.default", 1, exactly=True).run(
            core_aten_ep.graph_module.code
        )
        FileCheck().check_count("torch.ops.aten.t.default", 0, exactly=True).run(
            core_aten_ep.graph_module.code
        )
        self.assertTrue(torch.allclose(core_aten_ep.module()(*inp), m(*inp)))

    def test_nonzero_2(self):
        class Module(torch.nn.Module):
            def forward(self, x):
                return torch.nonzero(x)

        f = Module()
        ep = export(f, (torch.ones(2),))
        inp = torch.randn(2)
        self.assertTrue(torch.allclose(ep.module()(inp), torch.nonzero(inp)))

    def test_redundant_asserts(self):
        class Foo(torch.nn.Module):
            def forward(self, x):
                y = x.item()
                torch._check_is_size(y)
                return torch.zeros(y)

        f = Foo()

        ep = export(f, (torch.tensor([3]),))
        FileCheck().check_count(
            "torch.ops.aten.sym_constrain_range.default", 1, exactly=True
        ).run(ep.graph_module.code)
        FileCheck().check_count(
            "torch.ops.aten._assert_scalar.default", 1, exactly=True
        ).run(ep.graph_module.code)

    def test_non_arg_name_dynamic_shapes_api(self):
        class Foo(torch.nn.Module):
            def forward(self, a, b):
                return a.sum() + b.sum()

        foo = Foo()
        dim = torch.export.Dim("dim")
        ep = torch.export.export(
            foo,
            (torch.randn(4, 4), torch.randn(4, 4)),
            dynamic_shapes=(None, {0: dim}),
        )

        test_inp = (torch.randn(4, 4), torch.randn(7, 4))
        self.assertEqual(ep.module()(*test_inp), foo(*test_inp))

        ep_v2 = torch.export.export(
            foo,
            (torch.randn(4, 4), torch.randn(4, 4)),
            dynamic_shapes=(None, None),
        )
        with self.assertRaisesRegex(
            RuntimeError, "shape\[0\] to be equal to 4, but got 7"
        ):
            ep_v2.module()(*test_inp)

    def test_constant_output(self):
        class ModuleConstant(torch.nn.Module):
            def __init__(self):
                super().__init__()
                self.b = torch.randn(3, 2)

            def forward(self):
                return self.b

        class ModuleNestedConstant(torch.nn.Module):
            def __init__(self):
                super().__init__()
                self.bff = torch.randn(3, 2)

            def forward(self, x, y):
                return {"prediction": (x + y, self.bff)}

        mod = ModuleConstant()
        ep = torch.export.export(mod, ())
        self.assertEqual(ep.module()(), mod())

        args = (torch.randn(3, 2), torch.randn(3, 2))
        mod = ModuleNestedConstant()
        ep = torch.export.export(mod, args)
        self.assertEqual(ep.module()(*args), mod(*args))

    def test_non_arg_name_dynamic_shapes_api_with_kwarg(self):
        class Foo(torch.nn.Module):
            def forward(self, a, b, kw1, kw2):
                return a.sum() + b.sum() + kw1.sum() - kw2.sum()

        foo = Foo()
        dim = torch.export.Dim("dim")
        dim_for_kw1 = torch.export.Dim("dim_for_kw1")
        ep = torch.export.export(
            foo,
            (torch.randn(4, 4), torch.randn(4, 4)),
            {"kw2": torch.ones(4, 4), "kw1": torch.zeros(4, 4)},
            # We are specifying dynamism on the first kwarg even though user passed in
            # different order
            dynamic_shapes=(None, {0: dim}, {0: dim_for_kw1}, None),
        )

        test_inp = (torch.randn(4, 4), torch.randn(7, 4))
        test_kwargs = {"kw2": torch.ones(4, 4), "kw1": torch.zeros(9, 4)}
        # This should work even if the kwarg order are flipped.
        self.assertEqual(
            ep.module()(*test_inp, **test_kwargs), foo(*test_inp, **test_kwargs)
        )

    def test_non_arg_name_dynamic_shapes_api_with_container_type(self):
        class Foo(torch.nn.Module):
            def forward(self, a, b):
                return a[0].sum() + a[1].sum() + b.sum()

        inp_a = (torch.randn(4, 4), torch.randn(4, 4))
        inp_b = torch.randn(4, 4)
        inp = (inp_a, inp_b)

        count = 0

        def dynamify_inp(x):
            # Mark the second input a[1] dynamic
            nonlocal count
            if count == 1:
                dim = torch.export.Dim("dim", min=3)
                count += 1
                return {0: dim}
            count += 1
            return None

        dynamic_shapes = tree_map(dynamify_inp, inp)

        foo = Foo()
        ep = torch.export.export(foo, inp, dynamic_shapes=dynamic_shapes)

        test_inp = ((torch.randn(4, 4), torch.randn(2, 4)), torch.randn(4, 4))
        with self.assertRaisesRegex(RuntimeError, "shape\[0\] to be >= 3, but got 2"):
            ep.module()(*test_inp)

    def test_lazy_module_kwargs(self):
        class LazyModule(torch.nn.modules.lazy.LazyModuleMixin, torch.nn.Module):
            def initialize_parameters(self, *args, **kwargs):
                pass

            def forward(self, x, y):
                return x + y

        m = LazyModule()
        ep = torch.export.export(
            m, (), {"x": torch.randn(3, 3), "y": torch.randn(3, 3)}
        )
        inputs = {"x": torch.randn(3, 3), "y": torch.randn(3, 3)}
        self.assertEqual(ep.module()(**inputs), m(**inputs))

    def test_retrace_pre_autograd(self):
        class Foo(torch.nn.Module):
            def __init__(self):
                super().__init__()
                self.register_buffer("buffer", torch.ones(4, 4))

            def forward(self, x):
                self.buffer.add_(4)
                return x.sum() + self.buffer.sum()

        inp = torch.randn(4, 4)
        gm = _export(
            Foo(),
            (inp,),
            dynamic_shapes=({0: torch.export.Dim("dim", min=3)},),
            pre_dispatch=True,
        ).module()

        with self.assertRaisesRegex(
            RuntimeError, escape("Expected input at *args[0].shape[0]")
        ):
            gm(torch.randn(2, 2))

        with self.assertRaisesRegex(
            RuntimeError, escape("Expected input at *args[0].shape[0]")
        ):
            torch.export.export(gm, (torch.randn(2, 2),))

        ep = torch.export.export(
            gm,
            (torch.randn(5, 4),),
            dynamic_shapes=({0: torch.export.Dim("dim", min=3)},),
        )

        test_inp = torch.ones(8, 4)
        self.assertTrue(torch.allclose(ep.module()(test_inp), Foo().forward(test_inp)))

    def test_issue_113041(self):
        class TestModule(torch.nn.Module):
            def __init__(self):
                super().__init__()
                self.a = torch.tensor(1.0)

            def forward(self, x: torch.Tensor) -> torch.Tensor:
                return x + self.a

        def forward_hook(module: torch.nn.Module, inputs, output) -> torch.Tensor:
            return 2 * output

        seq = torch.nn.Sequential(TestModule()).eval()
        seq.b = torch.tensor(2)
        handle = seq.register_forward_hook(forward_hook)

        class M(torch.nn.Module):
            def __init__(self):
                super().__init__()
                self.seq = seq

            def forward(self, x):
                return self.seq(x) + self.seq.b

        inp = (torch.randn(2, 8),)
        ep = export(M(), inp)  # This errors because dynamo adds an extra input

    def test_export_with_fake_tensor_inputs(self):
        fake_mode = torch._subclasses.fake_tensor.FakeTensorMode()

        class Model(torch.nn.Module):
            def __init__(self) -> None:
                super().__init__()
                self.linear = torch.nn.Linear(2, 2)

            def forward(self, x):
                out = self.linear(x)
                return out

        # Put the inputs on a device
        with fake_mode, torch.device("meta"):
            x = torch.rand(5, 2, 2)
            model = Model()

            exported_program = torch.export.export(model, (x,))
            export_res = exported_program.module()(x)
            exp_res = model(x)
            all_meta_val = [
                node.meta["val"]
                for node in exported_program.graph_module.graph.nodes
                if "val" in node.meta
            ]
            self.assertTrue(export_res.size() == exp_res.size())
            self.assertTrue(all(val.device == x.device for val in all_meta_val))
            self.assertTrue(
                all(val.fake_mode is all_meta_val[0].fake_mode for val in all_meta_val)
            )
            decomposed_ep = exported_program.run_decompositions()
            export_res = decomposed_ep.module()(x)
            self.assertTrue(export_res.size() == exp_res.size())

    def test_export_with_fake_tensor_inputs_on_cuda_devices(self):
        fake_mode = torch._subclasses.fake_tensor.FakeTensorMode()

        class Model(torch.nn.Module):
            def __init__(self) -> None:
                super().__init__()
                self.linear = torch.nn.Linear(2, 2)

            def forward(self, x):
                out = self.linear(x)
                return out

        # Put the inputs on a device
        with fake_mode, torch.device("meta"):
            x = torch.rand(5, 2, 2)
            model = Model()

        # Manualy set the fake_device of fake tensors.
        x.fake_device = torch.device("cuda:0")
        for n, p in model.named_parameters():
            p.fake_device = torch.device("cuda:0")

        # Need to set all the requires_grad of tensors to False, because fake_tensor with CUDA device
        # doesn't quite work well with aot_autograd right now due to some logic fails
        # the check in call getDeviceGuardImpl in InputMetadata.
        x.requires_grad = False
        for n, p in model.named_parameters():
            p.requires_grad = False

        def check_device_and_fake_mode():
            exported_program = torch.export.export(model, (x,))
            export_res = exported_program.module()(x)
            exp_res = model(x)
            all_meta_val = [
                node.meta["val"]
                for node in exported_program.graph_module.graph.nodes
                if "val" in node.meta
            ]
            self.assertTrue(export_res.size() == exp_res.size())
            self.assertTrue(all(val.device == x.device for val in all_meta_val))
            self.assertTrue(
                all(val.fake_mode is all_meta_val[0].fake_mode for val in all_meta_val)
            )

        check_device_and_fake_mode()

    def test_run_decomposition_supports_user_input_mutation(self):
        class SingleOp(torch.nn.Module):
            def __init__(self):
                super().__init__()
                self.op = torch.ops.aten.native_batch_norm

            def forward(
                self,
                input,
                weight,
                bias,
                running_mean,
                running_var,
                training,
                momentum,
                eps,
                **kwargs,
            ):
                return self.op(
                    input,
                    weight,
                    bias,
                    running_mean,
                    running_var,
                    training,
                    momentum,
                    eps,
                    **kwargs,
                )

        input = torch.randn(5, 5, 5)
        weight = torch.randn(5)
        bias = torch.randn(5)
        running_mean = torch.randn(5)
        running_var = torch.randn(5)
        training = True
        momentum = 0.5
        eps = 0.6

        model = SingleOp()
        output = model(
            input, weight, bias, running_mean, running_var, training, momentum, eps
        )

        ep = torch.export.export(
            model,
            args=(
                input,
                weight,
                bias,
                running_mean,
                running_var,
                training,
                momentum,
                eps,
            ),
        )
        ep.run_decompositions(decomp_table=torch._decomp.decomposition_table)
        self.assertEqual(
            ep.module()(
                input, weight, bias, running_mean, running_var, training, momentum, eps
            ),
            output,
        )

    def test_export_graph_with_no_inputs(self):
        # We saw this pattern when users want to export
        # a graph that initlizes the states of a model.
        class Module(torch.nn.Module):
            def forward(self):
                return torch.randn(3, 4), torch.randn(3, 4)

        f = Module()
        ep = torch.export.export(f, ())
        a, b = ep.module()()
        self.assertEqual(a.size(), torch.Size([3, 4]))
        self.assertEqual(b.size(), torch.Size([3, 4]))

    def test_pad_sequence(self):
        class Module(torch.nn.Module):
            def forward(self, x):
                return torch._C._nn.pad_sequence([x])

        m0 = Module()
        inputs = (torch.randn(3, 2),)
        ep = torch.export.export(
            m0, inputs, dynamic_shapes={"x": {0: Dim("batch_size")}}
        )
        self.assertEqual(ep.module()(*inputs), m0(*inputs))

        class ModuleBatchFirst(torch.nn.Module):
            def forward(self, x):
                return torch._C._nn.pad_sequence([x], batch_first=True)

        m1 = ModuleBatchFirst()
        inputs = (torch.randn(3, 2),)
        ep = torch.export.export(
            m1, inputs, dynamic_shapes={"x": {0: Dim("batch_size")}}
        )
        self.assertEqual(ep.module()(*inputs), m1(*inputs))

        class ModuleMulti(torch.nn.Module):
            def forward(self, x, y, z):
                return torch._C._nn.pad_sequence([x, y, z])

        m2 = ModuleMulti()
        inputs = (torch.randn(5, 2), torch.randn(4, 2), torch.randn(3, 2))
        ep = torch.export.export(
            m2,
            inputs,
            dynamic_shapes={
                "x": {0: Dim("batch_size")},
                "y": {0: Dim("y")},
                "z": {0: Dim("z")},
            },
        )
        self.assertEqual(ep.module()(*inputs), m2(*inputs))

        class ModuleMultiBatchFirst(torch.nn.Module):
            def forward(self, x, y, z):
                return torch._C._nn.pad_sequence([x, y, z], batch_first=True)

        m3 = ModuleMulti()
        inputs = (torch.randn(5, 2), torch.randn(4, 2), torch.randn(3, 2))
        ep = torch.export.export(
            m2,
            inputs,
            dynamic_shapes={
                "x": {0: Dim("batch_size")},
                "y": {0: Dim("y")},
                "z": {0: Dim("z")},
            },
        )
        self.assertEqual(ep.module()(*inputs), m3(*inputs))

    def test_export_then_compile_tensor_ctor(self):
        class M(torch.nn.Module):
            def forward(self, scores, mask):
                scores = scores.masked_fill(
                    mask, torch.tensor(torch.finfo(scores.dtype).min)
                )  # (bs, n_heads, q_length, k_length)
                return scores

        tensor_cpu = torch.randn(2, 4)
        mask_cpu = torch.BoolTensor(
            [[False, True, False, False], [False, False, False, False]]
        )

        m = M().eval()
        # res_ref = m(tensor_cpu, mask_cpu)
        # print("res_ref is: {}".format(res_ref), flush=True)

        exported_model = _export(m, (tensor_cpu, mask_cpu), pre_dispatch=True).module()
        optimized_model = torch.compile(exported_model)
        optimized_model(tensor_cpu, mask_cpu)

    def test_export_input_mutation_static_shape(self):
        class MutationModel(torch.nn.Module):
            def forward(self, x, y):
                x.view(3, 2, -1).add_(y)
                return x

        inputs = (torch.randn(12), torch.tensor(2))
        model = MutationModel()
        ep = export(model, inputs)
        inputs_export = copy.deepcopy(inputs)
        inputs_model = copy.deepcopy(inputs)
        self.assertEqual(ep.module()(*inputs_export), model(*inputs_model))
        self.assertEqual(inputs[0] + torch.tensor(2), inputs_model[0])
        self.assertEqual(inputs[0] + torch.tensor(2), inputs_export[0])

    def test_export_input_mutation_dynamic_shape(self):
        class MutationModel(torch.nn.Module):
            def forward(self, x, y):
                x[0].mul_(y)
                return x

        inputs = ((torch.randn(12), torch.randn(3, 2)), 2.0)
        model = MutationModel()
        ep = torch.export.export(
            model,
            inputs,
            dynamic_shapes={"x": ({0: torch.export.Dim("dim")}, None), "y": None},
        )
        nodes = list(ep.graph.nodes)
        self.assertEqual(nodes[0].op, "placeholder")
        self.assertIsInstance(nodes[0].meta["val"], torch.Tensor)
        self.assertIsInstance(nodes[0].meta["val"].shape[0], torch.SymInt)

        inputs_export = copy.deepcopy(inputs)
        inputs_model = copy.deepcopy(inputs)
        self.assertEqual(ep.module()(*inputs_export), model(*inputs_model))
        self.assertEqual(inputs[0][0] * 2.0, inputs_model[0][0])
        self.assertEqual(inputs[0][0] * 2.0, inputs_export[0][0])

    def test_export_input_mutation_bug(self):
        class M(torch.nn.Module):
            def forward(self, x):
                x[:, :2, :] = x[:, :2, :] + 1
                return x

        inputs = (torch.ones(4, 4, 4),)
        ep = torch.export.export(M(), inputs)
        m = ep.module()

        # Make the name conflict with a placeholder name that we get from
        # aot_export
        for i, node in enumerate(m.graph.nodes):
            if node.op == "placeholder":
                node.name = f"arg0_{i + 1}"
        m.recompile()

        ep = torch.export.export(m, inputs)

        inputs = (torch.randn(4, 4, 4),)
        self.assertEqual(
            ep.module()(*copy.deepcopy(inputs)), M()(*copy.deepcopy(inputs))
        )

    def test__scaled_dot_product_flash_attention(self):
        class Module(torch.nn.Module):
            def forward(self, q, k, v):
                res = torch.nn.functional.scaled_dot_product_attention(q, k, v)
                return res[0]

        m = Module()
        inputs = (
            torch.randn(5, 4, 3, 2),
            torch.randn(5, 4, 3, 2),
            torch.randn(5, 4, 3, 2),
        )
        ep = export(m, inputs)
        self.assertEqual(ep.module()(*inputs), m(*inputs))

    @testing.expectedFailureSerDer  # symfloat nyi
    @testing.expectedFailureSerDerPreDispatch  # symfloat nyi
    def test_sym_sqrt(self):
        import math

        class M(torch.nn.Module):
            def forward(self, x):
                return x / torch.sym_sqrt(x.shape[0])

        ep = export(M(), (torch.ones(16, 4),), dynamic_shapes={"x": {0: Dim("dim")}})
        _ExportPassBaseDeprecatedDoNotUse()(ep.graph_module)
        FileCheck().check_count("torch._sym_sqrt", 1, exactly=True).run(
            ep.graph_module.code
        )

    def test_check_specialized_int(self):
        class SingleOp(torch.nn.Module):
            def __init__(self):
                super().__init__()
                self.op = torch.ops.aten.scatter_add

            def forward(self, t, dim, index, src, **kwargs):
                return self.op(t, dim, index, src, **kwargs)

        t = torch.randn(10, 5)
        dim = -1
        index = torch.tensor(
            [
                [2, 4, 3, 1, 0],
                [0, 2, 1, 4, 3],
                [3, 1, 4, 2, 0],
                [4, 0, 3, 1, 2],
                [3, 0, 4, 1, 2],
            ]
        )
        src = torch.randn(5, 5)

        model = SingleOp()
        output = model(t, dim, index, src)

        ep = torch.export.export(model, args=(t, dim, index, src))
        ep.run_decompositions(decomp_table=torch._decomp.decomposition_table)
        self.assertEqual(ep.module()(t, dim, index, src), output)

    def test_fqn(self):
        class NestedChild(torch.nn.Module):
            def forward(self, x):
                return x / x

        class Child1(torch.nn.Module):
            def __init__(self):
                super().__init__()
                self.nested = NestedChild()
                self.register_parameter(
                    "child1param", torch.nn.Parameter(torch.ones(2, 3))
                )

            def forward(self, x):
                x = self.nested(x)
                return x + self.child1param

        class Child2(torch.nn.Module):
            def __init__(self):
                super().__init__()
                self.register_buffer("child2buffer", torch.ones(2, 3))

            def forward(self, x):
                return x - self.child2buffer

        class MyModule(torch.nn.Module):
            def __init__(self):
                super().__init__()
                self.foo = Child1()
                self.bar = Child2()
                self.register_parameter(
                    "rootparam", torch.nn.Parameter(torch.ones(2, 3))
                )

            def forward(self, x):
                x = x * self.rootparam
                x = self.foo(x)
                x = self.bar(x)
                return x

        orig_eager = MyModule()
        test_inp = torch.randn(2, 3)

        torch_gm = _export_to_torch_ir(orig_eager, (torch.rand(2, 3),), {})
        for k, v in orig_eager.state_dict().items():
            normalized_k = k.replace(".", "_")
            self.assertIn(normalized_k, torch_gm.state_dict())
            self.assertEqual(v, torch_gm.state_dict()[normalized_k])
        self.assertTrue(torch.allclose(torch_gm(test_inp), orig_eager(test_inp)))

        pre_autograd_gm = torch.export._trace._export(
            orig_eager, (torch.rand(2, 3),), {}, pre_dispatch=True
        ).module()
        for k, v in orig_eager.state_dict().items():
            normalized_k = k.replace(".", "_")
            self.assertIn(k, pre_autograd_gm.state_dict())
            self.assertEqual(v, pre_autograd_gm.state_dict()[k])
        self.assertTrue(torch.allclose(pre_autograd_gm(test_inp), orig_eager(test_inp)))

        ep = export(orig_eager, (torch.rand(2, 3),), {})
        for k, v in orig_eager.state_dict().items():
            # We do not need to normalize the key here because exported
            # program's state dict is able to contain the module information.
            self.assertIn(k, ep.state_dict)
            self.assertEqual(v, ep.state_dict[k])
        self.assertTrue(torch.allclose(ep.module()(test_inp), orig_eager(test_inp)))

    def test_nn_module_stack(self):
        class Leaf(torch.nn.Module):
            def __init__(self):
                super().__init__()
                self.linear = torch.nn.Linear(4, 4)

            def forward(self, x):
                return self.linear(x)

        class Bar(torch.nn.Module):
            def __init__(self):
                super().__init__()
                self.leaf = Leaf()
                self.register_buffer("buffer", torch.randn(4, 4))

            def forward(self, x):
                return self.buffer.sum() + self.leaf(x).sum()

        class Foo(torch.nn.Module):
            def __init__(self):
                super().__init__()
                self.bar = Bar()

            def forward(self, x):
                y = self.bar.buffer + x
                return (self.bar(x) + y.sum(),)

        inp = (torch.randn(4, 4),)
        mod = Foo()
        ep_strict = torch.export.export(mod, inp).run_decompositions()
        ep_non_strict = torch.export.export(mod, inp, strict=False).run_decompositions()

        gm_unflat_non_strict = unflatten(ep_non_strict)
        self.assertTrue(hasattr(gm_unflat_non_strict, "bar"))
        self.assertTrue(hasattr(gm_unflat_non_strict.bar, "buffer"))
        self.assertTrue(hasattr(gm_unflat_non_strict.bar, "leaf"))

        gm_unflat_strict = unflatten(ep_strict)

        self.assertEqual(gm_unflat_non_strict(*inp), gm_unflat_strict(*inp))
        self.assertExpectedInline(
            str(gm_unflat_non_strict.bar.leaf.linear.graph).strip(),
            """\
graph():
    %x : [num_users=1] = placeholder[target=x]
    %weight : [num_users=1] = get_attr[target=weight]
    %bias : [num_users=1] = get_attr[target=bias]
    %permute : [num_users=1] = call_function[target=torch.ops.aten.permute.default](args = (%weight, [1, 0]), kwargs = {})
    %addmm : [num_users=1] = call_function[target=torch.ops.aten.addmm.default](args = (%bias, %x, %permute), kwargs = {})
    return addmm""",
        )

        gm_flat_non_strict = ep_non_strict.module()
        gm_flat_strict = ep_strict.module()

        self.assertEqual(gm_flat_non_strict(*inp), gm_flat_strict(*inp))

    def test_nn_module_stack_shared_submodule(self):
        class Leaf(torch.nn.Module):
            def __init__(self):
                super().__init__()
                self.linear = torch.nn.Linear(4, 4)

            def forward(self, x):
                return self.linear(x)

        class Bar(torch.nn.Module):
            def __init__(self):
                super().__init__()
                self.leaf = Leaf()
                self.register_buffer("buffer", torch.randn(4, 4))

            def forward(self, x):
                return self.buffer.sum() + self.leaf(x).sum()

        class BarDifferent(torch.nn.Module):
            def __init__(self):
                super().__init__()
                self.leaf = Leaf()

            def forward(self, x):
                a = self.leaf(x).sum()
                b = self.leaf(x).sum()
                return a + b

        class Foo(torch.nn.Module):
            def __init__(self):
                super().__init__()
                self.bar = Bar()
                self.bar_different = BarDifferent()

            def forward(self, x):
                y = self.bar.buffer + x
                return (
                    self.bar(x) + self.bar_different(x + 2),
                    y.sum(),
                )

        inp = (torch.randn(4, 4),)
        mod = Foo()
        ep_strict = torch.export.export(mod, inp)
        ep_non_strict = torch.export.export(mod, inp, strict=False)

        gm_unflat_non_strict = unflatten(ep_non_strict)
        self.assertTrue(hasattr(gm_unflat_non_strict, "bar"))
        self.assertTrue(hasattr(gm_unflat_non_strict.bar, "buffer"))
        self.assertTrue(hasattr(gm_unflat_non_strict.bar, "leaf"))
        self.assertTrue(hasattr(gm_unflat_non_strict.bar_different, "leaf"))

        gm_unflat_strict = unflatten(ep_strict)

        self.assertEqual(gm_unflat_non_strict(*inp), gm_unflat_strict(*inp))
        self.assertExpectedInline(
            str(gm_unflat_non_strict.bar.leaf.linear.graph).strip(),
            """\
graph():
    %x : [num_users=1] = placeholder[target=x]
    %weight : [num_users=1] = get_attr[target=weight]
    %bias : [num_users=1] = get_attr[target=bias]
    %linear : [num_users=1] = call_function[target=torch.ops.aten.linear.default](args = (%x, %weight, %bias), kwargs = {})
    return linear""",
        )
        self.assertExpectedInline(
            str(gm_unflat_non_strict.bar_different.leaf.linear.graph).strip(),
            """\
graph():
    %add_2 : [num_users=1] = placeholder[target=add_2]
    %weight : [num_users=1] = get_attr[target=weight]
    %bias : [num_users=1] = get_attr[target=bias]
    %linear_1 : [num_users=1] = call_function[target=torch.ops.aten.linear.default](args = (%add_2, %weight, %bias), kwargs = {})
    return linear_1""",
        )

        gm_flat_non_strict = ep_non_strict.module()
        gm_flat_strict = ep_strict.module()

        self.assertEqual(gm_flat_non_strict(*inp), gm_flat_strict(*inp))

    def test_stack_trace(self):
        class Foo(torch.nn.Module):
            def __init__(self):
                super().__init__()
                self.linear = torch.nn.Linear(4, 4)

            def forward(self, x):
                x = self.linear(x)
                x *= 2.0
                return x

        ep = export(
            Foo(),
            (torch.randn(4, 4),),
        )
        # check correct lines are in stack trace
        trace_mul = [node for node in ep.graph.nodes if node.name == "mul"][0].meta.get(
            "stack_trace", ""
        )
        self.assertTrue(
            re.search(r"test_export.py.*in forward\n.*x \*= 2.0", trace_mul)
        )
        trace_addmm = [
            node for node in ep.graph.nodes if node.name in ["addmm", "linear"]
        ][0].meta.get("stack_trace", "")
        self.assertTrue(
            re.search(
                r"test_export.py.*in forward\n.*x = self.linear\(x\)", trace_addmm
            )
        )

    def test_sym_stack_trace(self):
        # TODO(avik): update this test with torch._check*
        class Foo(torch.nn.Module):
            def forward(self, x, y):
                y = torch.sym_constrain_range_for_size(y.item(), min=2)
                z = x.shape[0] == 4
                z = torch.sym_ite(z, x.shape[0], x.shape[1])
                return z

        ep = export(
            Foo(),
            (torch.randn(4, 4), torch.tensor(5)),
            dynamic_shapes={"x": (Dim("dx0"), Dim("dx1")), "y": None},
        )
        # stack trace for sym call constrain_range
        trace_constrain_range = [  # different names for serdes/pre-dispatch
            node
            for node in ep.graph.nodes
            if node.name
            in ["sym_constrain_range_for_size", "sym_constrain_range_for_size_default"]
        ][0].meta.get("stack_trace", None)
        self.assertTrue(
            re.search(
                r"in forward\n.*torch.sym_constrain_range_for_size",
                trace_constrain_range,
            )
        )

    def test_cond_with_module_stack_export_with(self):
        class Bar(torch.nn.Module):
            def __init__(self):
                super().__init__()
                self.linear = torch.nn.Linear(4, 4)

            def forward(self, x):
                def true_fn(x):
                    return self.linear(x).cos()

                def false_fn(x):
                    return self.linear(x).sin()

                return torch.cond(x.shape[0] > 4, true_fn, false_fn, [x])

        class CondExport(torch.nn.Module):
            def __init__(self):
                super().__init__()
                self.bar = Bar()

            def forward(self, x):
                return x.cos() + self.bar(x)

        inp = (torch.randn(4, 4),)
        ep = torch.export.export(CondExport(), inp, strict=False)
        self.assertExpectedInline(
            ep.graph_module.code.strip(),
            """\
def forward(self, p_bar_linear_weight, p_bar_linear_bias, x):
    cos = torch.ops.aten.cos.default(x)
    true_graph_0 = self.true_graph_0
    false_graph_0 = self.false_graph_0
    conditional = torch.ops.higher_order.cond(False, true_graph_0, false_graph_0, [p_bar_linear_bias, p_bar_linear_weight, x]);  true_graph_0 = false_graph_0 = p_bar_linear_bias = p_bar_linear_weight = x = None
    getitem = conditional[0];  conditional = None
    add = torch.ops.aten.add.Tensor(cos, getitem);  cos = getitem = None
    return (add,)""",
        )

        cond_top_level_nn_module_stack = [
            node.meta["nn_module_stack"]
            for node in ep.graph.nodes
            if node.name == "true_graph_0"
        ][0]

        self.assertTrue(
            "test_cond_with_module_stack_export_with.<locals>.Bar"
            in str(cond_top_level_nn_module_stack)
        )

    # TODO: See https://github.com/pytorch/pytorch/issues/115790
    @unittest.expectedFailure
    def test_cond_with_module_stack_export_with_unflatten(self):
        class Bar(torch.nn.Module):
            def __init__(self):
                super().__init__()
                self.linear = torch.nn.Linear(4, 4)

            def forward(self, x):
                def true_fn(x):
                    return self.linear(x).cos()

                def false_fn(x):
                    return self.linear(x).sin()

                return torch.cond(x.shape[0] > 4, true_fn, false_fn, [x])

        class CondExport(torch.nn.Module):
            def __init__(self):
                super().__init__()
                self.bar = Bar()

            def forward(self, x):
                return x.cos() + self.bar(x)

        inp = (torch.randn(4, 4),)
        ep = torch.export.export(CondExport(), inp, strict=False)

        cond_top_level_nn_module_stack = [
            node.meta["nn_module_stack"]
            for node in ep.graph.nodes
            if node.name == "true_graph_0"
        ][0]

        # we can't preserve nn_module_stack for the subgraphs for now.
        for node in ep.graph_module.true_graph_0.graph.nodes:
            self.assertEqual(
                node.meta["nn_module_stack"], cond_top_level_nn_module_stack
            )

        # this doesn't work today
        gm_unflat_strict = unflatten(ep)

    def test_predispatch_cond(self):
        class Model(torch.nn.Module):
            def __init__(self):
                super().__init__()
                self.register_buffer("pred", torch.tensor(False))
                self.register_buffer("t", torch.tensor(10))

            def forward(self, x, y):
                def true_fn(x, y):
                    with torch.enable_grad():
                        return x - 1 + self.t + y

                return torch.cond(
                    self.pred,
                    true_fn,
                    lambda x, y: x + 1 - self.t + y,
                    [x, y],
                )

        model = Model()
        with torch.no_grad():
            exported_program = torch.export._trace._export(
                model,
                (torch.tensor(10), torch.tensor(12)),
                {},
                dynamic_shapes=None,
                pre_dispatch=True,
                strict=False,
            )

        self.assertExpectedInline(
            str(exported_program.graph_module.code.strip()),
            """\
def forward(self, b_pred, b_t, x, y):
    true_graph_0 = self.true_graph_0
    false_graph_0 = self.false_graph_0
    conditional = torch.ops.higher_order.cond(b_pred, true_graph_0, false_graph_0, [b_t, x, y]);  b_pred = true_graph_0 = false_graph_0 = b_t = x = y = None
    getitem = conditional[0];  conditional = None
    return (getitem,)""",
        )  # noqa: B950

        self.assertExpectedInline(
            str(exported_program.graph_module.true_graph_0.code.strip()),
            """\
def forward(self, b_t, x, y):
    submod_3 = self.submod_1
    add_1 = torch._higher_order_ops.wrap.wrap_with_set_grad_enabled(True, submod_3, x, b_t, y);  submod_3 = x = b_t = y = None
    return (add_1,)""",
        )

        self.assertExpectedInline(
            str(exported_program.graph_module.true_graph_0.submod_1.code.strip()),
            """\
def forward(self, x, b_t, y):
    sub = torch.ops.aten.sub.Tensor(x, 1);  x = None
    add = torch.ops.aten.add.Tensor(sub, b_t);  sub = b_t = None
    add_1 = torch.ops.aten.add.Tensor(add, y);  add = y = None
    return add_1""",
        )

    def test_predispatch_grad_wrappers(self):
        class Model(torch.nn.Module):
            def forward(self, x, y):
                with torch.enable_grad():
                    x = x - y
                with torch.no_grad():
                    x = x + y
                return x

        # no grad
        model = Model()
        with torch.no_grad():
            ep_nograd = torch.export._trace._export(
                model,
                (torch.tensor(10), torch.tensor(12)),
                {},
                dynamic_shapes=None,
                pre_dispatch=True,
                strict=False,
            )
        # check that only sub op is wrapped with grad_enabled
        getattr_nodes = [
            node for node in ep_nograd.graph.nodes if node.op == "get_attr"
        ]
        self.assertEqual(len(getattr_nodes), 1)
        grad_subgraph = getattr(ep_nograd.graph_module, getattr_nodes[0].target)
        op_node = [
            node for node in grad_subgraph.graph.nodes if node.op == "call_function"
        ][0]
        self.assertEqual(op_node.target._name, "aten::sub.Tensor")

        # enable grad
        model = Model()
        ep_grad = torch.export._trace._export(
            model,
            (torch.tensor(10), torch.tensor(12)),
            {},
            dynamic_shapes=None,
            pre_dispatch=True,
            strict=False,
        )
        # check that only add op is wrapped with grad_enabled
        getattr_nodes = [node for node in ep_grad.graph.nodes if node.op == "get_attr"]
        self.assertEqual(len(getattr_nodes), 1)
        grad_subgraph = getattr(ep_grad.graph_module, getattr_nodes[0].target)
        op_node = [
            node for node in grad_subgraph.graph.nodes if node.op == "call_function"
        ][0]
        self.assertEqual(op_node.target._name, "aten::add.Tensor")

    @testing.expectedFailureRetraceability
    def test_layer_sharing(self):
        N, C, H, W = 1, 2, 2, 3

        class Module(torch.nn.Module):
            def __init__(self):
                super().__init__()
                layer = torch.nn.LayerNorm([C, H, W])
                self.norms = torch.nn.ModuleList(
                    [
                        layer,
                        layer,
                    ]
                )

            def forward(self, x):
                for norm in self.norms:
                    x = norm(x)
                return x

        m = Module()
        copied_m = copy.deepcopy(m)
        ep = export(copied_m, (torch.randn(N, C, H, W),))
        self.assertEqual(copied_m.state_dict(), m.state_dict())
        self.assertEqual(ep.state_dict, m.state_dict())

    def test_non_persistent_buffer(self):
        class MyModule(torch.nn.Module):
            def __init__(self):
                super().__init__()
                self.register_buffer("foo", torch.rand(2, 3), persistent=False)

            def forward(self, x):
                return self.foo + x

        inp = torch.rand(2, 3)
        m = MyModule()
        ep = export(m, (inp,), {})

        self.assertEqual(ep.module()(inp), m(inp))
        # Non-persistent buffers should not show up in the state dict
        self.assertNotIn("foo", ep.state_dict)
        named_buffers = {name: buffer for (name, buffer) in ep.named_buffers()}
        # But they should show up in named_buffers()
        self.assertIn("foo", named_buffers)
        self.assertIn("foo", ep.constants)
        self.assertEqual(len(ep.constants), 1)

        # Check the same properties of the unlifted module
        mod = ep.module()
        self.assertNotIn("foo", mod.state_dict())
        mod_named_buffers = {name: buffer for (name, buffer) in mod.named_buffers()}
        self.assertIn("foo", mod_named_buffers)
        self.assertIn("foo", ep.constants)
        self.assertEqual(len(ep.constants), 1)
        self.assertEqual(mod(inp), m(inp))

    def test_export_as_backend(self):
        def f(x, y):
            return x + y

        def my_custom_backend(gm, example_inputs):
            gm = (
                torch.export.export(gm, tuple(example_inputs), strict=False)
                .run_decompositions()
                .module()
            )
            return gm

        inp = (torch.randn(3, 3), torch.randn(3, 3))
        new_res = torch.compile(f, backend=my_custom_backend)(*inp)
        self.assertTrue(torch.allclose(f(*inp), new_res))

    def test_nonstrict_retrace_preserves_metadata(self):
        class MyModule(torch.nn.Module):
            def __init__(self):
                super().__init__()
                self.linear = torch.nn.Linear(4, 4)

            def forward(self, x):
                return self.linear(x)

        inp = torch.randn(4, 4)
        m = MyModule()
        ep = torch.export.export(m, (inp,), {}, strict=False)
        # retrace
        ep2 = torch.export.export(ep.module(), (inp,), {}, strict=False)

        for n1, n2 in zip(list(ep.graph.nodes), list(ep2.graph.nodes)):
            self.assertEqual(n1.meta.get("stack_trace"), n2.meta.get("stack_trace"))

    def test_fake_weights(self):
        class MyModule(torch.nn.Module):
            def __init__(self):
                super().__init__()
                self.foo = torch.nn.Parameter(torch.randn(4, 4))
                self.register_buffer("bar", torch.randn(4, 4), persistent=False)
                self.register_buffer("baz", torch.randn(4, 4), persistent=True)

            def forward(self, x):
                return self.foo + x + self.bar + self.baz

        fake_mode = torch._subclasses.FakeTensorMode(
            shape_env=ShapeEnv(tracked_fakes=[])
        )
        with fake_mode:
            m = MyModule()
        inp = torch.randn(4, 4)
        ep = export(m, (inp,))
        # Can't compare outputs because the module has fake weights.

    def test_fake_inputs(self):
        class MyModule(torch.nn.Module):
            def __init__(self):
                super().__init__()
                self.foo = torch.nn.Parameter(torch.randn(4, 4))

            def forward(self, x):
                return self.foo + x

        fake_mode = torch._subclasses.FakeTensorMode(
            shape_env=ShapeEnv(tracked_fakes=[])
        )
        m = MyModule()
        with fake_mode:
            inp = torch.randn(4, 4)

        ep = export(m, (inp,))
        self.assertEqual(ep.module()(torch.ones(4, 4)), m(torch.ones(4, 4)))

    def test_trace_under_fake(self):
        class MyModule(torch.nn.Module):
            def __init__(self):
                super().__init__()
                self.foo = torch.nn.Parameter(torch.randn(4, 4))

            def forward(self, x):
                return self.foo + x

        fake_mode = torch._subclasses.FakeTensorMode(
            shape_env=ShapeEnv(tracked_fakes=[])
        )
        with fake_mode:
            m = MyModule()
            inp = torch.randn(4, 4)
            # Can't use unqualified export() as it will attempt to deserialize
            # under a new FakeTensorMode.
            ep = torch.export.export(m, (inp,))

    def test_compiling_state(self):
        class TestModule1(torch.nn.Module):
            def forward(self, x):
                if torch._dynamo.is_compiling():
                    return x * 2
                else:
                    return x * 3

        class TestModule2(torch.nn.Module):
            def forward(self, x):
                if torch._utils.is_compiling():
                    return x * 2
                else:
                    return x * 3

        class TestModule3(torch.nn.Module):
            def forward(self, x):
                if torch.compiler.is_compiling():
                    return x * 2
                else:
                    return x * 3

        for m in [TestModule1(), TestModule2(), TestModule3()]:
            input = torch.randn(5)
            ep_strict = export(m, (input,), strict=True)
            ep_non_strict = export(m, (input,), strict=False)

            self.assertTrue(torch.allclose(input * 3, m(input)))
            self.assertTrue(torch.allclose(input * 2, ep_strict.module()(input)))
            self.assertTrue(torch.allclose(input * 2, ep_non_strict.module()(input)))

    def test_user_input_and_buffer_mutation(self):
        class MyModule(torch.nn.Module):
            def __init__(self):
                super().__init__()
                self.register_buffer("foo", torch.randn(4, 4))

            def forward(self, x):
                self.foo.add_(1)
                x.add_(1)
                return self.foo + x

        mod = MyModule()
        mod_copy = copy.deepcopy(mod)
        ep = export(mod_copy, (torch.rand(4, 4),))

        self.assertEqual(mod.foo, ep.module().foo)
        self.assertEqual(mod(torch.ones(4, 4)), ep.module()(torch.ones(4, 4)))

    def test_symint_tensor_return(self):
        class Module(torch.nn.Module):
            def forward(self, x):
                return torch.ops.testlib.returns_tensor_symint(x)[0]

        self._test_export_same_as_eager(Module(), (torch.randn(4, 4),))

    def test_custom_op_auto_functionalize(self):
        class M(torch.nn.Module):
            def __init__(self):
                super().__init__()

            def forward(self, x, z):
                return torch.ops.testlib.foo(x, z)

        inps = (torch.ones(5), torch.ones(5))
        inps_for_export = (torch.ones(5), torch.ones(5))
        inps_for_export_with_decomp = (torch.ones(5), torch.ones(5))

        ep = torch.export.export(M(), inps_for_export)
        x_new_eager, z_new_eager, legit_eager = M()(*inps)
        x_new_export, z_new_export, legit_export = ep.module()(*inps_for_export)
        self.assertTrue(torch.allclose(x_new_eager, x_new_export))
        self.assertTrue(torch.allclose(z_new_eager, z_new_export))
        self.assertTrue(torch.allclose(legit_eager, legit_export))

        ep = ep.run_decompositions()
        x_new_export, z_new_export, legit_export = ep.module()(
            *inps_for_export_with_decomp
        )
        self.assertTrue(torch.allclose(x_new_eager, x_new_export))
        self.assertTrue(torch.allclose(z_new_eager, z_new_export))
        self.assertTrue(torch.allclose(legit_eager, legit_export))

    def test_custom_op_auto_functionalize_pre_dispatch(self):
        class M(torch.nn.Module):
            def __init__(self):
                super().__init__()

            def forward(self, x):
                return torch.ops.testlib.foo_mutated(x)

        inps = (torch.ones(5),)

        ep = torch.export.export(M(), inps)
        self.assertExpectedInline(
            str(ep.graph_module.code.strip()),
            """\
def forward(self, x):
    cos = torch.ops.aten.cos.default(x)
    auto_functionalized = torch._higher_order_ops.auto_functionalize.auto_functionalized(torch.ops.testlib.foo.default, x = x, z = cos);  x = cos = None
    getitem_3 = auto_functionalized[3];  auto_functionalized = None
    cos_1 = torch.ops.aten.cos.default(getitem_3)
    return (getitem_3, getitem_3, cos_1)""",
        )

        ep = torch.export._trace._export(M(), inps, pre_dispatch=True)
        self.assertExpectedInline(
            str(ep.graph_module.code.strip()),
            """\
def forward(self, x):
    cos = torch.ops.aten.cos.default(x)
    auto_functionalized = torch._higher_order_ops.auto_functionalize.auto_functionalized(torch.ops.testlib.foo.default, x = x, z = cos);  x = cos = None
    getitem_3 = auto_functionalized[3];  auto_functionalized = None
    cos_1 = torch.ops.aten.cos.default(getitem_3)
    return (getitem_3, getitem_3, cos_1)""",
        )

    def test_custom_op_auto_warn_pre_dispatch(self):
        class M(torch.nn.Module):
            def __init__(self):
                super().__init__()

            def forward(self, x):
                return torch.ops.testlib.foo_functional(x)

        inps = (torch.ones(5),)

        ep = torch.export.export(M(), inps).run_decompositions()
        self.assertExpectedInline(
            str(ep.graph_module.code.strip()),
            """\
def forward(self, x):
    cos = torch.ops.aten.cos.default(x)
    cos_1 = torch.ops.aten.cos.default(x);  x = None
    auto_functionalized = torch._higher_order_ops.auto_functionalize.auto_functionalized(torch.ops.testlib.foo.default, x = cos, z = cos_1);  cos = cos_1 = None
    getitem_3 = auto_functionalized[3];  auto_functionalized = None
    cos_2 = torch.ops.aten.cos.default(getitem_3);  getitem_3 = None
    return (cos_2,)""",
        )

        ep = torch.export._trace._export(M(), inps, pre_dispatch=True)
        self.assertExpectedInline(
            str(ep.graph_module.code.strip()),
            """\
def forward(self, x):
    foo_functional = torch.ops.testlib.foo_functional.default(x);  x = None
    return (foo_functional,)""",
        )

    # original input names aren't retraceable:
    # compilation will succeed, but names won't match forward() signature.
    @testing.expectedFailureRetraceability
    def test_placeholder_naming_collisions(self):
        # test collisions between nested user inputs
        class Foo(torch.nn.Module):
            def forward(self, x, x_foo, x_foo_0):
                return x["foo"][0] + x_foo[0] + x_foo_0

        inputs = (
            {"foo": [torch.randn(4, 4)]},
            (torch.randn(4, 4),),
            torch.randn(4, 4),
        )
        ep = export(Foo(), inputs)
        expected_names = ["x_foo_0", "x_foo_0_1", "x_foo_0_2"]
        real_names = [spec.arg.name for spec in ep.graph_signature.input_specs]
        self.assertEqual(expected_names, real_names)

        # test collisions between user inputs and params, buffers, constants
        class Foo(torch.nn.Module):
            def __init__(self):
                super().__init__()
                self.param = torch.nn.Parameter(torch.randn(4))
                self.register_buffer("alpha", torch.randn(4), persistent=True)
                self.register_buffer("beta", torch.randn(4), persistent=False)
                self.gamma = torch.randn(4)

            def forward(self, p, b_alpha, b, c_gamma):
                p = p["param"] + self.param
                b = self.alpha + self.beta + b_alpha + b["beta"]
                c = self.gamma + c_gamma
                return p, b, c

        inputs = (
            {"param": torch.randn(4)},
            torch.randn(4),
            {"beta": torch.randn(4)},
            torch.randn(4),
        )
        ep = export(Foo(), inputs)
        expected_names = [  # user inputs should be prioritized, unprefixed
            ("p_param_1", InputKind.PARAMETER),
            ("b_alpha_1", InputKind.BUFFER),
            ("b_beta_1", InputKind.BUFFER),
            ("c_gamma_1", InputKind.CONSTANT_TENSOR),
            ("p_param", InputKind.USER_INPUT),
            ("b_alpha", InputKind.USER_INPUT),
            ("b_beta", InputKind.USER_INPUT),
            ("c_gamma", InputKind.USER_INPUT),
        ]
        real_names = [
            (spec.arg.name, spec.kind) for spec in ep.graph_signature.input_specs
        ]
        self.assertEqual(expected_names, real_names)

        # test collisions between user inputs & call_function nodes
        class Foo(torch.nn.Module):
            def forward(self, mul, add, add_1):
                return mul * mul + add * add_1

        ep = export(Foo(), (torch.randn(4, 4), torch.randn(4, 4), torch.randn(4, 4)))
        expected_names_and_ops = [
            ("mul", "placeholder"),
            ("add", "placeholder"),
            ("add_1", "placeholder"),
            ("mul_1", "call_function"),
            ("mul_2", "call_function"),
            ("add_2", "call_function"),
            ("output", "output"),
        ]
        real_names_and_ops = [(node.name, node.op) for node in ep.graph.nodes]
        self.assertEqual(expected_names_and_ops, real_names_and_ops)

    @testing.expectedFailureRetraceability
    def test_placeholder_naming_collisions_hoo_subgraphs(self):
        # test collisions between user inputs, top-level nodes, and HOO subgraph nodes
        class Foo(torch.nn.Module):
            def forward(self, x, mul, mul_1):
                _mul = x * x
                y = cond(
                    _mul.sum() > 0,
                    lambda x, y, z: x * y * z,
                    lambda x, y, z: x + y + z,
                    [_mul, mul, mul_1],
                )
                with torch.enable_grad():
                    y = y * y
                return y

        with torch.no_grad():
            ep = torch.export._trace._export(
                Foo(),
                (torch.randn(4), torch.randn(4), torch.randn(4)),
                pre_dispatch=True,
            )
        # test cond subgraph
        expected_names_and_ops = [
            ("mul_2", "placeholder"),
            ("mul", "placeholder"),
            ("mul_1", "placeholder"),
            ("mul_3", "call_function"),
            ("mul_4", "call_function"),
            ("output", "output"),
        ]
        real_names_and_ops = [
            (node.name, node.op) for node in ep.graph_module.true_graph_0.graph.nodes
        ]
        self.assertEqual(expected_names_and_ops, real_names_and_ops)
        # test set_grad_enabled subgraph
        expected_names_and_ops = [
            ("getitem", "placeholder"),
            ("mul_1", "call_function"),
            ("output", "output"),
        ]
        real_names_and_ops = [
            (node.name, node.op) for node in ep.graph_module.submod_1.graph.nodes
        ]
        self.assertEqual(expected_names_and_ops, real_names_and_ops)

        # test collisions between user inputs & higher order op subgraphs
        # (please never do this)
        class Foo(torch.nn.Module):
            def forward(self, input, true_graph, body_graph):
                def map_body(x, y):
                    return x + y

                x = map(map_body, input, body_graph[0])
                x = x + true_graph[0] + true_graph[1]
                x = cond(x.sum() > 0, lambda x: x * 2.0, lambda x: x + 2.0, [x])
                x = cond(x.sum() > 0, lambda x: x * 2.0, lambda x: x + 2.0, [x])
                return x

        inputs = (
            torch.randn(10, 4),
            (torch.randn(4), torch.randn(4)),
            (torch.randn(4),),
        )
        ep = export(Foo(), inputs)
        expected_getattr_names = [
            "body_graph_1",
            "true_graph_2",
            "false_graph_0",
            "true_graph_3",
            "false_graph_1",
        ]
        real_getattr_names = [
            node.name for node in ep.graph.nodes if node.op == "get_attr"
        ]
        self.assertEqual(expected_getattr_names, real_getattr_names)

    def test_constant_input_naming(self):
        class Foo(torch.nn.Module):
            def forward(self, x, y, div="floor"):
                return torch.div(x, y, rounding_mode=div)

        f = Foo()
        inputs = (torch.randn(4), torch.randn(4), "floor")
        ep = export(f, inputs)
        div_spec = ep.graph_signature.input_specs[2]
        self.assertEqual(div_spec.arg.name, "div")
        self.assertEqual(div_spec.arg.value, "floor")

    def test_unbacked_deferred_runtime_retrace(self):
        class Foo(torch.nn.Module):
            def forward(self, x, y):
                y_sum = y.sin().sum()
                with torch.no_grad():
                    a = x.item()
                    torch._check_is_size(a)
                    torch._check(a > 2)
                    torch._check(a < 6)
                    unbacked_shape = torch.ops.testlib.foo_unbacked(a)
                return y + y_sum + unbacked_shape.sum()

        inps = (torch.tensor(4), torch.randn(5, 5))
        from torch.export import _trace

        ep_pre = _trace._export(Foo(), inps, pre_dispatch=True, strict=False)
        self.assertExpectedInline(
            str(ep_pre.graph_module.submod_1.code).strip(),
            """\
def forward(self, x):
    item = torch.ops.aten.item.default(x);  x = None
    sym_constrain_range_for_size_default = torch.ops.aten.sym_constrain_range_for_size.default(item)
    sym_constrain_range_default = torch.ops.aten.sym_constrain_range.default(item, min = 3, max = 5)
    mul = -1 * item
    le = mul <= 0;  mul = None
    _assert_scalar_default = torch.ops.aten._assert_scalar.default(le, "Runtime assertion failed for expression -u1 <= 0 on node 'le'");  le = None
    mul_1 = -1 * item
    lt = mul_1 < -2;  mul_1 = None
    _assert_scalar_default_1 = torch.ops.aten._assert_scalar.default(lt, "Runtime assertion failed for expression -u1 < -2 on node 'lt'");  lt = None
    lt_1 = item < 6
    _assert_scalar_default_2 = torch.ops.aten._assert_scalar.default(lt_1, "Runtime assertion failed for expression u1 < 6 on node 'lt_1'");  lt_1 = None
    foo_unbacked = torch.ops.testlib.foo_unbacked.default(item);  item = None
    return foo_unbacked""",
        )
        ep_aot = ep_pre.run_decompositions()
        self.assertExpectedInline(
            str(ep_aot.graph_module.code).strip(),
            """\
def forward(self, x, y):
    sin = torch.ops.aten.sin.default(y)
    sum_1 = torch.ops.aten.sum.dim_IntList(sin, []);  sin = None
    _local_scalar_dense = torch.ops.aten._local_scalar_dense.default(x);  x = None
    sym_constrain_range_for_size = torch.ops.aten.sym_constrain_range_for_size.default(_local_scalar_dense)
    sym_constrain_range = torch.ops.aten.sym_constrain_range.default(_local_scalar_dense, min = 3, max = 5)
    mul = -1 * _local_scalar_dense
    le = mul <= 0;  mul = None
    _assert_scalar = torch.ops.aten._assert_scalar.default(le, "Runtime assertion failed for expression -u1 <= 0 on node 'le'");  le = None
    mul_1 = -1 * _local_scalar_dense
    lt = mul_1 < -2;  mul_1 = None
    _assert_scalar_1 = torch.ops.aten._assert_scalar.default(lt, "Runtime assertion failed for expression -u1 < -2 on node 'lt'");  lt = None
    lt_1 = _local_scalar_dense < 6;  _local_scalar_dense = None
    _assert_scalar_2 = torch.ops.aten._assert_scalar.default(lt_1, "Runtime assertion failed for expression u1 < 6 on node 'lt_1'");  lt_1 = None
    full = torch.ops.aten.full.default([4, 4], 1, dtype = torch.float32, layout = torch.strided, device = device(type='cpu'), pin_memory = False)
    add = torch.ops.aten.add.Tensor(y, sum_1);  y = sum_1 = None
    sum_2 = torch.ops.aten.sum.dim_IntList(full, []);  full = None
    add_1 = torch.ops.aten.add.Tensor(add, sum_2);  add = sum_2 = None
    return (add_1,)""",
        )

    def test_nested_dynamic_shapes_spec(self):
        class Foo(torch.nn.Module):
            def forward(self, x):
                (a0, a1), (b0, b1), (c0, c1, c2) = x
                return a0 + a1 + b0 + b1 + c0 + c1 + c2

        f = Foo()
        inputs = (
            (1, 2),
            (
                torch.randn(4, 4),
                torch.randn(4, 4),
            ),
            (
                torch.randn(4, 4),
                torch.randn(4, 4),
                torch.randn(4, 4),
            ),
        )
        # make sure this gets parsed correctly as 7 individual inputs, not 3 tensors
        dynamic_shapes = {
            "x": (
                (None, None),
                (None, None),
                (None, None, None),
            )
        }
        export(f, (inputs,), dynamic_shapes=dynamic_shapes)

    def test_disable_forced_specializations(self):
        # case 1
        # check disable_forced_specializations flag behaves correctly
        from torch.export import dims

        class Mod4Reshape(torch.nn.Module):
            def forward(self, x):
                return x.reshape(x.shape[0] - 1, 4, -1)  # Mod(s0*s1, 4*(s0-1)) = 0

        inputs = (torch.randn(10, 72),)
        dx, dy = dims("dx", "dy")
        with self.assertRaisesRegex(  # this will force specialize
            torch._dynamo.exc.UserError,
            r".*Specializations unexpectedly required(.*\n)*"
            r".*dx = .* must be specialized to 10 because the guards generated for it are too complex(.*\n)*"
            r".*dy = .* must be specialized to 72 because the guards generated for it are too complex(.*\n)*",
        ):
            torch.export._trace._export(
                Mod4Reshape(),
                inputs,
                dynamic_shapes={"x": (dx, dy)},
                strict=False,
                _disable_forced_specializations=False,
            )
        ep = torch.export._trace._export(
            Mod4Reshape(),
            inputs,
            dynamic_shapes={"x": (dx, dy)},
            strict=False,
            _disable_forced_specializations=True,
        )
        out1 = ep.module()(torch.randn(8, 7))
        self.assertEqual(out1.shape, torch.ones(7, 4, 2).shape)
        out2 = ep.module()(torch.randn(4, 3))
        self.assertEqual(out2.shape, torch.ones(3, 4, 1).shape)
        with self.assertRaisesRegex(
            RuntimeError,
            r"shape .*7, 4, -1.* is invalid for input of size 64",
        ):
            ep.module()(torch.randn(8, 8))  # fail

        # case 2
        class FreeReshape(torch.nn.Module):
            def forward(self, x, y, z):
                return x.reshape([-1]) + y.reshape([-1]) + z  # s0*s1 = s2*s3 = s4

        inputs = (
            torch.randn(6, 8),
            torch.randn(3, 16),
            torch.randn(48),
        )
        dynamic_shapes = {
            "x": [Dim(f"dx{i}") for i in range(2)],
            "y": [Dim(f"dy{i}") for i in range(2)],
            "z": [Dim(f"dz{i}") for i in range(1)],
        }
        with self.assertRaisesRegex(  # this will force specialize
            torch._dynamo.exc.UserError,
            r".*Specializations unexpectedly required(.*\n)*"
            r".*dx0 = .* must be specialized to 6 because the guards generated for it are too complex(.*\n)*"
            r".*dx1 = .* must be specialized to 8 because the guards generated for it are too complex(.*\n)*",
        ):
            torch.export._trace._export(
                FreeReshape(),
                inputs,
                dynamic_shapes=dynamic_shapes,
                strict=False,
                _disable_forced_specializations=False,
            )
        ep = torch.export._trace._export(
            FreeReshape(),
            inputs,
            dynamic_shapes=dynamic_shapes,
            strict=False,
            _disable_forced_specializations=True,
        )
        out1 = ep.module()(torch.randn(48, 1), torch.randn(4, 12), torch.randn(48))
        self.assertEqual(out1.shape, torch.ones(48).shape)
        out2 = ep.module()(torch.randn(5, 8), torch.randn(4, 10), torch.randn(40))
        self.assertEqual(out2.shape, torch.ones(40).shape)
        with self.assertRaisesRegex(
            RuntimeError,
            r"The size of tensor a .* must match the size of tensor b .* at non-singleton dimension 0",
        ):  # fail only at runtime
            ep.module()(torch.randn(5, 8), torch.randn(4, 5), torch.randn(30))  # fail

    def test_disable_forced_specializations_errors(self):
        # check error messages with disable_forced_specializations=False/True
        class Foo(torch.nn.Module):
            def forward(self, w, x, y, z):
                return w.reshape([-1]) + x, y + z  # simple: s0*s1 = s2, s3 = s4

        inputs = (
            torch.randn(3, 4),
            torch.randn(12),
            torch.randn(4),
            torch.randn(4),
        )
        dynamic_shapes = {
            "w": [Dim(f"dw{i}") for i in range(2)],
            "x": [Dim(f"dx{i}") for i in range(1)],
            "y": [Dim("dy")],  # y & z incorrect, export is supposed to fail.
            "z": [Dim("dz")],  # suggested fix should be to match these up.
        }
        with self.assertRaisesRegex(  # if disable=False, suggested fixes should specialize 3, 4, 12.
            torch._dynamo.exc.UserError,
            r".*Specializations unexpectedly required(.*\n)*"
            r"Suggested fixes:(.*\n)*"
            r".*dy = Dim.*(.*\n)*"
            r".*dw0 = 3(.*\n)*"
            r".*dw1 = 4(.*\n)*"
            r".*dx0 = 12(.*\n)*"
            r".*dz = dy(.*\n)*",
        ):
            torch.export._trace._export(
                Foo(),
                inputs,
                dynamic_shapes=dynamic_shapes,
                strict=False,
                _disable_forced_specializations=False,
            )
        with self.assertRaisesRegex(  # if disable=True, suggested fixes should not specialize.
            torch._dynamo.exc.UserError,
            r".*Constraints violated(.*\n)*"
            r"Suggested fixes:(.*\n)*"
            r".*dw0 = Dim.*(.*\n)*"
            r".*dw1 = Dim.*(.*\n)*"
            r".*dy = Dim.*(.*\n)*"
            r".*dz = dy(.*\n)*",
        ) as msg:
            torch.export._trace._export(
                Foo(),
                inputs,
                dynamic_shapes=dynamic_shapes,
                strict=False,
                _disable_forced_specializations=True,
            )

    def test_constant_aliasing(self):
        class M1(torch.nn.Module):
            def __init__(self, m2, foo):
                super().__init__()
                self.m2 = m2
                self.foo = foo

            def forward(self, x):
                return x + self.foo + self.m2(x)

        class M2(torch.nn.Module):
            def __init__(self):
                super().__init__()
                self.foo = torch.ones(3, 3)

            def forward(self, x):
                return x + self.foo

        m2 = M2()
        m1 = M1(m2, m2.foo)
        inps = (torch.ones(3, 3),)
        ep = torch.export.export(m1, inps, strict=False)
        # check both constants appear in list
        self.assertEqual(sorted(list(ep.constants)), ["foo", "m2.foo"])
        # check only one input spec exists
        num_constant_inputs = [
            spec.kind == InputKind.CONSTANT_TENSOR
            for spec in ep.graph_signature.input_specs
        ].count(True)
        self.assertEqual(num_constant_inputs, 1)
        # unflatten
        unflattened = unflatten(ep)
        self.assertTrue(torch.allclose(m1(*inps), unflattened(*inps)))


@unittest.skipIf(not torchdynamo.is_dynamo_supported(), "dynamo isn't support")
class TestOneOffModelExportResult(TestCase):
    def test_scaled_dot_product_attention_cpu(self):
        """
        This test makes sure we are always getting the same decomposition result for SDPA.
        As of now _scaled_dot_product_flash_attention_for_cpu is expected to show up in
        export() result. Some downstream backend then further decompose it into core ATen
        ops in torch/_decomp/decompositions.py (search for
        _scaled_dot_product_flash_attention_for_cpu).

        Export is decomposing based on the CompositeImplicitAutograd kernel implementation
        of SDPA. If this test fails, it means the kernel is being modified. In this case
        we strongly encourage you to change the decomposition rule under
        torch/_decomp/decompositions.py along with the kernel changes, so all of the
        downstream backends are not being affected.
        """

        class ScaledDotProductAttention(torch.nn.Module):
            def __init__(self):
                super().__init__()

            def forward(self, q, k, v):
                attn_output = F.scaled_dot_product_attention(
                    q, k, v, None, dropout_p=0.0, is_causal=True
                )
                return attn_output

        q = torch.randn(1, 1, 8, 8, device="cpu")
        k = torch.randn(1, 1, 8, 8, device="cpu")
        v = torch.randn(1, 1, 8, 8, device="cpu")

        from torch.nn.attention import SDPBackend

        with torch.nn.attention.sdpa_kernel([SDPBackend.MATH]):
            ep = torch.export.export(ScaledDotProductAttention(), (q, k, v))
            print(ep.graph)
            ep.run_decompositions()
            print(ep.graph)

    #         self.assertExpectedInline(ep.graph_module.code.strip(), """\
    # def forward(self, arg0_1, arg1_1, arg2_1):
    #     _scaled_dot_product_flash_attention_for_cpu = torch.ops.aten._scaled_dot_product_flash_attention_for_cpu.default(arg0_1, arg1_1, arg2_1, 0.0, True);  arg0_1 = arg1_1 = arg2_1 = None
    #     getitem = _scaled_dot_product_flash_attention_for_cpu[0];  _scaled_dot_product_flash_attention_for_cpu = None
    #     return (getitem,)""")

    @unittest.skipIf(
        not PLATFORM_SUPPORTS_FLASH_ATTENTION,
        "Can't run fused SDPA on this platform",
    )
    def test_scaled_dot_product_attention_cuda(self):
        """
        This test makes sure we are always getting the same decomposition result for SDPA.
        As of now _scaled_dot_product_flash_attention is expected to show up in
        export() result (GPU tensors are given). Currently there's no downstream
        backend relies on this export result so if this test fails, feel free to
        change it to the latest export() result.
        """

        class ScaledDotProductAttention(torch.nn.Module):
            def __init__(self):
                super().__init__()

            def forward(self, q, k, v):
                attn_output = F.scaled_dot_product_attention(
                    q, k, v, None, dropout_p=0.0, is_causal=True
                )
                return attn_output

        q = torch.randn(1, 16, 16, 64, dtype=torch.bfloat16, device="cuda")
        k = torch.randn(1, 16, 16, 64, dtype=torch.bfloat16, device="cuda")
        v = torch.randn(1, 16, 16, 64, dtype=torch.bfloat16, device="cuda")

        ep = torch.export.export(
            ScaledDotProductAttention(), (q, k, v)
        ).run_decompositions()
        self.assertExpectedInline(
            ep.graph_module.code.strip(),
            """\
def forward(self, q, k, v):
    _scaled_dot_product_flash_attention = torch.ops.aten._scaled_dot_product_flash_attention.default(q, k, v, 0.0, True, scale = 0.125);  q = k = v = None
    getitem = _scaled_dot_product_flash_attention[0];  _scaled_dot_product_flash_attention = None
    return (getitem,)""",
        )

    def test_int_list_output(self):
        class M(torch.nn.Module):
            def forward(self, x):
                return [((1, 3), [x + x, x * x])]

        ep = torch.export.export(M(), (torch.ones(2, 3),))
        res = ep.module()(torch.ones(2, 3))
        self.assertEqual(res[0][0], (1, 3))

    def test_primitive_constant_output(self):
        class Z(torch.nn.Module):
            def forward(self, x, y):
                return y * x

        ep = torch.export.export(Z(), (torch.tensor(3), 5))
        res = ep.module()(torch.tensor(4), 5)
        self.assertEqual(res, torch.tensor(20))

        class B(torch.nn.Module):
            def forward(self, x, y):
                return y * x, y

        ep = torch.export.export(B(), (torch.tensor(3), 5))
        res = ep.module()(torch.tensor(4), 5)
        self.assertEqual(res[0], torch.tensor(20))
        self.assertEqual(res[1], 5)

        with self.assertRaisesRegex(
            RuntimeError,
            escape("Expected input at *args[1] to be equal to 5, but got 20"),
        ):
            res = ep.module()(torch.tensor(4), 20)

        class F(torch.nn.Module):
            def forward(self, x):
                # return a constant of primitive type
                y = 5
                return y * x, y

        ep = torch.export.export(F(), (torch.tensor(3),))
        res = ep.module()(torch.tensor(4))
        self.assertEqual(res[0], torch.tensor(20))
        self.assertEqual(res[1], 5)

        class Q(torch.nn.Module):
            def forward(self, x, y):
                return y * x, y - 1

        ep = torch.export.export(Q(), (torch.tensor(3), 5))
        res = ep.module()(torch.tensor(4), 5)
        self.assertEqual(res[0], torch.tensor(20))
        self.assertEqual(res[1], 4)

    def test_unbacked_sdpa(self):
        import torch
        from torch.nn.attention import sdpa_kernel, SDPBackend
        from torch.nn.functional import scaled_dot_product_attention

        class Module(torch.nn.Module):
            def forward(
                self, query: torch.Tensor, cache: torch.Tensor, start_pos: torch.Tensor
            ) -> torch.Tensor:
                # x.sizes(): 1, 128, 16, 128
                sp = start_pos.item()
                torch._check_is_size(sp)
                torch._check(sp >= 0)
                torch._check(sp <= 126)
                key = cache[:, : sp + 1, :, :]  # 1, sp+1, 16, 128
                value = cache[:, : sp + 1, :, :]  # 1, sp+1, 16, 128
                query = query.transpose(1, 2)  # (bs, n_local_heads, seqlen, head_dim)
                key = key.transpose(1, 2)
                value = value.transpose(1, 2)
                # https://github.com/pytorch/pytorch/blob/main/aten/src/ATen/native/transformers/attention.cpp#L732
                return scaled_dot_product_attention(query, key, value)

        cache = torch.randn(1, 128, 16, 128, dtype=torch.float16)
        query = torch.randn(1, 1, 16, 128, dtype=torch.float16)
        start_pos = torch.tensor([0])
        with sdpa_kernel(SDPBackend.MATH), torch.no_grad():
            ep = torch.export.export(Module(), (query, cache, start_pos))
            args = (query, cache, start_pos)
            self.assertEqual(ep.module()(*args), Module()(*args))
            args = (query, cache, torch.tensor([3]))
            self.assertEqual(ep.module()(*args), Module()(*args))
            args = (query, cache, torch.tensor([126]))
            self.assertEqual(ep.module()(*args), Module()(*args))

    def test_none_input_output(self):
        class Z(torch.nn.Module):
            def forward(self, x, y):
                return x * x

        ep = torch.export.export(Z(), (torch.tensor(3), None))
        res = ep.module()(torch.tensor(4), None)
        self.assertEqual(res, torch.tensor(16))

        class B(torch.nn.Module):
            def forward(self, x, y):
                return x * x, y

        ep = torch.export.export(B(), (torch.tensor(3), None))
        res = ep.module()(torch.tensor(4), None)
        self.assertEqual(res[0], torch.tensor(16))
        self.assertEqual(res[1], None)

        decomp = ep.run_decompositions()
        gm = decomp.module()
        res = gm(torch.tensor(4), None)
        self.assertEqual(res[0], torch.tensor(16))
        self.assertEqual(res[1], None)

    def test_print(self):
        class M(torch.nn.Module):
            def forward(self, x):
                print("start")
                x1 = x + x
                print(x1)
                x2 = x1 * x1
                print(1, 2, 3)
                x3 = x2 + x2
                return (x1, x3)

        gm = export(M(), (torch.randn(3, 3),)).graph_module
        self.assertExpectedInline(
            gm.code.strip(),
            """\
def forward(self, x):
    add = torch.ops.aten.add.Tensor(x, x);  x = None
    mul = torch.ops.aten.mul.Tensor(add, add)
    add_1 = torch.ops.aten.add.Tensor(mul, mul);  mul = None
    return (add, add_1)""",
        )

    def test_logging_logger(self):
        logger = logging.getLogger(__name__)

        class M(torch.nn.Module):
            def forward(self, x):
                logger.log("start")
                x1 = x + x
                logger.debug(x1)
                x2 = x1 * x1
                logger.info(1, 2, 3)
                x3 = x2 + x2
                return (x1, x3)

        gm = export(M(), (torch.randn(3, 3),)).graph_module
        self.assertExpectedInline(
            gm.code.strip(),
            """\
def forward(self, x):
    add = torch.ops.aten.add.Tensor(x, x);  x = None
    mul = torch.ops.aten.mul.Tensor(add, add)
    add_1 = torch.ops.aten.add.Tensor(mul, mul);  mul = None
    return (add, add_1)""",
        )

    @unittest.skipIf(not TEST_TRANSFORMERS, "No transformers")
    def test_hf_logging_logger(self):
        import transformers

        logger = transformers.utils.logging.get_logger(__name__)

        class M(torch.nn.Module):
            def forward(self, x):
                logger.warning_once("start")
                x1 = x + x
                x2 = x1 * x1
                x3 = x2 + x2
                return (x1, x3)

        gm = export(M(), (torch.randn(3, 3),)).graph_module
        self.assertExpectedInline(
            gm.code.strip(),
            """\
def forward(self, x):
    add = torch.ops.aten.add.Tensor(x, x);  x = None
    mul = torch.ops.aten.mul.Tensor(add, add)
    add_1 = torch.ops.aten.add.Tensor(mul, mul);  mul = None
    return (add, add_1)""",
        )

    def test_warning(self):
        class M(torch.nn.Module):
            def forward(self, x):
                warnings.warn("moo")
                res = x + x
                warnings.warn(f"{res}")
                return res

        gm = export(M(), (torch.randn(3, 3),)).graph_module
        self.assertExpectedInline(
            gm.code.strip(),
            """\
def forward(self, x):
    add = torch.ops.aten.add.Tensor(x, x);  x = None
    return (add,)""",
        )

    def test_constant_fqn(self):
        class Nested(torch.nn.Module):
            def __init__(self):
                super().__init__()
                self.constant = torch.rand(2, 3)
                self.parameter = torch.nn.Parameter(torch.rand(2, 3))

            def forward(self, x):
                return x + self.constant

        class Mod(torch.nn.Module):
            def __init__(self):
                super().__init__()
                self.nested = Nested()

            def forward(self, x):
                return self.nested(x) + self.nested.constant + self.nested.parameter

        m = Mod()
        ep = export(m, (torch.rand(2, 3),), strict=True)
        self.assertEqual(ep.constants["nested.constant"], m.nested.constant)
        self.assertEqual(ep.module()(torch.ones(2, 3)), m(torch.ones(2, 3)))

    def test_constant_name(self):
        class Nested(torch.nn.Module):
            def __init__(self):
                super().__init__()
                self.constant = torch.rand(2, 3)
                self.parameter = torch.nn.Parameter(torch.rand(2, 3))

            def forward(self, x):
                return x + self.constant

        class Mod(torch.nn.Module):
            def __init__(self):
                super().__init__()
                self.nested_1 = Nested()
                self.nested_2 = Nested()

            def forward(self, x):
                return (
                    self.nested_1(x)
                    + self.nested_2(x)
                    + self.nested_1.constant
                    + self.nested_2.constant
                    + self.nested_1.parameter
                    + self.nested_2.parameter
                )

        m = Mod()
        ep = export(m, (torch.rand(2, 3),), strict=False)
        self.assertEqual(ep.module()(torch.ones(2, 3)), m(torch.ones(2, 3)))

        # check constant fqn when there are multiple instances of the same class
        self.assertEqual(ep.constants["nested_1.constant"], m.nested_1.constant)
        self.assertEqual(ep.constants["nested_2.constant"], m.nested_2.constant)

        # check constant_name in the graph
        placeholders = [
            node for node in ep.graph_module.graph.nodes if node.op == "placeholder"
        ]
        self.assertEqual(len(placeholders), 5)
        self.assertTrue(all(ph.name == ph.target for ph in placeholders))
        # suffix should be added to duplicated constant_name
        self.assertEqual(placeholders[2].name, "c_nested_1_constant")
        self.assertEqual(placeholders[3].name, "c_nested_2_constant")

    def test_nested_retrace(self):
        class Nested(torch.nn.Module):
            def __init__(self):
                super().__init__()
                self.param = torch.nn.Parameter(torch.randn(3))

            def forward(self, x):
                return x + self.param

        class Foo(torch.nn.Module):
            def __init__(self):
                super().__init__()
                self.nested = Nested()

            def forward(self, x):
                return x + self.nested(x)

        # first export
        foo = Foo().to("meta")
        inputs = (torch.ones(3, device="meta"),)
        foo(*inputs)
        ep = torch.export.export(foo, inputs, strict=False)

        # second export
        foo_1 = ep.module()
        ep_1 = torch.export.export(foo_1, inputs, strict=False)

        for node1, node2 in zip(ep.graph.nodes, ep_1.graph.nodes):
            nn_module_stack_1 = node1.meta.get("nn_module_stack", None)
            nn_module_stack_2 = node2.meta.get("nn_module_stack", None)

            if nn_module_stack_1 is None:
                self.assertTrue(nn_module_stack_2 is None)
            else:
                for v1, v2 in zip(
                    nn_module_stack_1.values(), nn_module_stack_2.values()
                ):
                    self.assertEqual(v1, v2)


@unittest.skipIf(not torchdynamo.is_dynamo_supported(), "dynamo doesn't support")
class TestExportCustomClass(TorchTestCase):
    def setUp(self):
        if IS_FBCODE:
            lib_file_path = "//caffe2/test/cpp/jit:test_custom_class_registrations"
        elif IS_SANDCASTLE or IS_MACOS:
            raise unittest.SkipTest("non-portable load_library call used in test")
        elif IS_WINDOWS:
            lib_file_path = find_library_location("torchbind_test.dll")
        else:
            lib_file_path = find_library_location("libtorchbind_test.so")
        torch.ops.load_library(str(lib_file_path))

    def test_lift_custom_obj(self):
        # TODO: fix this test once custom class tracing is implemented

        custom_obj = torch.classes._TorchScriptTesting._PickleTester([3, 4])

        class Foo(torch.nn.Module):
            def forward(self, x):
                return x + x

        f = Foo()

        inputs = (torch.zeros(4, 4),)
        ep = export(f, inputs)

        # Replace one of the values with an instance of our custom class
        for node in ep.graph.nodes:
            if node.op == "call_function" and node.target == torch.ops.aten.add.Tensor:
                with ep.graph.inserting_before(node):
                    setattr(ep.graph_module, "custom_obj", custom_obj)
                    getattr_node = ep.graph.get_attr("custom_obj")
                    # Copy over an nn_module_stack as they are required.
                    getattr_node.meta["nn_module_stack"] = node.meta["nn_module_stack"]
                    custom_node = ep.graph.call_function(
                        torch.ops._TorchScriptTesting.take_an_instance.default,
                        (getattr_node,),
                    )
                    custom_node.meta["val"] = torch.ones(4, 4)
                    # Copy over an nn_module_stack as they are required.
                    custom_node.meta["nn_module_stack"] = node.meta["nn_module_stack"]
                    custom_node.meta["torch_fn"] = (
                        "custom_op",
                        "torch.ops._TorchScriptTesting.take_an_instance.default",
                    )
                    arg0, _ = node.args
                    node.args = (arg0, custom_node)

        from torch._export.passes.lift_constants_pass import lift_constants_pass
        from torch._export.serde.serialize import deserialize, serialize

        constants = lift_constants_pass(ep.graph_module, ep.graph_signature, {})
        for k, v in constants.items():
            assert k not in ep.constants
            ep._constants[k] = v
        serialized_vals = serialize(ep)
        deserialized_ep = deserialize(serialized_vals)

        for node in deserialized_ep.graph.nodes:
            if (
                node.op == "call_function"
                and node.target
                == torch.ops._TorchScriptTesting.take_an_instance.default
            ):
                arg = node.args[0]
                self.assertTrue(arg.op == "placeholder")

    def test_tolist_nonstrict_output(self):
        class M(torch.nn.Module):
            def forward(self, x):
                x.tolist()

        ep = torch.export.export(M(), (torch.ones(3),), strict=False)


if __name__ == "__main__":
    run_tests()<|MERGE_RESOLUTION|>--- conflicted
+++ resolved
@@ -2431,16 +2431,7 @@
 
         ep = export(M(), (torch.tensor(1), torch.ones(4, 5)))
 
-<<<<<<< HEAD
         with self.assertRaisesRegex(RuntimeError, "Invalid value range"):
-=======
-        # This is because we insert sym_constrain_range in the graph now
-        if is_non_strict_test(self._testMethodName):
-            error_msg = r"Invalid value range for -1 between"
-        else:
-            error_msg = "is outside of inline constraint"
-        with self.assertRaisesRegex(RuntimeError, error_msg):
->>>>>>> d12b6e80
             _ = ep.module()(torch.tensor(-1), torch.randn(4, 5))
 
         self.assertTrue(
