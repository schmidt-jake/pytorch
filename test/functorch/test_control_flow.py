--- conflicted
+++ resolved
@@ -26,11 +26,8 @@
     parametrize,
     requires_cuda,
     run_tests,
-<<<<<<< HEAD
     skipIfCrossRef,
-=======
     skipIfRocm,
->>>>>>> e20ee395
     skipIfTorchDynamo,
     TEST_WITH_TORCHDYNAMO,
     TestCase,
