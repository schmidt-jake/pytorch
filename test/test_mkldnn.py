--- conflicted
+++ resolved
@@ -1482,12 +1482,8 @@
 
         params_list = self._lstm_params_list()
         for dtype in types:
-<<<<<<< HEAD
-            bf16 = True if dtype == torch.bfloat16 and torch.ops.mkldnn._is_onednn_bf16_supported() else False
-=======
             bf16 = dtype == torch.bfloat16
             fp16 = dtype == torch.half
->>>>>>> 217ba7b2
             rtol = 1.3e-6
             atol = 1e-5
 
