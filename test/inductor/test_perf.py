# Owner(s): ["module: inductor"]
import contextlib
import re
from unittest.mock import patch

import functorch
import torch
import torch._inductor.config as config
import torch.autograd
from torch._inductor import metrics
from torch._inductor.compile_fx import compile_fx, compile_fx_inner
from torch._inductor.test_case import TestCase as InductorTestCase
from torch._inductor.utils import run_and_get_code

########################
# Explanation of Tests #
########################
# These tests are all testing *memory accesses* of TorchInductor.
# They are intended to be deterministic performance tests.
# The expect tests are all measuring the number of memory bytes read/written by
# the code that Inductor has generated
#
# If the test is failing because the number became smaller, feel free to lower it.
# On the other hand, if the test is failing because the number became larger,
# that means that your change is leading to *more* memory accesses on this test.
#
# That may still be aceeptable, but be aware that you are likely lowering
# performance for that setting.
#
# Defines all the kernels for tests
from torch.testing._internal.triton_utils import HAS_CUDA, requires_cuda


if HAS_CUDA:
    import triton  # @manual
    import triton.language as tl  # @manual

    from torch.testing._internal.triton_utils import add_kernel

aten = torch.ops.aten


def compile_but_use_eager(gm, example_inputs):
    def inner_compile(gm, *args, **kwargs):
        compile_fx_inner(gm, *args, **kwargs)
        return gm

    return compile_fx(gm, example_inputs, inner_compile=inner_compile)


def count_numel(f, *args):
    """
    Assumes all inputs are fp32
    """
    metrics.reset()
    torch.compile(f, backend=compile_but_use_eager)(*args)
    print(metrics.nodes_num_elem)
    return str(metrics.num_bytes_accessed // 4)


def count_numel_train(f, *args):
    """
    Assumes all inputs are fp32
    """
    metrics.reset()

    f = torch.compile(f, backend=compile_but_use_eager)
    out = f(*args)
    res = 0
    for o in out:
        res += o.mean()
    res.backward()
    print(metrics.nodes_num_elem)
    return str(metrics.num_bytes_accessed // 4)


DEVICE = "cuda"


def T(*size, dtype=torch.float32, device=DEVICE, grad=False):
    return torch.randn(size, dtype=dtype, device=device, requires_grad=grad)


def TI(*size, mx=10, dtype=torch.int32, device=DEVICE):
    return torch.randint(0, mx, size, dtype=dtype, device=device)


class TestCase(InductorTestCase):
    device = DEVICE


class NumBytesMetricTests(TestCase):
    """
    Primarily used for sanity testing that the num_bytes_accessed metrics is correct.
    """

    def test_pointwise(self):
        def f(x):
            return x.cos()

        inp = (T(10),)
        self.assertExpectedInline(count_numel(f, *inp), """20""")

        def f(x, y):
            return x + y

        inp = (T(10), T(10))
        self.assertExpectedInline(count_numel(f, *inp), """30""")

        def f(x, y):
            return x + y

        inp = (T(10, 10), T(10))
        self.assertExpectedInline(count_numel(f, *inp), """210""")

        def f(x):
            return x + x

        inp = (T(10),)
        self.assertExpectedInline(count_numel(f, *inp), """20""")

        def f(x):
            return x + x.t()

        inp = (T(10, 10),)
        self.assertExpectedInline(count_numel(f, *inp), """200""")

        def f(a, b, c):
            return a.cos(), b.sin() + c.sin()

        inp = (T(10), T(10), T(10))
        self.assertExpectedInline(count_numel(f, *inp), """50""")

    def test_reduction(self):
        def f(x):
            return x.sum(dim=1)

        inp = (T(10, 10),)
        self.assertExpectedInline(count_numel(f, *inp), """110""")

        def f(x):
            return x.sum(dim=0)

        inp = (T(10, 10),)
        self.assertExpectedInline(count_numel(f, *inp), """110""")

    def test_extern(self):
        def f(x):
            return torch.mm(x, x)

        inp = (T(10, 10),)
        self.assertExpectedInline(count_numel(f, *inp), """200""")

        def f(a, b):
            return torch.mm(a, b)

        inp = (T(10, 10), T(10, 10))
        self.assertExpectedInline(count_numel(f, *inp), """300""")

        def f(x):
            x = x.cos()
            x = torch.mm(x, x)
            x = x.cos()
            return x

        inp = (T(10, 10),)
        self.assertExpectedInline(count_numel(f, *inp), """600""")

        def f(x):
            a = x.cos()
            b = x.sin()
            x = torch.mm(a, b)
            return x

        inp = (T(10, 10),)
        self.assertExpectedInline(count_numel(f, *inp), """600""")

    def test_cat(self):
        def f(a, b):
            return torch.cat([a.sin(), b.sin()])

        inp = (T(10), T(10))
        self.assertExpectedInline(count_numel(f, *inp), """40""")

        def f(a, b):
            return torch.cat([a, b])

        inp = (T(10), T(10))
        self.assertExpectedInline(count_numel(f, *inp), """40""")

        def f(a, b):
            return torch.cat([a.cos(), b])

        inp = (T(10), T(10))
        self.assertExpectedInline(count_numel(f, *inp), """40""")

        def f(a):
            return torch.cat([a.cos(), a.sin()])

        inp = (T(10),)
        self.assertExpectedInline(count_numel(f, *inp), """30""")

        def f(a, b):
            return torch.cat([torch.mm(a, a), b.sin()])

        inp = (T(10, 10), T(10, 10))
        self.assertExpectedInline(count_numel(f, *inp), """400""")

        def f(a, b, c):
            return torch.cat((a + 1, b + 2, c + 3)) + 10

        inp = (T(10, 10), T(10, 10), T(10, 10))
        self.assertExpectedInline(count_numel(f, *inp), """600""")

        def f(a, b, c, d, e):
            return torch.cat((a + 1, b + 2, c + 3, d + 4, e + 5)) + 10

        inp = [T(10, 10) for _ in range(5)]
        self.assertExpectedInline(count_numel(f, *inp), """1000""")

        def f(a, b):
            return torch.cat([a.sum(dim=0), b.sum(dim=0)]) + 10

        inp = [T(10, 10, 10), T(10, 10, 10)]
        self.assertExpectedInline(count_numel(f, *inp), """2600""")

    def test_cat_pointwise(self):
        def f(a, b):
            return torch.cat([torch.softmax(a, dim=-1), torch.softmax(b, dim=-1)])

        inp = (T(10, 10), T(10, 10))
        self.assertExpectedInline(count_numel(f, *inp), """400""")

        def f(a, b):
            return torch.cat([torch.softmax(a, dim=-1), torch.softmax(b, dim=-1)]).cos()

        inp = (T(10, 10), T(10, 10))
        self.assertExpectedInline(count_numel(f, *inp), """680""")

        # Should turn into pointwise even if only some of inputs are pointwise.
        def f(a, b):
            out = torch.cat([a.cos(), torch.mm(b, b)])
            return out.cos()

        inp = (T(10, 10), T(10, 10))
        self.assertExpectedInline(count_numel(f, *inp), """600""")

        # Should not turn into pointwise if all inputs are not pointwise
        def f(a, b):
            out = torch.cat([torch.mm(a, a), torch.mm(b, b)])
            return out.cos()

        inp = (T(10, 10), T(10, 10))
        self.assertExpectedInline(count_numel(f, *inp), """800""")

        def f(a, b):
            out = torch.cat([a, b])
            return out.cos()

        inp = (T(10, 10), T(10, 10))
        self.assertExpectedInline(count_numel(f, *inp), """400""")

        def f(a, b):
            b = b.cos()
            return torch.cat([a, b])

        inp = (T(10, 10), T(10, 10))
        self.assertExpectedInline(count_numel(f, *inp), """400""")

        def f(a, b):
            a = a @ a
            return torch.constant_pad_nd(torch.cat([a, b]), [2, 2], 0.5)

        inp = (T(10, 10), T(10, 10))
        self.assertExpectedInline(count_numel(f, *inp), """680""")

    @patch.object(config, "split_cat_fx_passes", False)
    @patch.object(
        config,
        "pre_grad_fusion_options",
        {
            "batch_linear": {},
            "batch_linear_lhs": {},
            "batch_layernorm": {},
            "batch_tanh": {},
            "batch_relu": {},
            "batch_sigmoid": {},
        },
    )
    @patch.object(config, "post_grad_fusion_options", {})
    def test_cat_pointwise_many_complex_inputs(self):
        def f(*inputs):
            input = [torch.nn.functional.gelu(val) for val in inputs]
            return torch.cat(input) + 10

        inp = (T(10, 10) for _ in range(16))
        self.assertExpectedInline(count_numel(f, *inp), """6400""")

    @patch.object(config, "split_cat_fx_passes", False)
    @patch.object(
        config,
        "pre_grad_fusion_options",
        {
            "batch_linear": {},
            "batch_linear_lhs": {},
            "batch_layernorm": {},
            "batch_tanh": {},
            "batch_relu": {},
            "batch_sigmoid": {},
        },
    )
    @patch.object(config, "post_grad_fusion_options", {})
    def test_cat_pointwise_many_simple_inputs(self):
        def f(*inputs):
            input = [torch.nn.functional.relu(val) for val in inputs]
            return torch.cat(input) + 10

        inp = (T(10, 10) for _ in range(16))
        self.assertExpectedInline(count_numel(f, *inp), """9600""")

    @patch.object(config, "max_pointwise_cat_inputs", 0)
    def test_cat_pointwise_config_option(self):
        def f(a, b):
            return torch.cat([a + 1, b + 2]) + 3

        inp = (T(10, 10), T(10, 10))
        self.assertExpectedInline(count_numel(f, *inp), """400""")

    def test_index(self):
        def f(a, b):
            return a[b]

        inp = (T(10), TI(10, mx=10))
        self.assertExpectedInline(count_numel(f, *inp), """30""")


class FusionTests(TestCase):
    """
    Tests that things can be fused into a single kernel
    """

    def test_horizontal_reduction_pointwise(self):
        def f(a):
            b = a.sum(dim=1)
            c = a.cos()
            return b, c

        inp = (T(10, 10),)
        self.assertExpectedInline(count_numel(f, *inp), """210""")

    def test_horizontal_reduction_reduction(self):
        def f(a):
            b = a.sum(dim=1)
            c = a.amax(dim=1)
            return b, c

        inp = (T(10, 10),)
        self.assertExpectedInline(count_numel(f, *inp), """120""")

    def test_horizontal_reduction_pointwise2(self):
        def f(a, b):
            c = a.sum(dim=1)
            b = b.cos()
            return b + c

        inp = (T(10, 10), T(10))
        self.assertExpectedInline(count_numel(f, *inp), """120""")

    def test_horizontal_reduction_outer_pointwise(self):
        def f(a, b):
            c = a.sum(dim=0)
            b = b.cos()
            return b + c

        inp = (T(10, 10), T(10))
        self.assertExpectedInline(count_numel(f, *inp), """120""")

    def test_horizontal_sum_pw_broadcast(self):
        def f(a, b):
            a = a.sum(dim=1, keepdim=True)
            b = b.cos()
            return a * b

        inp = (T(10, 10), T(10))
        self.assertExpectedInline(count_numel(f, *inp), """210""")

    def test_vertical_sum_pw(self):
        def f(a):
            a = a.cos()
            a = a.sum(dim=1)
            return a.cos()

        inp = (T(10, 10),)
        self.assertExpectedInline(count_numel(f, *inp), """110""")

    def test_norm_chain(self):
        def f(a):
            b = a.sum(dim=1, keepdim=True)
            a = a * b
            b = a.sum(dim=1, keepdim=True)
            a = a * b
            b = a.sum(dim=1, keepdim=True)
            a = a * b
            return a

        inp = (T(10, 10),)
        self.assertExpectedInline(count_numel(f, *inp), """200""")

    def test_softmax_inner(self):
        def f(a):
            return torch.softmax(a, dim=1)

        inp = (T(10, 10),)
        self.assertExpectedInline(count_numel(f, *inp), """200""")

    def test_layer_norm(self):
        # TODO: Suboptimal! We shouldn't need to save normalization stats.
        mod = torch.nn.LayerNorm(10, device=self.device)

        def f(x):
            return mod(x)

        inp = (T(10, 10),)
        with torch.no_grad():
            self.assertExpectedInline(count_numel(f, *inp), """220""")

    def test_double_softmax(self):
        def f(x):
            x = torch.softmax(x, dim=1)
            x = torch.softmax(x, dim=1)
            return x

        inp = (T(10, 10),)
        self.assertExpectedInline(count_numel(f, *inp), """200""")

    def test_softmax_backward(self):
        def f(grad_out, out):
            return aten._softmax_backward_data(grad_out, out, 1, torch.float32)

        inp = (T(10, 10), T(10, 10))
        self.assertExpectedInline(count_numel(f, *inp), """300""")

    def test_neighbor(self):
        def f(a, b):
            return ((a - b) ** 2).sum(dim=-1).amax(dim=1)

        inp = (T(10, 1, 4), T(1, 10, 4))
        self.assertExpectedInline(count_numel(f, *inp), """90""")

    def test_factory_reduction(self):
        def f():
            a = torch.ones(10, device=self.device)
            b = torch.ones(10, 10, device=self.device)
            return (a + b).sum(dim=-1)

        inp = ()
        self.assertExpectedInline(count_numel(f, *inp), """10""")

    def test_index_pointwise(self):
        def f(a, b):
            return a[b].cos()

        inp = (T(10, 10), TI(20, mx=10))
        self.assertExpectedInline(count_numel(f, *inp), """320""")

    def test_index_reduction(self):
        def f(a, b):
            return a[b].cos().sum(dim=1)

        inp = (T(10, 10), TI(20, mx=10))
        self.assertExpectedInline(count_numel(f, *inp), """140""")

    def test_mutation_fusion(self):
        def f(a, b, c):
            a0 = a.add(c)
            b0 = b.add(a0)
            b.copy_(b0)
            a.copy_(a0)

        inp = (T(10, 10), T(10, 10), T(10, 10))
        self.assertExpectedInline(count_numel(f, *inp), """500""")

    def test_reduction_pointwise_multi_level_reduction(self):
        hidden_size = 4096
        layer_norm = torch.nn.LayerNorm(hidden_size).cuda().float()

        @torch.inference_mode()
        def f(x, scale, amax_keep_dim):
            x = layer_norm(x.to(dtype=torch.float))
            amax = torch.amax(torch.abs(x), keepdim=amax_keep_dim)
            x_scaled = x * scale
            y = torch.nn.functional.sigmoid(x_scaled)
            return (y, amax)

        inp = (T(4, 2048, hidden_size, dtype=torch.float), T(1, dtype=torch.float))

        # 2 kernels:
        # kernel 1: (input = X, scale, LN scale, LN bias, output = LN_pointwise(X), first-level amax (split-reduction))
        # kernel 2: (input = first-level amax, output = final amax)
        # scale (1) + X (4*2048*hidden_size) * 2 + LN scale (hidden_size) + LN bias (hidden_size) + amax (4 * 2048 * 2 + 1)
        expected_numel = (
            1 + hidden_size * 2 + 4 * 2048 * hidden_size * 2 + 4 * 2048 * 2 + 1
        )
        self.assertExpectedInline(count_numel(f, *inp, True), str(expected_numel))
        self.assertExpectedInline(count_numel(f, *inp, False), str(expected_numel))

    def test_pointwise_multi_level_reduction(self):
        # TODO: this can be optimized by having the first pointwise kernel leveraging block sizes
        # of the first-level reduction kernel.
        hidden_size = 4096

        def f(x, scale, amax_keep_dim):
            x = x * 1.1
            amax = torch.amax(torch.abs(x), keepdim=amax_keep_dim)
            x_scaled = x * scale
            y = torch.nn.functional.sigmoid(x_scaled)
            return (y, amax)

        inp = (T(4, 2048, hidden_size, dtype=torch.float), T(1, dtype=torch.float))

        compiled_f = torch.compile(f)
        compiled_f(*inp, True)

        # 3 kernels:
        # kernel 1: (input = X, scale, output = pointwise(X))
        # kernel 2: (input = X, output = first-level amax)
        # kernel 3: (input = first-level amax, output = final amax)
        # scale (1) + X (4*2048*hidden_size) * 3 + amax (num_splits * 2 + 1)
        # num_splits depends on SM architectures.
        expected_numel = 1 + 4 * 2048 * hidden_size * 3 + 1
        actual_numel_amax_keep_dim = count_numel(f, *inp, True)
        actual_numel_amax_no_keep_dim = count_numel(f, *inp, False)
        self.assertEqual(actual_numel_amax_keep_dim, actual_numel_amax_no_keep_dim)
        self.assertGreaterAlmostEqual(actual_numel_amax_keep_dim, str(expected_numel))


class SchedulerFusionTests(TestCase):
    """
    Testing the fusion group creation heuristic (i.e. cases where we can't fuse
    everything into a single kernel)
    Disables inductor rematerialization for easier reasoning of tests.
    """

    @classmethod
    def setUpClass(cls):
        super().setUpClass()
        cls._stack = contextlib.ExitStack()
        cls._stack.enter_context(patch.object(config, "realize_opcount_threshold", 0))

    @classmethod
    def tearDownClass(cls):
        cls._stack.close()
        super().tearDownClass()

    @patch.object(config, "pattern_matcher", False)
    def test_fusion_choice1(self):
        # Doesn't matter where we break fusion group here
        def f(a):
            c = a.cos()
            d = torch.mm(c, c)
            e = c.cos()
            return d + e

        inp = (T(10, 10),)
        self.assertExpectedInline(count_numel(f, *inp), """700""")

    @patch.object(config, "pattern_matcher", False)
    def test_fusion_choice2(self):
        # We should materialize e (it's smaller!)
        # [c, e]: 210, [f]: 210, [d]: 200
        def f(a):
            c = a.cos()
            d = torch.mm(c, c)
            e = c.sum(dim=1)
            f = d + e
            return f

        inp = (T(10, 10),)
        self.assertExpectedInline(count_numel(f, *inp), """620""")

    @patch.object(config, "pattern_matcher", False)
    def test_fusion_choice3(self):
        # We should materialize e.
        # [c, e]: 300, [f]: 300, [d]: 200
        def f(a):
            c = a.cos()
            d = torch.mm(c, c)
            e = c + a
            f = d + e
            return f, e

        inp = (T(10, 10),)
        self.assertExpectedInline(count_numel(f, *inp), """800""")

    @patch.object(config, "pattern_matcher", False)
    def test_fusion_choice4_cpu(self):
        # Fuse nodes with same number of elements and compatible orginal var ranges
        # [buf0: {d0: 60, d1: 11}, buf1: {d0: 660}] -> buf0_buf1
        def f(x, w):
            o1 = x * w
            output = o1 + 1.0
            return output

        inp = (T(2, 3, 10, 11, device="cpu"), T(11, device="cpu"))
        self.assertExpectedInline(count_numel(f, *inp), """1331""")

        # [buf0_buf1: {d0: 60, d1: 11}, buf2: {d0: 660}] -> buf0_buf1_buf2
        def f(x, w1, w2):
            o1 = x * w1
            o2 = x * w2
            output = o1 + o2
            return output

        inp = (T(2, 3, 10, 11, device="cpu"), T(11, device="cpu"), T(11, device="cpu"))
        self.assertExpectedInline(count_numel(f, *inp), """1342""")


class TilingTests(TestCase):
    def test_tiling_simple(self):
        def f(a, b):
            return a + b.t()

        inp = (T(10, 10), T(10, 10))
        self.assertExpectedInline(count_numel(f, *inp), """300""")

        def f(a, b):
            return a.t() + b

        inp = (T(10, 10), T(10, 10))
        self.assertExpectedInline(count_numel(f, *inp), """300""")

    def test_tiling_three(self):
        def f(a, b, c):
            return a + b.permute(1, 2, 0) + c.permute(2, 0, 1)

        inp = (T(10, 10, 10), T(10, 10, 10), T(10, 10, 10))
        self.assertExpectedInline(count_numel(f, *inp), """4000""")


class MinCutPartitioningTests(TestCase):
    def test_partitioning_full_remat(self):
        def f(x):
            return x.cos().cos().cos()

        inp = (T(10, grad=True),)
        self.assertExpectedInline(count_numel_train(f, *inp), """50""")

    def test_partitioning_partial_remat(self):
        def f(a, b, c, d):
            x = a + b + c + d
            return x.cos().cos()

        inp = (T(10, grad=True), T(10, grad=True), T(10, grad=True), T(10, grad=True))
        self.assertExpectedInline(count_numel_train(f, *inp), """90""")

    def test_partitioning_dtype(self):
        def f(x):
            return (x < 0) * x

        inp = (T(100, grad=True),)
        self.assertExpectedInline(count_numel_train(f, *inp), """450""")

    @patch.object(functorch.compile.config, "max_dist_from_bw", 1000)
    def test_partitioning_unremat_bw(self):
        def f(x):
            return torch.mm(x, x.new_ones(x.shape)).tanh().tanh()

        inp = (T(10, 10, grad=True),)
        self.assertExpectedInline(count_numel_train(f, *inp), """1300""")

    @patch.object(config, "pattern_matcher", False)
    def test_partitioning_unremat_bw2(self):
        def f(a):
            a = torch.mm(a, a)
            a = a + 1
            b = a + 2
            c = torch.mm(a, b)
            return c

        inp = (T(10, 10, grad=True),)
        self.assertExpectedInline(count_numel_train(f, *inp), """2600""")

    def test_partitioning_keops(self):
        def f(a, b):
            return (a * b).cos().sum(dim=1)

        inp = (T(20, 1, grad=True), T(1, 20, grad=True))
        self.assertExpectedInline(count_numel_train(f, *inp), """220""")

    def test_partitioning_cat(self):
        def f(a, b):
            a = torch.tanh(a)
            return torch.cat([a, b])

        inp = (T(10, grad=True), T(10, grad=True))
        self.assertExpectedInline(count_numel_train(f, *inp), """70""")

    def test_partitioning_relu(self):
        def f(x):
            return torch.relu(x)

        inp = (T(16, grad=True),)
        self.assertExpectedInline(count_numel_train(f, *inp), """72""")

    def test_partitioning_with_view(self):
        class Foo(torch.autograd.Function):
            @staticmethod
            def forward(ctx, x):
                y = x.sin()
                x = x.cos()
                x = x.view(10, 10)
                ctx.save_for_backward(x, y)
                x = x.cos()
                return x

            @staticmethod
            def backward(ctx, gradOut):
                x, y = ctx.saved_tensors
                return torch.mm(gradOut, x).view(100) * y

        def f(a):
            return Foo.apply(a)

        inp = (T(100, grad=True),)
        # We do not want to recompute the x.cos().view() chain, as it's
        # materialized in backwards
        self.assertExpectedInline(count_numel_train(f, *inp), """900""")

    @patch.object(config, "pattern_matcher", False)
    def test_partitioning_long_chain_add(self):
        def f(x):
            orig = x
            for _ in range(2):
                x = x * x
                x = torch.mm(x, x)
                x = x * 2
                x = orig + x
                orig = x
            return x

        inp = (T(10, 10, grad=True),)
        self.assertExpectedInline(count_numel_train(f, *inp), """3900""")


def unfusible(x):
    # For the purpose of noop tests, we want inductor to fall back to
    # eager mode, so, below we must use a aten operator that does not
    # have decomposition nor lowering:
    return aten._lazy_clone(x)


class NoopTests(TestCase):
    def test_noop_clones(self):
        def f(a):
            b = a.clone()
            b = unfusible(b)
            return b

        inp = T(10)
        self.assertExpectedInline(count_numel(f, inp), """20""")

        def f(a):
            b = a.clone()
            c = unfusible(b)
            return b, c

        self.assertExpectedInline(count_numel(f, inp), """40""")

    def test_noop_slice_scatter(self):
        def f(a):
            b = aten.slice_scatter(a, a)
            c = unfusible(b)
            return c

        inp = T(10)
        self.assertExpectedInline(count_numel(f, inp), """20""")

    def test_noop_dtype_conversion(self):
        def f(a):
            b = torch.ops.prims.convert_element_type(a, torch.float32)
            c = unfusible(b)
            return c

        inp = T(10)
        self.assertExpectedInline(count_numel(f, inp), """20""")

    def test_noop_device_conversion(self):
        def f(a):
            b = torch.ops.prims.device_put(a, "cuda")
            c = unfusible(b)
            return c

        inp = T(10)
        self.assertExpectedInline(count_numel(f, inp), """20""")

    def test_noop_int_ops(self):
        def f1(a):
            b = torch.ceil(a)
            c = unfusible(b)
            return c

        def f2(a):
            d = torch.floor(a)
            e = unfusible(d)
            return e

        def f3(a):
            f = torch.round(a)
            g = unfusible(f)
            return g

        def f4(a):
            f = torch.pow(a, 1)
            g = unfusible(f)
            return g

        inp = TI(10)
        self.assertExpectedInline(count_numel(f1, inp), """20""")
        self.assertExpectedInline(count_numel(f2, inp), """20""")
        self.assertExpectedInline(count_numel(f3, inp), """20""")
        self.assertExpectedInline(count_numel(f4, inp), """20""")

    def test_noop_cat(self):
        def f1(a):
            b = torch.cat([a])
            return unfusible(b)

        inp = T(10)
        self.assertExpectedInline(count_numel(f1, inp), """20""")

        def f2(a):
            b = torch.cat([a])
            c = torch.cat([b])
            return c

        self.assertExpectedInline(count_numel(f2, inp), """20""")


class InplacingTests(TestCase):
    def test_inplace_scatter(self):
        def f(a, b):
            a = a.cos()
            a[b] = 1
            return a

        inp = (T(10), TI(2, mx=5))
        self.assertExpectedInline(count_numel(f, *inp), """26""")

        def f(a, b):
            out = aten.index_put(a, (b,), torch.tensor(1.0))
            return a.copy_(out)

        inp = (T(10), TI(2, mx=5))
        self.assertExpectedInline(count_numel(f, *inp), """6""")

        def f(a, b):
            out = aten._unsafe_index_put(a, (b,), torch.tensor(1.0))
            return a.copy_(out)

        inp = (T(10), TI(2, mx=5))
        self.assertExpectedInline(count_numel(f, *inp), """6""")

    def test_inplace_scatter_noop_view(self):
        def f(a, b):
            a[:, b] = 1
            return a

        inp = (T(10, 10), TI(2, mx=5))
        self.assertExpectedInline(count_numel(f, *inp), """42""")

    @requires_cuda
    def test_inplace_triton_kernel_training(self):
        @triton.jit
        def sin_kernel(
            in_ptr0,
            out_ptr,
            n_elements,
            BLOCK_SIZE: "tl.constexpr",
        ):
            pid = tl.program_id(axis=0)
            block_start = pid * BLOCK_SIZE
            offsets = block_start + tl.arange(0, BLOCK_SIZE)
            mask = offsets < n_elements
            x = tl.load(in_ptr0 + offsets, mask=mask)
            output = tl.sin(x)
            tl.store(out_ptr + offsets, output, mask=mask)

        def sin_triton(x, out):
            n_elements = x.numel()
            sin_kernel[(n_elements,)](x, out, n_elements, BLOCK_SIZE=4)

        factory_op = torch.empty_like

        class MySin(torch.autograd.Function):
            @staticmethod
            def forward(ctx, x):
                out = factory_op(x)
                sin_triton(x, out)
                ctx.save_for_backward(out)
                return out

            @staticmethod
            def backward(ctx, grad):
                (saved,) = ctx.saved_tensors
                out = factory_op(grad)
                sin_triton(saved, out)
                return out

        def f(x):
            return MySin.apply(x)

        x = T(3, grad=True)
        self.assertExpectedInline(count_numel_train(f, x), """9""")

    @requires_cuda
<<<<<<< HEAD
=======
    def test_triton_kernel_not_fusable_with_users(self):
        @triton.jit
        def _sin_kernel(
            in_ptr0,
            out_ptr,
            out2_ptr,
            n_elements,
            BLOCK_SIZE: "tl.constexpr",
        ):
            pid = tl.program_id(axis=0)
            block_start = pid * BLOCK_SIZE
            offsets = block_start + tl.arange(0, BLOCK_SIZE)
            mask = offsets < n_elements
            x = tl.load(in_ptr0 + offsets, mask=mask)
            output = tl.sin(x)
            tl.store(out_ptr + offsets, output, mask=mask)
            tl.store(out2_ptr + offsets, output, mask=mask)

        from typing import List

        from torch._library import capture_triton, triton_op

        @triton_op("mylib::sin_kernel", mutates_args={})
        def sin_kernel(x: torch.Tensor) -> List[torch.Tensor]:
            n_elements = x.numel()
            out = torch.empty_like(x)
            out2 = torch.empty_like(x)
            capture_triton(_sin_kernel)[(n_elements,)](
                x, out, out2, n_elements, BLOCK_SIZE=4
            )
            return [out, out2]

        class MySin(torch.autograd.Function):
            @staticmethod
            def forward(ctx, x):
                out, saved = tuple(torch.ops.mylib.sin_kernel(x))
                ctx.save_for_backward(x, saved)
                return out

            @staticmethod
            def backward(ctx, grad):
                (x, saved) = ctx.saved_tensors
                return grad * saved.sigmoid() * x

        def f(x):
            return MySin.apply(x)

        x = T(3, grad=True)
        # Important bit: saved.sigmoid() can be fused into its consumer (mul),
        # but not its producer (user triton kernel).
        # So we should not compute it in the fw and save it for backward
        # (it will cost an extra kernel)
        self.assertExpectedInline(count_numel_train(f, x), """27""")

    @requires_cuda
>>>>>>> 9b2e453e
    def test_inplace_custom_op_training_two_mutated_inputs(self):
        @torch.library.custom_op(
            "_reinplacing::sin_cos", mutates_args={"out_sin", "out_cos"}
        )
        def sin_cos(
            x: torch.Tensor, out_sin: torch.Tensor, out_cos: torch.Tensor
        ) -> None:
            out_sin.copy_(x.sin())
            out_cos.copy_(x.cos())

        def f(x):
            out0 = torch.empty_like(x)
            out1 = torch.empty_like(x)
            sin_cos(x, out0, out1)
            return x.clone(), out0, out1

        x = T(3, grad=True)
        self.assertExpectedInline(count_numel(f, x), """21""")

    @requires_cuda
    def test_inplace_custom_op_training(self):
        @torch.library.custom_op("_reinplacing::sin", mutates_args={"result"})
        def sin(x: torch.Tensor, result: torch.Tensor) -> None:
            result.copy_(x.sin())

        factory_op = torch.empty_like

        class MySin(torch.autograd.Function):
            @staticmethod
            def forward(ctx, x):
                out = factory_op(x)
                sin(x, out)
                ctx.save_for_backward(out)
                return out

            @staticmethod
            def backward(ctx, grad):
                (saved,) = ctx.saved_tensors
                out = factory_op(grad)
                sin(saved, out)
                return out

        def f(x):
            return MySin.apply(x)

        x = T(3, grad=True)
        self.assertExpectedInline(count_numel_train(f, x), """9""")

    @requires_cuda
    def test_inplace_custom_op(self):
        with torch.library._scoped_library("mylib", "FRAGMENT") as m:
            m.define("foo(Tensor x, Tensor(a!) out) -> ()")

            def foo(x: torch.Tensor, out: torch.Tensor) -> None:
                out.copy_(x.sin())

            m.impl("foo", foo, "CompositeExplicitAutograd")

            def f(x, out):
                torch.ops.mylib.foo(x, out)
                torch.ops.mylib.foo(out, out)
                torch.ops.mylib.foo(out, out)
                return out

            x = T(3)
            out = T(3)

            compiled_out, (code,) = run_and_get_code(
                torch.compile(f, fullgraph=True), x, out
            )
            self.assertEqual(compiled_out, x.sin().sin().sin())

            # Check that we are allocating the minimum number of intermediate buffers
            matches = re.findall(r"empty_strided_\w+\(", code)
            self.assertEqual(len(matches), 0)

            self.assertExpectedInline(count_numel(f, x, out), """21""")

    @requires_cuda
    def test_inplace_custom_op_intermediate(self):
        with torch.library._scoped_library("mylib", "FRAGMENT") as m:
            m.define("foo(Tensor x, Tensor(a!) out) -> ()")

            def foo(x: torch.Tensor, out: torch.Tensor) -> None:
                out.copy_(x.sin())

            m.impl("foo", foo, "CompositeExplicitAutograd")

            def f(x, out):
                out = torch.empty_like(x)
                torch.ops.mylib.foo(x, out)
                torch.ops.mylib.foo(out, out)
                torch.ops.mylib.foo(out, out)
                return out

            x = T(3)
            out = T(3)

            compiled_out, (code,) = run_and_get_code(
                torch.compile(f, fullgraph=True), x, out
            )
            self.assertEqual(compiled_out, x.sin().sin().sin())

            # Check that we are allocating the minimum number of intermediate buffers
            matches = re.findall(r"empty_strided_\w+\(", code)
            self.assertEqual(len(matches), 1)

            self.assertExpectedInline(count_numel(f, x, out), """21""")

    @requires_cuda
    def test_inplace_custom_op_two_mutated_inputs(self):
        with torch.library._scoped_library("mylib", "FRAGMENT") as m:
            m.define("foo(Tensor q, Tensor(a!) k_cache, Tensor(b!) v_cache) -> Tensor")

            def foo(q, k_cache, v_cache):
                k_cache.add_(1)
                v_cache.add_(1)
                return q + 1

            m.impl("foo", foo, "CompositeExplicitAutograd")

            q = T(3)
            k_cache = T(3)
            v_cache = torch.rand_like(k_cache)

            def f():
                x = 0
                for _ in range(2):
                    x = x + torch.ops.mylib.foo(q, k_cache, v_cache)
                return x

            compiled_out, (code,) = run_and_get_code(
                torch.compile(f, fullgraph=True),
            )

            # Check that we are allocating the minimum number of intermediate buffers
            matches = re.findall(r"empty_strided_\w+\(", code)
            self.assertEqual(len(matches), 1)

            self.assertExpectedInline(count_numel(f), """39""")

    @requires_cuda
    def test_inplace_triton_kernel_v1(self):
        def f(x: torch.Tensor, y: torch.Tensor):
            output = torch.zeros_like(x)
            n_elements = output.numel()
            grid = (n_elements,)
            add_kernel[grid](x, y, output, n_elements, BLOCK_SIZE=16)
            return output

        inp = (T(10), T(10))
        self.assertExpectedInline(count_numel(f, *inp), """50""")

    @requires_cuda
    def test_inplace_triton_kernel_v2(self):
        def f(x: torch.Tensor, y: torch.Tensor):
            output = torch.zeros_like(x)
            n_elements = output.numel()
            grid = (n_elements,)
            tmp = torch.add(x, 1)
            add_kernel[grid](x, y, output, n_elements, BLOCK_SIZE=16)
            return output, tmp

        inp = (T(10), T(10))
        self.assertExpectedInline(count_numel(f, *inp), """70""")

    @requires_cuda
    def test_inplace_triton_kernel_v3(self):
        def f(x: torch.Tensor, y: torch.Tensor):
            output = torch.zeros_like(x)
            n_elements = output.numel()
            grid = (n_elements,)
            add_kernel[grid](x, y, output, n_elements, BLOCK_SIZE=16)
            x.add_(1)
            return output

        inp = (T(10), T(10))
        self.assertExpectedInline(count_numel(f, *inp), """80""")

    @requires_cuda
    def test_inplace_triton_kernel_v4(self):
        def f(x: torch.Tensor, y: torch.Tensor):
            x_view = x.view(-1)
            output = torch.zeros_like(x)
            n_elements = output.numel()
            grid = (n_elements,)
            add_kernel[grid](x, y, output, n_elements, BLOCK_SIZE=16)
            output2 = x_view.mul(2)
            return output, output2

        inp = (T(10), T(10))
        self.assertExpectedInline(count_numel(f, *inp), """70""")

    @requires_cuda
    def test_inplace_triton_kernel_v5(self):
        def f(x: torch.Tensor, y: torch.Tensor):
            x_view = x.view(-1)
            output = torch.zeros_like(x)
            n_elements = output.numel()
            grid = (n_elements,)
            add_kernel[grid](x, y, output, n_elements, BLOCK_SIZE=16)
            x_view.mul_(2)
            return output

        inp = (T(10), T(10))
        self.assertExpectedInline(count_numel(f, *inp), """80""")

    @requires_cuda
    def test_inplace_triton_kernel_v6(self):
        def f(x: torch.Tensor, y: torch.Tensor):
            output = torch.zeros_like(x)
            n_elements = output.numel()
            grid = (n_elements,)
            add_kernel[grid](x, y, output, n_elements, BLOCK_SIZE=16)
            return output

        t = T(10)
        inp = (t, t.view(-1))
        self.assertExpectedInline(count_numel(f, *inp), """50""")

    def test_inplace_randperm_scatter(self):
        def scaled_index_add(x, y, scale_y):
            index = torch.randperm(x.shape[0], device=x.device)[: y.shape[0]]
            out = x.index_add_(dim=0, source=y * scale_y, index=index)
            return out

        inp = (T(10, 10), T(5, 10), T(10))
        self.assertExpectedInline(count_numel(scaled_index_add, *inp), """250""")


# Test cases where we don't do the right thing yet.
class WouldBeNiceIfItWorked:
    def test_horizontal(self):
        def f(a):
            b = a.sum(dim=0)
            c = a.cos()
            return b, c

        inp = (T(10, 10),)
        self.assertExpectedInline(count_numel(f, *inp), """210""")

    # TODO: We aren't fusing outer dim softmaxes
    def test_softmax_outer(self):
        def f(a):
            return torch.softmax(a, dim=0)

        inp = (T(10, 10),)
        self.assertExpectedInline(count_numel(f, *inp), """200""")

    # TODO: The greedy fusion strategy results in suboptimal grouping
    @patch.object(config, "realize_opcount_threshold", 0)
    def test_fusion_choice4(self):
        def f(a, b, b2):
            c = a + b
            d = torch.mm(c, c)
            e = c + b + b2
            f = d + e + b2
            return f, e

        inp = (T(10, 10), T(10, 10, dtype=torch.float16), T(10, 10))
        self.assertExpectedInline(count_numel(f, *inp), """1000""")

    # TODO: We materialize the intermediate if we don't unroll the reduction
    def test_neighbor(self):
        def f(a, b):
            return ((a - b) ** 2).sum(dim=-1).amax(dim=1)

        inp = (T(10, 1, 8), T(1, 10, 8))
        self.assertExpectedInline(count_numel(f, *inp), """170""")


if __name__ == "__main__":
    from torch._inductor.test_case import run_tests

    if HAS_CUDA:
        run_tests(needs="filelock")<|MERGE_RESOLUTION|>--- conflicted
+++ resolved
@@ -913,8 +913,6 @@
         self.assertExpectedInline(count_numel_train(f, x), """9""")
 
     @requires_cuda
-<<<<<<< HEAD
-=======
     def test_triton_kernel_not_fusable_with_users(self):
         @triton.jit
         def _sin_kernel(
@@ -970,7 +968,6 @@
         self.assertExpectedInline(count_numel_train(f, x), """27""")
 
     @requires_cuda
->>>>>>> 9b2e453e
     def test_inplace_custom_op_training_two_mutated_inputs(self):
         @torch.library.custom_op(
             "_reinplacing::sin_cos", mutates_args={"out_sin", "out_cos"}
