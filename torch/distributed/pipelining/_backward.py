--- conflicted
+++ resolved
@@ -2,12 +2,7 @@
 # Copyright (c) Meta Platforms, Inc. and affiliates
 import collections
 import logging
-<<<<<<< HEAD
-import weakref
-from typing import Any, cast, Deque, Dict, Iterator, List, Optional, Set, Tuple, Union
-=======
 from typing import Any, Deque, Dict, Iterator, List, Optional, Set, Tuple, Union
->>>>>>> 9b2e453e
 
 import torch
 from torch.autograd.graph import GradientEdge, Node
@@ -42,11 +37,7 @@
 
 
 def reverse_closure(
-<<<<<<< HEAD
-    roots: List[Node], target_nodes: Set[Node]
-=======
     roots: List[Node], target_nodes: Set[Node], reverse_edges_dict
->>>>>>> 9b2e453e
 ) -> Tuple[Set[Node], Set[Node]]:
     """
     This function returns the reverse closure of the given roots,
@@ -64,20 +55,8 @@
             q.append(node)
     while q:
         node = q.popleft()
-<<<<<<< HEAD
-        metadata = cast(Dict[str, List], node.metadata)
-        reverse_edges = metadata.get("reverse_edges", [])
-        for holder_ref, idx in reverse_edges:
-            ref = holder_ref()
-            if ref is None:
-                # this reverse graph is no longer alive
-                # raise RuntimeError("Reverse graph is no longer alive")
-                continue
-            fn = ref.node
-=======
         reverse_edges = reverse_edges_dict[node]
         for fn in reverse_edges:
->>>>>>> 9b2e453e
             if fn in closure or fn is None:
                 continue
             if fn in target_nodes:
@@ -88,47 +67,16 @@
     return closure, visited_target_nodes
 
 
-<<<<<<< HEAD
-# Enable weak pointer
-class Holder:
-    def __init__(self, node: Node):
-        self.node = node
-
-
-def construct_reverse_graph(roots: List[Node]) -> List[Holder]:
-    q: Deque[Node] = collections.deque()
-    root_seen: Set[Node] = set()
-    reverse_graph_refs: List[Holder] = []
-=======
 def construct_reverse_graph(roots: List[Node]) -> Dict[Node, List[Node]]:
     q: Deque[Node] = collections.deque()
     root_seen: Set[Node] = set()
     reverse_edges_dict: Dict[Node, List[Node]] = collections.defaultdict(list)
->>>>>>> 9b2e453e
     for node in roots:
         if node is not None and node not in root_seen:
             q.append(node)
             root_seen.add(node)
     while q:
         node = q.popleft()
-<<<<<<< HEAD
-        for fn, idx in node.next_functions:
-            if fn is not None:
-                # Don't necessarily need to store on the graph
-                metadata = cast(Dict[str, List], fn.metadata)
-                reverse_edges = metadata.get("reverse_edges", [])
-                if len(reverse_edges) == 0:
-                    q.append(fn)
-                holder = Holder(node)
-                holder_ref = weakref.ref(holder)
-                reverse_graph_refs.append(holder)
-                reverse_edges.append((holder_ref, idx))
-                metadata["reverse_edges"] = reverse_edges
-    return reverse_graph_refs
-
-
-def get_param_groups(inputs: List[Node], params: List[Node]) -> List[Dict[str, Any]]:
-=======
         for fn, _ in node.next_functions:
             if fn is not None:
                 if len(reverse_edges_dict[fn]) == 0:
@@ -140,7 +88,6 @@
 def get_param_groups(
     inputs: List[Node], params: List[Node], reverse_edges_dict
 ) -> List[Dict[str, Any]]:
->>>>>>> 9b2e453e
     """
     Given a list of inputs and a list of parameters, return a list of parameter
     groups, where each group contains the parameters and the intermediates that
@@ -155,19 +102,12 @@
     """
     # reverse graph that starts with inputs, and goes up to the dOutput or the loss,
     # but omits weights and any subgraphs connecting weights to this closure
-<<<<<<< HEAD
-    inputs_closure, _ = reverse_closure(inputs, set())
-    param_groups: Dict[Node, Dict[str, Set]] = dict()  # keyed on intermediates
-    for i, param in enumerate(params):
-        closure, intersected = reverse_closure([param], inputs_closure)
-=======
     inputs_closure, _ = reverse_closure(inputs, set(), reverse_edges_dict)
     param_groups: Dict[Node, Dict[str, Set]] = dict()  # keyed on intermediates
     for i, param in enumerate(params):
         closure, intersected = reverse_closure(
             [param], inputs_closure, reverse_edges_dict
         )
->>>>>>> 9b2e453e
         param_group: Dict[str, Set] = {
             "params": {param},
             "intermediates": intersected,
@@ -218,16 +158,10 @@
         filter(None, map(_get_grad_fn_or_grad_acc, weights))
     )
 
-<<<<<<< HEAD
-    reverse_graph_refs = construct_reverse_graph(stage_output_grad_fns)
-    param_groups = get_param_groups(stage_input_grad_fns, weight_grad_fns)
-    del reverse_graph_refs
-=======
     reverse_edges_dict = construct_reverse_graph(stage_output_grad_fns)
     param_groups = get_param_groups(
         stage_input_grad_fns, weight_grad_fns, reverse_edges_dict
     )
->>>>>>> 9b2e453e
 
     for param_group in param_groups:
         for i, intermediate in enumerate(param_group["intermediates"]):
@@ -273,11 +207,7 @@
 
 
 def stage_backward_weight(
-<<<<<<< HEAD
-    weights: Iterator[Parameter], param_groups: List[Dict[str, Any]]
-=======
     weights: Iterator[Parameter], param_groups: List[Dict[str, Any]], retain_graph=False
->>>>>>> 9b2e453e
 ):
     # map weights to param_group_weights
     grad_acc_to_weight = {}
@@ -294,8 +224,6 @@
         )
         weights_edges = tuple(GradientEdge(w, 0) for w in param_group["params"])
 
-<<<<<<< HEAD
-=======
         # Break a reference cycle caused inside stage_backward_input->get_hook->hook
         # The summarized cycle is:
         # `hook` -> cell -> param_group -> intermediates -> `hook`
@@ -303,7 +231,6 @@
         # We need to keep intermediates alive up until backward_weight, but we can free it now.
         del param_group["intermediates"]
 
->>>>>>> 9b2e453e
         assert all(len(g) == 1 for g in param_group["grads"])
         # [NEW!] Able to pass a GradientEdge to autograd.grad as output
         # We do not need to retain_graph because... guarantee no overlap?
@@ -312,10 +239,7 @@
             intermediate_edges,
             weights_edges,
             grad_outputs=sum(param_group["grads"], tuple()),
-<<<<<<< HEAD
-=======
             retain_graph=retain_graph,
->>>>>>> 9b2e453e
         )
         for grad_acc, dw in zip(param_group["params"], dweights):
             weight, index = grad_acc_to_weight[grad_acc]
