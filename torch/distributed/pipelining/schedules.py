# mypy: allow-untyped-defs
# Copyright (c) Meta Platforms, Inc. and affiliates

import copy
import csv
import itertools
import logging
import re
from abc import ABC, abstractmethod
from collections import defaultdict
from enum import Enum
from typing import (
    Any,
    Callable,
    Dict,
    List,
    NamedTuple,
    Optional,
    Set,
    Tuple,
    TYPE_CHECKING,
    Union,
)

import torch
import torch.distributed as dist
from torch.distributed._composable.fsdp.fully_shard import FSDPModule, UnshardHandle
from torch.profiler import record_function

from .microbatch import merge_chunks, split_args_kwargs_into_chunks, TensorChunkSpec
from .stage import _PipelineStageBase


if TYPE_CHECKING:
    from torch.distributed import Work

__all__ = [
    "get_schedule_class",
    "PipelineScheduleSingle",
    "PipelineScheduleMulti",
    "Schedule1F1B",
    "ScheduleGPipe",
    "ScheduleInterleaved1F1B",
    "ScheduleLoopedBFS",
    "ScheduleInterleavedZeroBubble",
]

logger = logging.getLogger(__name__)


class _ComputationType(Enum):
    # TODO(whc) rename to _ActType?
    FORWARD = 1
    BACKWARD = 2
    WEIGHT = 3
    UNSHARD = 4
    RESHARD = 5
    SEND_F = 6
    RECV_F = 7
    SEND_B = 8
    RECV_B = 9
    FULL_BACKWARD = 10
    SEND_F_RECV_B = 11
    SEND_B_RECV_F = 12

    def __str__(self):
        str_map = {
            _ComputationType.FORWARD: "F",
            _ComputationType.BACKWARD: "B",
            _ComputationType.WEIGHT: "W",
            _ComputationType.UNSHARD: "UNSHARD",
            _ComputationType.RESHARD: "RESHARD",
            _ComputationType.SEND_F: "SEND_F",
            _ComputationType.RECV_F: "RECV_F",
            _ComputationType.SEND_B: "SEND_B",
            _ComputationType.RECV_B: "RECV_B",
            _ComputationType.FULL_BACKWARD: "BW",
            _ComputationType.SEND_F_RECV_B: "SEND_F_RECV_B",
            _ComputationType.SEND_B_RECV_F: "SEND_B_RECV_F",
        }
        return str_map[self]

    @staticmethod
    def from_str(action):
        if action == "F":
            return _ComputationType.FORWARD
        elif action == "B":
            return _ComputationType.BACKWARD
        elif action == "W":
            return _ComputationType.WEIGHT
        elif action == "UNSHARD":
            return _ComputationType.UNSHARD
        elif action == "RESHARD":
            return _ComputationType.RESHARD
        elif action == "SEND_F":
            return _ComputationType.SEND_F
        elif action == "RECV_F":
            return _ComputationType.RECV_F
        elif action == "SEND_B":
            return _ComputationType.SEND_B
        elif action == "RECV_B":
            return _ComputationType.RECV_B
        elif action == "BW":
            return _ComputationType.FULL_BACKWARD
        elif action == "SEND_F_RECV_B":
            return _ComputationType.SEND_F_RECV_B
        elif action == "SEND_B_RECV_F":
            return _ComputationType.SEND_B_RECV_F
        else:
            raise RuntimeError(f"Invalid computation type {action}")


FORWARD = _ComputationType.FORWARD
BACKWARD = _ComputationType.BACKWARD
WEIGHT = _ComputationType.WEIGHT
UNSHARD = _ComputationType.UNSHARD
RESHARD = _ComputationType.RESHARD
SEND_F = _ComputationType.SEND_F
RECV_F = _ComputationType.RECV_F
SEND_B = _ComputationType.SEND_B
RECV_B = _ComputationType.RECV_B
FULL_BACKWARD = _ComputationType.FULL_BACKWARD
SEND_F_RECV_B = _ComputationType.SEND_F_RECV_B
SEND_B_RECV_F = _ComputationType.SEND_B_RECV_F

# Convenience shorthand for compute actions only since they are used in 'simple schedule format'
F = FORWARD
B = BACKWARD
W = WEIGHT
BW = FULL_BACKWARD

# Helper to parse an action string like 1F0 into a tuple of (stage_index, computation_type, microbatch_index)
_action_regex = re.compile(
<<<<<<< HEAD
    r"(\d+)(F|BW|B|W|UNSHARD|RESHARD|SEND_F|RECV_F|SEND_B|RECV_B){0,1}(\d*)(_(\d+)(RECV_B|RECV_F)(\d+)){0,1}"
=======
    r"(\d+)(F|BW|B|W|UNSHARD|RESHARD|SEND_F|RECV_F|SEND_B|RECV_B{0,1})(\d*)"
>>>>>>> 7d59ad72
)


class _Action(NamedTuple):
    stage_index: int
    computation_type: _ComputationType
    microbatch_index: Optional[int] = None
    # Used only for batched comms, for the second comm
    other_stage_index: Optional[int] = None
    other_microbatch_index: Optional[int] = None

    def __repr__(self):
        repr = str(self.stage_index)
        if self.computation_type == SEND_B_RECV_F:
            assert (
                self.microbatch_index is not None
            ), "SEND_B_RECV_F requires microbatch_index"
            assert (
                self.other_stage_index is not None
            ), "SEND_B_RECV_F requires other_stage_index"
            assert (
                self.other_microbatch_index is not None
            ), "SEND_B_RECV_F requires other_microbatch_index"
            repr += str(SEND_B) + str(self.microbatch_index)
            repr += "_" + str(self.other_stage_index)
            repr += str(RECV_F) + str(self.other_microbatch_index)
        elif self.computation_type == SEND_F_RECV_B:
            assert (
                self.microbatch_index is not None
            ), "SEND_F_RECV_B requires microbatch_index"
            assert (
                self.other_stage_index is not None
            ), "SEND_F_RECV_B requires other_stage_index"
            assert (
                self.other_microbatch_index is not None
            ), "SEND_F_RECV_B requires other_microbatch_index"
            repr += str(SEND_F) + str(self.microbatch_index)
            repr += "_" + str(self.other_stage_index)
            repr += str(RECV_B) + str(self.other_microbatch_index)
        else:
            repr += str(self.computation_type)
            if self.microbatch_index is not None:
                repr += str(self.microbatch_index)
        return repr

    @staticmethod
    def from_str(str):
        """
        Reverse of __repr__

        String should be formatted as [stage][action type][(microbatch)]
            e.g. `2F0`, `1UNSHARD`, `3SEND_F1`
        """
        if match := _action_regex.match(str):
            # the _ is for the combined group that captures the whole second action
            (
                stage_index,
                computation_type,
                microbatch_index,
                _,
                other_stage_index,
                other_computation_type,
                other_microbatch_index,
            ) = match.groups()
            if other_computation_type is not None:
                assert (
                    other_stage_index is not None and other_microbatch_index is not None
                )
                return _Action(
                    int(stage_index),
                    _ComputationType.from_str(
                        f"{computation_type}_{other_computation_type}"
                    ),
                    int(microbatch_index) if len(microbatch_index) else None,
                    int(other_stage_index),
                    int(other_microbatch_index),
                )
            return _Action(
                int(stage_index),
                _ComputationType.from_str(computation_type),
                int(microbatch_index) if len(microbatch_index) else None,
            )
        elif str == "" or str.isspace():
            return None
        raise RuntimeError(
            f"Invalid action string: {str}, should be formatted as [stage][action type][(microbatch)] e.g. 2F0"
        )


def _format_pipeline_order(pipeline_order: Dict[int, List[Optional[_Action]]]) -> str:
    """
    Formats the pipeline order in a timestep (row) x rank (column) grid of actions
    and returns the formatted string
    """
    # don't mutate the original
    pipeline_order = copy.deepcopy(pipeline_order)

    # Replace None with ""
    for rank in pipeline_order:
        for i in range(len(pipeline_order[rank])):
            if pipeline_order[rank][i] is None:
                # TODO make a real 'None action' that prints as empty string and make mypy happy
                pipeline_order[rank][i] = ""  # type: ignore[call-overload]
    # Calculate the maximum number of steps across all ranks
    num_steps = max(len(actions) for actions in pipeline_order.values())
    step_labels = [
        "Step " + str(i).zfill(len(str(num_steps - 1))) for i in range(num_steps)
    ]
    # Sorting the dictionary by keys and retrieving values in that order
    rank_actions = [
        pipeline_order.get(key, [""] * num_steps) for key in sorted(pipeline_order)
    ]
    # Transpose the list of lists (rows to columns)
    transposed_actions = list(itertools.zip_longest(*rank_actions, fillvalue=""))
    # Generate column labels for ranks
    num_ranks = len(pipeline_order)
    rank_labels = ["Rank " + str(i) for i in range(num_ranks)]
    # Calculate the maximum length of each column, considering labels
    max_lengths = [
        max(len(str(item)) if item is not None else 0 for item in col)
        for col in zip(step_labels, *transposed_actions)
    ]
    # Format the header row with rank labels
    header_row = " " * (len(step_labels[0]) + 2) + " ".join(
        f"{label:<{max_lengths[i]}}" for i, label in enumerate(rank_labels)
    )
    # Format each row with its corresponding label
    formatted_rows = [
        f"{label}: "
        + " ".join(f"{str(item):<{max_lengths[i]}}" for i, item in enumerate(row))
        for label, row in zip(step_labels, transposed_actions)
    ]
    # Join the rows into a single string
    formatted_table = header_row + "\n" + "\n".join(formatted_rows) + "\n"
    return formatted_table


def _validate_pipeline_order(
    pipeline_order: Dict[int, List[Optional[_Action]]],
    num_microbatches: int,
    num_stages: int,
    enable_zero_bubble: bool = False,
):
    """
    pipeline_order[rank] = [(computation_type, microbatch_index, stage_index), ...]
    Validating that the pipeline order follows the rules:
    1. Forward action for a microbatch must be before the Backward action for that microbatch
    2. Recv for a microbatch must be before the send for that microbatch
    3. Microbatch index is handled in sequential order for each stage
    4. A later stage cannot operate on a microbatch before any of the previous stages have operated on it
    5. Same microbatch cannot be handled in the same time step across ranks
    """
    # microbatch_index: (current computation type, current stage)
    microbatch_process_info: Dict[int, Tuple[_ComputationType, int]] = {}
    max_timestep = max(len(rank_list) for rank_list in pipeline_order.values())
    for timestep in range(max_timestep):
        error_msg: List[str] = []
        current_timestep_actions = []
        for rank in range(len(pipeline_order)):
            action = (
                pipeline_order[rank][timestep]
                if timestep < len(pipeline_order[rank])
                else None
            )

            if action is not None:
                computation_type = action.computation_type
                if computation_type != _ComputationType.WEIGHT:
                    current_timestep_actions.append(action)

        # TODO: enable this
        # if len(current_timestep_actions) == 0:
        #     error_msg.append(
        #         "All actions were None, there is an unnecessary gap in the schedule"
        #     )

        # Ensure that no microbatch is operated on twice in current_timestep_actions
        unique_microbatch_indices = {
            action.microbatch_index for action in current_timestep_actions
        }
        if len(unique_microbatch_indices) != len(current_timestep_actions):
            error_msg.append(
                "Duplicate microbatch index found in current_timestep_actions"
            )

        for action in current_timestep_actions:
            stage_index = action.stage_index
            computation_type = action.computation_type
            mb_index = action.microbatch_index
            assert (
                mb_index is not None
            ), "All currently supported action types require valid microbatch_index"
            if mb_index >= num_microbatches:
                error_msg.append(f"Microbatch index {mb_index} out of range")

            # first microbatch
            if mb_index not in microbatch_process_info:
                if computation_type != _ComputationType.FORWARD or stage_index != 0:
                    error_msg.append(f"Incorrect start for microbatch {mb_index}")
                microbatch_process_info[mb_index] = (computation_type, stage_index)
            else:
                # if the microbatch is included, check that the current stage is right after prev
                prev_computation, prev_stage = microbatch_process_info[mb_index]

                if prev_computation == _ComputationType.FORWARD:
                    if prev_stage == num_stages - 1:
                        expected_stage = num_stages - 1
                        expected_computation = _ComputationType.BACKWARD
                    else:
                        expected_stage = prev_stage + 1
                        expected_computation = _ComputationType.FORWARD
                elif prev_computation == _ComputationType.BACKWARD:
                    if prev_stage == 0:
                        error_msg.append(
                            f"[{mb_index=}] already finished backward computation"
                        )
                        break
                    else:
                        expected_stage = prev_stage - 1
                        expected_computation = _ComputationType.BACKWARD
                else:
                    raise ValueError(
                        f"Computation type {prev_computation} not supported"
                    )

                if expected_computation is not None:
                    if expected_computation != computation_type:
                        error_msg.append(
                            f"[{mb_index=}] {expected_computation=} VS. actual {computation_type=}"
                        )

                if expected_stage != stage_index:
                    error_msg.append(
                        f"[{mb_index=}] {expected_stage=} VS. actual {stage_index=}"
                    )

                microbatch_process_info[mb_index] = (
                    expected_computation,
                    expected_stage,
                )

        if not enable_zero_bubble:
            if len(error_msg) != 0:
                raise RuntimeError(
                    f"Error at timestep {timestep}: " + ",".join(error_msg)
                )
            return

        for rank in range(len(pipeline_order)):
            backward_steps: Set[Tuple[int, int]] = set()
            weight_steps: Set[Tuple[int, int]] = set()

            for action in pipeline_order[rank]:
                if action is None:
                    continue

                stage_index = action.stage_index
                computation_type = action.computation_type
                mb_index = action.microbatch_index
                if computation_type == _ComputationType.BACKWARD:
                    if mb_index is not None:
                        backward_steps.add((mb_index, stage_index))
                elif computation_type == _ComputationType.WEIGHT:
                    if (mb_index, stage_index) not in backward_steps:
                        error_msg.append(
                            f"{mb_index=}, {stage_index=} Weight happened before bwd"
                        )
                    if (mb_index, stage_index) in weight_steps:
                        error_msg.append(
                            f"{mb_index=}, {stage_index=} Duplicated weight step"
                        )
                    if mb_index is not None:
                        weight_steps.add((mb_index, stage_index))

            if len(backward_steps) != len(weight_steps):
                error_msg.append("Length weight steps != Length bwd steps")

        if len(error_msg) != 0:
            raise RuntimeError(f"Error at timestep {timestep}: " + ",".join(error_msg))


class _PipelineSchedule(ABC):
    def __init__(
        self,
        n_microbatches: int,
        loss_fn: Optional[Callable[..., torch.Tensor]] = None,
        args_chunk_spec: Optional[Tuple[TensorChunkSpec, ...]] = None,
        kwargs_chunk_spec: Optional[Dict[str, TensorChunkSpec]] = None,
        output_merge_spec: Optional[Union[Dict[str, Any], Tuple[Any]]] = None,
    ):
        # From arguments
        self._n_microbatches = n_microbatches
        self._loss_fn = loss_fn
        # Chunking specification for positional inputs. (default: `None`)
        self._args_chunk_spec = args_chunk_spec
        # Chunking specification for keyword inputs. (default: `None`)
        self._kwargs_chunk_spec = kwargs_chunk_spec
        self._output_merge_spec = output_merge_spec
        """
        # args_chunk_spec and kwargs_chunk_spec specify how to chunk inputs.
        # They are used to convert batch to microbatches in `step(x)`.  See
        # `TensorChunkSpec` for helper methods for creating them.
        """

        # Derived
        self._has_backward = self._loss_fn is not None

        # Holds the losses for each microbatch.
        self._internal_losses: List[torch.Tensor] = []
        logger.info("Using %s", self.__class__.__name__)

    def _maybe_compute_loss(self, stage, output, target_mbs, mb_index):
        if stage.is_last and self._has_backward:
            loss = self._compute_loss(output, target_mbs[mb_index])  # type: ignore[index]
            self._internal_losses.append(loss)

    def _maybe_get_loss(self, stage, mb_index):
        valid_index = 0 <= mb_index < len(self._internal_losses)
        if stage.is_last and self._has_backward and valid_index:
            return self._internal_losses[mb_index]
        elif len(self._internal_losses) != 0 and not valid_index:
            raise RuntimeError(
                f"Loss for microbatch {mb_index} is not available. "
                f"Available losses for microbatches: {self._internal_losses}"
            )
        else:
            return None

    def _update_losses(self, stages, losses):
        """
        Update the losses to those in the internal state
        """
        # if stages not a list turn into a list
        if not isinstance(stages, list):
            stages = [stages]
        contains_last_stage = any(stage.is_last for stage in stages)

        # Return losses if there is a container passed in
        if contains_last_stage and losses is not None:
            if len(self._internal_losses) != self._n_microbatches:
                raise RuntimeError(
                    f"Expecting {self._n_microbatches} losses but got {len(self._internal_losses)}"
                )

            # Clean external container first
            losses.clear()
            # Copy internal losses to external container
            losses.extend(self._internal_losses)

        self._internal_losses.clear()

    @abstractmethod
    def _step_microbatches(
        self,
        arg_mbs: Optional[List] = None,
        kwarg_mbs: Optional[List] = None,
        target_mbs: Optional[List] = None,
        losses: Optional[List] = None,
    ):
        """
        Run one iteration of the pipeline schedule with list of microbatches.
        Will go through all the microbatches according to the schedule
        implementation.

        Args:
            microbatches: list of microbatch args.
        """
        raise NotImplementedError

    @abstractmethod
    def step(self, *args, target=None, losses: Optional[List] = None, **kwargs):
        """
        Run one iteration of the pipeline schedule with *whole-batch* input.
        Will chunk the input into microbatches automatically, and go through the
        microbatches according to the schedule implementation.

        args: positional arguments to the model (as in non-pipeline case).
        kwargs: keyword arguments to the model (as in non-pipeline case).
        target: target for the loss function.
        losses: a list to store the losses for each microbatch.
        """
        raise NotImplementedError

    def _check_inputs(
        self,
        arg_mbs: Optional[List] = None,
        kwarg_mbs: Optional[List] = None,
        target_mbs: Optional[List] = None,
        losses: Optional[List] = None,
    ):
        """
        Pre-process/check inputs
        """

        def check_type_and_len(mbs, name: str):
            if not isinstance(mbs, list):
                raise TypeError(f"{name} must be a list but got a {type(mbs)}")
            if len(mbs) != self._n_microbatches:
                raise ValueError(
                    f"Expecting {self._n_microbatches} {name} but got {len(mbs)}"
                )

        if arg_mbs is not None:
            check_type_and_len(arg_mbs, "arg_mbs")
        else:
            arg_mbs = [()] * self._n_microbatches

        if kwarg_mbs is not None:
            check_type_and_len(kwarg_mbs, "kwarg_mbs")
        else:
            kwarg_mbs = [{}] * self._n_microbatches

        if target_mbs is not None:
            check_type_and_len(target_mbs, "target_mbs")

        if losses is not None:
            if not isinstance(losses, list):
                raise TypeError(f"losses must be a list but got a {type(losses)}")

        return arg_mbs, kwarg_mbs

    def _compute_loss(self, output, target):
        return self._loss_fn(output, target)  # type: ignore[misc]

    def _split_inputs(
        self,
        args: Tuple[Any, ...],
        kwargs: Optional[Dict[str, Any]] = None,
    ):
        """
        Splits a full-batch input into chunks (i.e. microbatches) and returns
        the chunks
        """
        if args or kwargs:
            args_split, kwargs_split = split_args_kwargs_into_chunks(
                args,
                kwargs,
                self._n_microbatches,
                self._args_chunk_spec,
                self._kwargs_chunk_spec,
            )
            return args_split, kwargs_split
        else:
            # Empty inputs (e.g. when called on middle stages)
            # Return a list of empty tuples/dicts with matching length as chunks
            return [()] * self._n_microbatches, [{}] * self._n_microbatches

    def _merge_outputs(self, output_chunks: List[Any]) -> Any:
        """
        Merge output chunks back to a batch state.
        If output_merge_spec is None, the utility will merge output chunks by dimension 0 (batch dim).
        """
        return merge_chunks(
            output_chunks,
            self._output_merge_spec,
        )


def _batch_p2p(p2p_ops: List[dist.P2POp], desc: Optional[str] = None):
    """
    Simple wrapper over batch_isend_irecv from torch.distributed, which just adds a descriptive logger on top.
    """
    if len(p2p_ops) == 0:
        return None
    desc_str = f"{desc}, " if desc else ""
    logger.debug("batch_p2p %s%s", desc_str, p2p_ops)
    return dist.batch_isend_irecv(p2p_ops).pop()


def _sorted_batch_p2p(
    p2p_ops: List[dist.P2POp], desc: Optional[str] = None
) -> Dict[int, dist.Work]:
    """
    Sorts the list of P2P ops by the peer rank, and then calls
    batch_isend_irecv. Return a dictionary of works by peer rank. This function
    helps us avoid hangs in case of skip connections.
    """
    # Arrange p2p_ops by peer rank:
    #   int is the peer rank;
    #   List is the list of ops towards the peer
    ops_by_peer: Dict[int, List[dist.P2POp]] = defaultdict(list)
    work_by_peer: Dict[int, dist.Work] = {}
    if len(p2p_ops) == 0:
        return work_by_peer

    # Classify the ops by peer rank
    for op in p2p_ops:
        ops_by_peer[op.peer].append(op)

    # Call batch_isend_irecv per peer, in sorted order of the peers (to avoid hangs)
    for peer, ops in sorted(ops_by_peer.items()):
        work_by_peer[peer] = _batch_p2p(ops, desc=desc)

    return work_by_peer


class PipelineScheduleSingle(_PipelineSchedule):
    """
    Base class for single-stage schedules.
    Implements the `step` method.
    Derived classes should implement `_step_microbatches`.
    """

    def __init__(
        self,
        stage: _PipelineStageBase,
        n_microbatches: int,
        loss_fn: Optional[Callable] = None,
        args_chunk_spec: Optional[Tuple[TensorChunkSpec, ...]] = None,
        kwargs_chunk_spec: Optional[Dict[str, TensorChunkSpec]] = None,
        output_merge_spec: Optional[Union[Dict[str, Any], Tuple[Any]]] = None,
    ):
        # Init parent
        super().__init__(
            n_microbatches=n_microbatches,
            loss_fn=loss_fn,
            args_chunk_spec=args_chunk_spec,
            kwargs_chunk_spec=kwargs_chunk_spec,
            output_merge_spec=output_merge_spec,
        )
        # Self attributes
        self._stage = stage
        self._num_stages = stage.num_stages
        # Set the same has_backward flag for stage object
        self._stage.has_backward = self._has_backward
        self._stage_initialized = False

    def _initialize_stage(self, args, kwargs):
        self._stage._prepare_forward_infra(self._n_microbatches, args, kwargs)
        if self._has_backward:
            self._stage._prepare_backward_infra(self._n_microbatches)
        self._stage_initialized = True

    def step(self, *args, target=None, losses: Optional[List] = None, **kwargs):
        """
        Run one iteration of the pipeline schedule with *whole-batch* input.
        Will chunk the input into microbatches automatically, and go through the
        microbatches according to the schedule implementation.

        args: positional arguments to the model (as in non-pipeline case).
        kwargs: keyword arguments to the model (as in non-pipeline case).
        target: target for the loss function.
        losses: a list to store the losses for each microbatch.
        """

        # Clean per iteration
        self._stage.clear_runtime_states()

        # Split inputs into microbatches
        args_split, kwargs_split = self._split_inputs(args, kwargs)

        # Split target into microbatches
        if target is not None:
            targets_split = list(torch.tensor_split(target, self._n_microbatches))
        else:
            targets_split = None

        # Run microbatches
        self._step_microbatches(args_split, kwargs_split, targets_split, losses)

        # Return merged results per original format
        if self._stage.is_last:
            return self._merge_outputs(self._stage.output_chunks)
        else:
            return None


class _ScheduleForwardOnly(PipelineScheduleSingle):
    """
    The forward-only schedule.
    Will go through all the microbatches and perform only the forward pass
    """

    def _step_microbatches(
        self,
        arg_mbs: Optional[List] = None,
        kwarg_mbs: Optional[List] = None,
        target_mbs: Optional[List] = None,
        losses: Optional[List] = None,
    ):
        """
        Run one iteration of the pipeline schedule
        """
        if target_mbs is not None or losses is not None:
            raise RuntimeError(
                "Forward-only schedule does not support loss computation"
            )

        arg_mbs, kwarg_mbs = self._check_inputs(arg_mbs, kwarg_mbs, target_mbs, losses)
        if not self._stage_initialized:
            self._initialize_stage(arg_mbs[0], kwarg_mbs[0])

        # Delay send waits
        fwd_sends_to_wait: List[dist.Work] = []

        # Run microbatches
        for i in range(self._n_microbatches):
            with record_function(f"Forward {i}"):
                ops = self._stage.get_fwd_recv_ops(i)
                works = _sorted_batch_p2p(ops, desc="fwd_recv")
                for work in works.values():
                    work.wait()

                self._stage.forward_one_chunk(i, arg_mbs[i], kwarg_mbs[i])  # type: ignore[index]

                ops = self._stage.get_fwd_send_ops(i)
                works = _sorted_batch_p2p(ops, desc="fwd_send")
                fwd_sends_to_wait.extend(works.values())

            logger.debug("[%s] Forwarded microbatch %s", self._stage.stage_index, i)

        # Wait for all forward sends to finish
        # This should not have performance impact because by the time the first
        # backward arrives all the forward sends should have been finished.
        for work in fwd_sends_to_wait:
            work.wait()


class ScheduleGPipe(PipelineScheduleSingle):
    """
    The GPipe schedule.
    Will go through all the microbatches in a fill-drain manner.
    """

    def _step_microbatches(
        self,
        arg_mbs: Optional[List] = None,
        kwarg_mbs: Optional[List] = None,
        target_mbs: Optional[List] = None,
        losses: Optional[List] = None,
    ):
        """
        Run one iteration of the pipeline schedule with list of microbatches.
        Will go through all the microbatches according to the GPipe schedule.

        Args:
            microbatches: list of microbatch args.
        """
        arg_mbs, kwarg_mbs = self._check_inputs(arg_mbs, kwarg_mbs, target_mbs, losses)

        if not self._stage_initialized:
            self._initialize_stage(arg_mbs[0], kwarg_mbs[0])

        # Delay send waits
        fwd_sends_to_wait: List[dist.Work] = []

        # Run microbatches
        for i in range(self._n_microbatches):
            with record_function(f"Forward {i}"):
                ops = self._stage.get_fwd_recv_ops(i)
                works = _sorted_batch_p2p(ops, desc="fwd_recv")
                for work in works.values():
                    work.wait()

                output = self._stage.forward_one_chunk(i, arg_mbs[i], kwarg_mbs[i])  # type: ignore[index]

                ops = self._stage.get_fwd_send_ops(i)
                works = _sorted_batch_p2p(ops, desc="fwd_send")
                fwd_sends_to_wait.extend(works.values())

            logger.debug("[%s] Forwarded microbatch %s", self._stage.stage_index, i)

            self._maybe_compute_loss(self._stage, output, target_mbs, i)

        # Wait for all forward sends to finish
        # This should not have performance impact because by the time the first
        # backward arrives all the forward sends should have been finished.
        for work in fwd_sends_to_wait:
            work.wait()

        # No loss function, no need to run backward
        if not self._has_backward:
            return

        # Run backward
        # Delay send waits
        bwd_sends_to_wait: List[dist.Work] = []
        for i in range(self._n_microbatches):
            with record_function(f"Backward {i}"):
                ops = self._stage.get_bwd_recv_ops(i)
                works = _sorted_batch_p2p(ops, desc="bwd_recv")
                for work in works.values():
                    work.wait()

                loss = self._maybe_get_loss(self._stage, i)
                self._stage.backward_one_chunk(i, loss=loss)

                ops = self._stage.get_bwd_send_ops(i)
                works = _sorted_batch_p2p(ops, desc="bwd_send")
                bwd_sends_to_wait.extend(works.values())

            logger.debug("[%s] Backwarded microbatch %s", self._stage.stage_index, i)

        # Return losses if there is a container passed in
        self._update_losses(self._stage, losses)

        # Wait for all backward sends to finish
        for work in bwd_sends_to_wait:
            work.wait()


class Schedule1F1B(PipelineScheduleSingle):
    """
    The 1F1B schedule.
    Will perform one forward and one backward on the microbatches in steady state.
    """

    def _step_microbatches(
        self,
        arg_mbs: Optional[List] = None,
        kwarg_mbs: Optional[List] = None,
        target_mbs: Optional[List] = None,
        losses: Optional[List] = None,
    ):
        """
        Run one iteration of the pipeline schedule with list of microbatches.
        Will go through all the microbatches according to the 1F1B schedule.

        Args:
            microbatches: list of microbatch args.
        """
        arg_mbs, kwarg_mbs = self._check_inputs(arg_mbs, kwarg_mbs, target_mbs, losses)

        if not self._stage_initialized:
            self._initialize_stage(arg_mbs[0], kwarg_mbs[0])

        # Last stage has 1 warmup, second-to-last 2 warmups, ...
        # first stage `num_stages` warmups
        warmup_chunks = min(
            self._n_microbatches,
            self._num_stages - self._stage.stage_index,
        )

        # Chunk counters
        fwd_mb_index = 0
        bwd_mb_index = 0
        weight_stage_mb_index = 0

        # Warmup phase
        send_work = None
        fwd_sends = []
        for _ in range(warmup_chunks):
            # Receive activations
            fwd_recvs = self._stage.get_fwd_recv_ops(fwd_mb_index)
            if recv_work := _batch_p2p(fwd_recvs, desc="fwd_recv"):
                recv_work.wait()

            # Compute
            output = self._stage.forward_one_chunk(fwd_mb_index, arg_mbs[fwd_mb_index], kwarg_mbs[fwd_mb_index])  # type: ignore[index]

            # Clear previous chunk's forward sends (hopefully they have well
            # finished, otherwise, we are heavily communication bound, in which
            # case it doesn't create a lot of benefit to compute next chunk
            # eagerly either)
            if send_work:
                send_work.wait()

            # Send activations
            fwd_sends = self._stage.get_fwd_send_ops(fwd_mb_index)
            if fwd_mb_index != warmup_chunks - 1:
                # Safe to fire
                send_work = _batch_p2p(fwd_sends, desc="fwd_send")
            # otherwise:
            #   The last foward send is left for fuse with first 1B in 1B1F below

            # Compute loss
            self._maybe_compute_loss(self._stage, output, target_mbs, fwd_mb_index)
            fwd_mb_index += 1

        # Now we should have send ops left over, to be fused with first 1B of 1B1F phase below.

        # 1B1F phase
        while True:  # Don't worry, we have a break inside
            # We actually do 1B first as the `1B1F` name indicates, so prepare its recv ops
            bwd_recvs = self._stage.get_bwd_recv_ops(bwd_mb_index)

            # Now, we need to fire the fwd_sends and bwd_recvs together
            if fuse_work := _batch_p2p(fwd_sends + bwd_recvs, desc="fwd_send_bwd_recv"):
                fuse_work.wait()

            # Backward one chunk
            loss = self._maybe_get_loss(self._stage, bwd_mb_index)
            self._stage.backward_one_chunk(bwd_mb_index, loss=loss)

            # Get the bwd send ops, but don't fire, to be fused with the 1F below
            bwd_sends = self._stage.get_bwd_send_ops(bwd_mb_index)
            bwd_mb_index += 1

            if fwd_mb_index == self._n_microbatches:
                # We are done with 1B1F, so break with some left-over bwd_sends
                break

            # We prepare 1F of the `1B1F`
            fwd_recvs = self._stage.get_fwd_recv_ops(fwd_mb_index)

            # Fuse it with bwd_sends above
            if fuse_work := _batch_p2p(bwd_sends + fwd_recvs, desc="bwd_send_fwd_recv"):
                fuse_work.wait()

            # Now do the fwd
            output = self._stage.forward_one_chunk(fwd_mb_index, arg_mbs[fwd_mb_index], kwarg_mbs[fwd_mb_index])  # type: ignore[index]

            # Compute loss
            self._maybe_compute_loss(self._stage, output, target_mbs, fwd_mb_index)

            # Get the fwd send ops, but don't fire, leave it for the next iter (wrap-around)
            fwd_sends = self._stage.get_fwd_send_ops(fwd_mb_index)
            fwd_mb_index += 1

        # Remember we still have some bwd_sends left over after the break? Now it is time to fire it
        send_work = _batch_p2p(bwd_sends, desc="bwd_send")

        # Cooldown
        while bwd_mb_index < self._n_microbatches:
            # prepare bwd recv ops
            bwd_recvs = self._stage.get_bwd_recv_ops(bwd_mb_index)
            if recv_work := _batch_p2p(bwd_recvs, desc="bwd_recv"):
                recv_work.wait()

            # Backward one chunk
            loss = self._maybe_get_loss(self._stage, bwd_mb_index)
            self._stage.backward_one_chunk(bwd_mb_index, loss=loss)

            # Clear previous chunk's backward sends (hopefully they have well finished)
            if send_work:
                send_work.wait()

            # Get the bwd send ops, fire it
            bwd_sends = self._stage.get_bwd_send_ops(bwd_mb_index)
            send_work = _batch_p2p(bwd_sends, desc="bwd_send")
            bwd_mb_index += 1

        # Wait for the last backward send to finish
        if send_work:
            send_work.wait()

        # Return losses if there is a container passed in
        self._update_losses(self._stage, losses)


def _add_unshard_reshard(
    compute_actions: List[Optional[_Action]],
    max_active_stages: int = 3,
) -> List[_Action]:
    """Given a basic schedule involving only compute actions (F,B,W), add UNSHARD/RESHARD actions for FSDP.

    UNSHARD refers to fetching the full contents of an FSDP-sharded layer, requiring an all-gather operation.
    RESHARD does the opposite, releasing memory (but doing no commmunication)

    We abandon the "timestep lock"  during lowering

    max_active_stages controls how many prefetches we allow. It should be measured in mb and tuneable but in practice
    3 stages is probably the thing we want?
    (to account for having one f and one b active, and something else prefetching?)
    """

    def next_stage_indices(
        count: int, next_actions: List[Optional[_Action]]
    ) -> List[int]:
        """Remove duplicates (same stage, different microbatch), find next 'count' stages that will do compute."""
        seen: Set[int] = set()
        ret: List[int] = []

        for a in next_actions:
            if a is not None and a.stage_index not in seen:
                seen.add(a.stage_index)
                ret.append(a.stage_index)
                if len(ret) == count:
                    break
        return ret

    active_stages: Set[int] = set()
    fsdp_aware_actions: List[_Action] = []

    def _unshard(stage_index: int):
        active_stages.add(stage_index)
        fsdp_aware_actions.append(_Action(stage_index, UNSHARD, None))

    def _reshard(stage_index: int):
        active_stages.remove(stage_index)
        fsdp_aware_actions.append(_Action(stage_index, RESHARD, None))

    for i, action in enumerate(compute_actions):
        if action is None:
            continue

        # We prefetch the next N stages we'll see, dropping existing stages to make room
        next_n = next_stage_indices(max_active_stages, compute_actions[i:])
        # Fetch needs to be ordered correctly, so don't use a set
        fetch = list(filter(lambda s: s not in active_stages, next_n))
        # Unclear what the best policy is for eviction, but we can maintain order so we do
        evict = list(filter(lambda s: s not in next_n, active_stages))

        # logger.debug(
        #     "_add_unshard_reshard Step %d active: %s fetch %s, evict %s",
        #     i,
        #     active_stages,
        #     fetch,
        #     evict,
        # )

        for stage in evict:
            _reshard(stage)
        for stage in fetch:
            _unshard(stage)
        fsdp_aware_actions.append(action)

    return fsdp_aware_actions


def _merge_bw(
    compute_actions: List[Optional[_Action]],
) -> List[_Action]:
    """Given a basic schedule involving only compute actions (F,B,W), merge adjacent B and W ops into BW ops.

    BW refers to running the whole backward (not separating grad_input and grad_weight), which can be more efficient
    in some cases.
    """
    merged_actions = []
    while compute_actions:
        action = compute_actions.pop(0)
        if action is None:
            continue

        while len(compute_actions) and (next_action := compute_actions[0]) is None:
            # remove any None actions between 'action' and 'next_action'
            compute_actions.pop(0)

        if (
            action.computation_type == B
            and next_action is not None
            and next_action.computation_type == W
            and action.stage_index == next_action.stage_index
            and action.microbatch_index == next_action.microbatch_index
        ):
            merged_actions.append(
                _Action(action.stage_index, BW, action.microbatch_index)
            )
            compute_actions.pop(0)
        else:
            merged_actions.append(action)
    return merged_actions


def _batch_send_recv(ops, peer_ops):
    # we intentionally mutate ops, peer_ops so the caller knows we consumed them.  maybe i should revsit that.
    new_ops = []
    new_peer_ops = []
    send_f_i = [i for i, o in enumerate(ops) if o.computation_type == SEND_F]
    recv_b_i = [i for i, o in enumerate(ops) if o.computation_type == RECV_B]
    send_b_i = [i for i, o in enumerate(peer_ops) if o.computation_type == SEND_B]
    recv_f_i = [i for i, o in enumerate(peer_ops) if o.computation_type == RECV_F]
    if len(send_f_i):
        assert (
            len(send_f_i) == 1
        ), f"Expect at most one send_f per step, {len(send_f_i)}"

    if len(send_f_i) == 1 and len(recv_b_i):
        # we have a batch candidate
        assert (
            len(recv_b_i) == 1
        ), f"Expect at most one recv_b per step, {len(recv_b_i)}"
        assert len(send_b_i) == 1, "Expected matching send_b for recv_b"
        assert len(recv_f_i) == 1, "Expected matching recv_f for send_f"
        send_f = ops[send_f_i[0]]
        recv_b = ops[recv_b_i[0]]
        for idx in sorted([send_f_i[0], recv_b_i[0]], reverse=True):
            ops.pop(idx)
        new_ops.append(
            _Action(
                send_f.stage_index,
                SEND_F_RECV_B,
                send_f.microbatch_index,
                recv_b.stage_index,
                recv_b.microbatch_index,
            )
        )

        send_b = peer_ops[send_b_i[0]]
        recv_f = peer_ops[recv_f_i[0]]
        assert (
            send_f.stage_index + 1 == recv_f.stage_index
        ), "Expected matching stage indices for send_f and recv_f"
        assert (
            send_f.microbatch_index == recv_f.microbatch_index
        ), "Expected matching microbatch indices for send_f and recv_f"
        assert (
            send_b.stage_index - 1 == recv_b.stage_index
        ), "Expected matching stage indices for send_b and recv_b"
        assert (
            send_b.microbatch_index == recv_b.microbatch_index
        ), "Expected matching microbatch indices for send_b and recv_b"

        for idx in sorted([send_b_i[0], recv_f_i[0]], reverse=True):
            peer_ops.pop(idx)
        new_peer_ops.append(
            _Action(
                send_b.stage_index,
                SEND_B_RECV_F,
                send_b.microbatch_index,
                recv_f.stage_index,
                recv_f.microbatch_index,
            )
        )

    # no more batches. just deal with single ops now
    while ops:
        new_ops.append(ops.pop())
    while peer_ops:
        new_peer_ops.append(peer_ops.pop())
    return new_ops, new_peer_ops


def _add_send_recv(
    compute_actions: Dict[int, List[_Action]],
    stage_to_rank: Callable[[int], int],
    num_stages: int,
    enable_batching: bool = False,
) -> Dict[int, List[_Action]]:
    comm_actions: Dict[int, List[_Action]] = {rank: [] for rank in compute_actions}

    def _has_comms(action: _Action) -> bool:
        if action.computation_type == F:
            return action.stage_index != num_stages - 1
        elif action.computation_type in (B, BW):
            return action.stage_index != 0
        return False

    def _get_comms(action: _Action) -> Tuple[_Action, _Action]:
        assert _has_comms(action), f"{action} is not a valid comm action"
        stage_idx = action.stage_index
        ctype = action.computation_type
        mb_idx = action.microbatch_index
        send = _Action(stage_idx, SEND_F if ctype == F else SEND_B, mb_idx)
        recv_stage_idx = stage_idx + 1 if ctype == F else stage_idx - 1
        recv = _Action(recv_stage_idx, RECV_F if ctype == F else RECV_B, mb_idx)
        return send, recv

    def _peer_rank(action: _Action) -> int:
        # TODO asserts for invalid stage ids (RECV_F for stage 0)
        if action.computation_type == SEND_F:
            return stage_to_rank(action.stage_index + 1)
        elif action.computation_type == SEND_B:
            return stage_to_rank(action.stage_index - 1)
        elif action.computation_type == RECV_F:
            return stage_to_rank(action.stage_index - 1)
        elif action.computation_type == RECV_B:
            return stage_to_rank(action.stage_index + 1)
        else:
            raise ValueError("unsupported action for peer rank")

    def _ready_to_schedule(
        action: Optional[_Action], prev_actions: List[_Action]
    ) -> bool:
        """We don't put our own recv ops in the schedule, we let a sender on another rank put our recv ops in place.
        This helps ensure a sane (non-hanging) ordering of sends and recvs.
        But it also means we might not be able to schedule our next compute action yet.
        """
        if action is None:
            return True
        elif action.computation_type == F and not action.stage_index == 0:
            for p in prev_actions:
                if (
                    p.computation_type == RECV_F
                    and p.stage_index == action.stage_index
                    and p.microbatch_index == action.microbatch_index
                ):
                    return True
                elif (
                    p.computation_type == SEND_B_RECV_F
                    and p.other_stage_index == action.stage_index
                    and p.other_microbatch_index == action.microbatch_index
                ):
                    return True
            return False
        elif (
            action.computation_type in (B, BW)
            and not action.stage_index == num_stages - 1
        ):
            for p in prev_actions:
                if (
                    p.computation_type == RECV_B
                    and p.stage_index == action.stage_index
                    and p.microbatch_index == action.microbatch_index
                ):
                    return True
                elif (
                    p.computation_type == SEND_F_RECV_B
                    and p.other_stage_index == action.stage_index
                    and p.other_microbatch_index == action.microbatch_index
                ):
                    return True
            return False
        else:
            return True

    while compute_actions:
        progress = False
        # go in order of ranks even if dict keys aren't ordered
<<<<<<< HEAD
        new_comms: Dict[int, defaultdict[int, list]] = {
            rank: defaultdict(list) for rank in sorted(compute_actions)
        }
        for rank in sorted(compute_actions):
            assert len(compute_actions[rank]) > 0
=======
        for rank in sorted(compute_actions):
            assert (
                len(compute_actions[rank]) > 0
            ), f"{rank=}, {len(compute_actions[rank])=}"
>>>>>>> 7d59ad72
            action = compute_actions[rank][0]
            if not _ready_to_schedule(action, comm_actions[rank]):
                continue

            if action is not None:
                comm_actions[rank].append(action)
                if _has_comms(action):
                    send, recv = _get_comms(action)
                    # TODO we can avoid send/recv if the 2 stages are on the same rank.
                    # should we avoid that in the runtime or here?
                    new_comms[rank][_peer_rank(send)].append(send)
                    new_comms[stage_to_rank(recv.stage_index)][rank].append(recv)

            compute_actions[rank].pop(0)
            if len(compute_actions[rank]) == 0:
                del compute_actions[rank]
            progress = True

        if not progress:
            print("WIP comms schedule:\n", _format_pipeline_order(comm_actions))  # type: ignore[arg-type]
            print("remaining compute actions:\n", compute_actions)
        assert progress, "Malformed compute schedule, can't schedule sends/recvs"

        # comm batching needs to be done carefully to avoid reordering comms and causing a hang
        # algorithm:
        # Process sends/recvs in pairs.  Processing means consuming from 'new_comms' and adding the final schedule
        # processing batches is done the same way except 4 ops at a time are consumed and 2 are written
        # rules:
        # 1- if we batch ops for one rank, we also batch matching ops for another rank
        # 2- when we create a batch, we append the batches to both ranks' schedules at the same time
        # 3- we remove individual sends/recvs from 'new_comms' when we consume them in a batch
        # 4- append individual (unbatchable) sends/recvs
        for rank in new_comms:
            for peer in new_comms[rank]:
                if rank == peer:
                    continue
                # we batch and process all the operations between rank and peer.
                # this should symmetrically consume all actions from new_comms[rank][peer] and new_comms[peer][rank]
                ops = new_comms[rank][peer]
                peer_ops = new_comms[peer][rank]
                if len(ops) == 0:
                    assert (
                        len(peer_ops) == 0
                    ), f"ops was empty but peer_ops was not, {peer_ops}"

                # batched_ops lists include both batched ops and unbatchable ops
                if enable_batching:
                    batched_ops, batched_peer_ops = _batch_send_recv(ops, peer_ops)
                else:
                    batched_ops = list(ops)
                    batched_peer_ops = list(peer_ops)
                    # TODO - refactor so that it is not necessary to consume/clear ops/peer_ops
                    ops.clear()
                    peer_ops.clear()

                # now we have consumed ops from this rank and matching ops from peer.
                # peer will be empty and we will not do anything when we iterate to it
                assert (
                    len(ops) == 0 and len(peer_ops) == 0
                ), f"Expected to process all ops, {ops}, {peer_ops}"
                comm_actions[rank].extend(batched_ops)
                comm_actions[peer].extend(batched_peer_ops)

    return comm_actions


class PipelineScheduleMulti(_PipelineSchedule):
    """
    Base class for multi-stage schedules.
    Implements the `step` method.
    """

    def __init__(
        self,
        stages: List[_PipelineStageBase],
        n_microbatches: int,
        loss_fn: Optional[Callable] = None,
        args_chunk_spec: Optional[Tuple[TensorChunkSpec, ...]] = None,
        kwargs_chunk_spec: Optional[Dict[str, TensorChunkSpec]] = None,
        output_merge_spec: Optional[Union[Dict[str, Any], Tuple[Any]]] = None,
        stage_index_to_group_rank: Optional[Dict[int, int]] = None,
        use_full_backward: bool = True,
    ):
        if len(stages) <= 1:
            raise ValueError(
                f"Multi-stage schedule expects at least two stages but got {len(stages)}"
            )
        # Init parent
        super().__init__(
            n_microbatches=n_microbatches,
            loss_fn=loss_fn,
            args_chunk_spec=args_chunk_spec,
            kwargs_chunk_spec=kwargs_chunk_spec,
            output_merge_spec=output_merge_spec,
        )
        # Self attributes
        self._stages = stages
        self._num_stages = stages[0].num_stages
        self.pp_group_size = stages[0].group_size
        self.rank = stages[0].group_rank
        # Set the pipeline stage states
        if stage_index_to_group_rank is not None:
            for stage in self._stages:
                stage.stage_index_to_group_rank = stage_index_to_group_rank
        self.stage_index_to_group_rank = stages[0].stage_index_to_group_rank

        # Set the same has_backward flag for stage object
        for stage in self._stages:
            stage.has_backward = self._has_backward
        self._stages_initialized = False

        # avoid putting a reference to 'self' inside the lambda, it creates a ref cycle
        has_loss: bool = self._loss_fn is not None
        self._should_compute_loss = lambda stage: stage.is_last and has_loss

        # This will be set during init of derived schedules
        self.pipeline_order: Dict[int, List[Optional[_Action]]] = {}
        self.use_full_backward = use_full_backward

    def _initialize_stages(self, args: Tuple[Any, ...], kwargs):
        # may be 'none' value (if this stage sends its output shapes to the next stage via P2P)
        # or real value (if this stage and next stage are on the same device)
        next_stage_args: Tuple[Any, ...] = tuple()
        for stage in self._stages:
            if stage.is_first:
                next_stage_args = stage._prepare_forward_infra(
                    self._n_microbatches, args, kwargs
                )
            else:
                next_stage_args = stage._prepare_forward_infra(
                    self._n_microbatches, next_stage_args, kwargs
                )

            if self._has_backward:
                stage._prepare_backward_infra(self._n_microbatches)
        self._stages_initialized = True

    def _dump_csv(self, filename):
        """Dump a CSV representation of the schedule into a file with the provided filename."""
        with open(filename, "w", newline="") as csvfile:
            writer = csv.writer(csvfile)
            for rank in self.pipeline_order:
                writer.writerow(self.pipeline_order[rank])

    def _simulate(self):
        return _simulate_comms_compute(
            self.pipeline_order_with_comms,
            lambda s: self.stage_index_to_group_rank[s],
            self._num_stages,
        )

    def _validate_schedule(self):
        # TODO(whc) this should be merged with the logic in test_schedule.py#L453-L554
        def _validate_rank_actions(
            actions: Dict[int, List[_Action | None]],
            num_stages: int,
            num_microbatches: int,
        ):
            # We will count all the actions per stage and ensure they happen in a valid order
            # (e.g. F before B before W for a given microbatch)
            stage_actions: Dict[int, Dict[_ComputationType, Set]] = {
                stage_id: {
                    F: set(),
                    B: set(),
                    W: set(),
                }
                for stage_id in range(num_stages)
            }
            for rank in actions:
                for action in actions[rank]:
                    if action is None:
                        continue
                    assert isinstance(
                        action, _Action
                    ), f"Got an invalid action: {action}, expected instance of _Action"
                    s_id = action.stage_index
                    ctype = action.computation_type
                    mb_id = action.microbatch_index
                    if ctype == F:
                        stage_actions[s_id][F].add(mb_id)
                    elif ctype == B:
                        assert (
                            mb_id in stage_actions[s_id][F]
                        ), f"Running Backward for stage {s_id}, microbatch {mb_id} without first running Forward"
                        stage_actions[s_id][B].add(mb_id)
                    elif ctype == W:
                        assert (
                            not self.use_full_backward
                        ), "Schedule contains 'W' actions, but is configured to use full backward"
                        assert (
                            mb_id in stage_actions[s_id][B]
                        ), f"Running Weight for stage {s_id}, microbatch {mb_id} without first running Backward"
                        stage_actions[s_id][W].add(mb_id)

            for s_id in stage_actions:
                for ctype in (F, B, W):
                    stage_mb = len(stage_actions[s_id][ctype])
                    assert (
                        stage_mb == num_microbatches
                    ), f"Got {stage_mb} {ctype} microbatches for stage {s_id}, expected {num_microbatches}"

        assert (
            len(self.pipeline_order) == self.pp_group_size
        ), f"Schedule has incorrect number of ranks - expected {self.pp_group_size}, actual {len(self.pipeline_order)}"
        for rank in range(self.pp_group_size):
            assert (
                rank in self.pipeline_order
            ), f"Schedule is missing actions for rank {rank}"
        _validate_rank_actions(
            self.pipeline_order,
            self._num_stages,
            self._n_microbatches,
        )

    def _load_csv(self, filename, format="compute_only"):
        """Load a CSV representation of the schedule from a file with the provided filename.
        This API will most likely get renamed/refactored so is marked as internal for now.

        format must be "compute_only" for PipelineScheduleMulti
        """
        assert format == "compute_only"
        with open(filename, newline="") as csvfile:
            reader = csv.reader(csvfile)
            for rank, row in enumerate(reader):
                self.pipeline_order[rank] = [_Action.from_str(s) for s in row]
        self._validate_schedule()

    def step(self, *args, target=None, losses: Optional[List] = None, **kwargs):
        """
        Run one iteration of the pipeline schedule with *whole-batch* input.
        Will chunk the input into microbatches automatically, and go through the
        microbatches according to the schedule implementation.

        args: positional arguments to the model (as in non-pipeline case).
        kwargs: keyword arguments to the model (as in non-pipeline case).
        target: target for the loss function.
        losses: a list to store the losses for each microbatch.
        """
        # Clean per iteration
        for stage in self._stages:
            stage.clear_runtime_states()

        # Split inputs into microbatches
        args_split, kwargs_split = self._split_inputs(args, kwargs)

        # Split target into microbatches
        if target is not None:
            targets_split = list(torch.tensor_split(target, self._n_microbatches))
        else:
            targets_split = None

        # Run microbatches
        self._step_microbatches(args_split, kwargs_split, targets_split, losses)

        # Return merged results per original format
        for stage in self._stages:
            if stage.is_last:
                return self._merge_outputs(stage.output_chunks)
        # Does not contain the last stage
        return None

    def _step_microbatches(
        self,
        arg_mbs: Optional[List] = None,
        kwarg_mbs: Optional[List] = None,
        target_mbs: Optional[List] = None,
        losses: Optional[List] = None,
    ):
        """
        Operate on the microbatches for looped schedules (multiple stages on each rank).

        TODO: Does not use sorted_batch_isend_irecv(). As a result, this schedule does
        not support models with skip connections.
        """
        arg_mbs, kwarg_mbs = self._check_inputs(arg_mbs, kwarg_mbs, target_mbs, losses)

        if not self._stages_initialized:
            self._initialize_stages(arg_mbs[0], kwarg_mbs[0])

        # Based on the plan in Step 1 created in __init__:
        # 2. Perform communication based on the pipeline_order
        stage_index_to_stage: Dict[int, _PipelineStageBase] = {
            stage.stage_index: stage for stage in self._stages
        }

        # determine prev_rank and next_rank based on which ranks are next to
        # the stages in the pipeline_order
        all_prev_ranks: Set[int] = set()
        all_next_ranks: Set[int] = set()
        for stage_index in stage_index_to_stage.keys():
            # TODO: assumption that stages only communicate from distances of +1/-1 (no skip connections)
            if stage_index > 0:
                all_prev_ranks.add(self.stage_index_to_group_rank[stage_index - 1])
            if stage_index < self._num_stages - 1:
                all_next_ranks.add(self.stage_index_to_group_rank[stage_index + 1])

        for time_step, action in enumerate(self.pipeline_order[self.rank]):
            try:
                ops: List[dist.P2POp] = []
                if action is not None:
                    computation_type = action.computation_type
                    mb_index = action.microbatch_index
                    stage_index = action.stage_index
                    assert (
                        mb_index is not None
                    ), "All currently supported action types require valid microbatch_index"
                    if computation_type == _ComputationType.FORWARD:
                        # perform forward computation
                        stage = stage_index_to_stage[stage_index]
                        output = stage.forward_one_chunk(
                            mb_index, arg_mbs[mb_index], kwarg_mbs[mb_index]
                        )
                        self._maybe_compute_loss(stage, output, target_mbs, mb_index)
                        ops.extend(stage.get_fwd_send_ops(mb_index))
                    elif computation_type == _ComputationType.BACKWARD:
                        # perform backward computation
                        stage = stage_index_to_stage[stage_index]
                        loss = self._maybe_get_loss(stage, mb_index)
                        stage.backward_one_chunk(
                            mb_index, loss=loss, full_backward=self.use_full_backward
                        )
                        ops.extend(stage.get_bwd_send_ops(mb_index))
                    elif computation_type == _ComputationType.WEIGHT:
                        # perform weight update
                        if self.use_full_backward:
                            raise ValueError(
                                f"We detected a weight update in the pipeline schedule, but \
                                {self.use_full_backward=}"
                            )
                        stage = stage_index_to_stage[stage_index]
                        stage.backward_weight_one_chunk(mb_index)
                    else:
                        raise ValueError(f"Unknown computation type {computation_type}")

                # Look at the neighboring ranks for this current timestep and determine whether
                # this current rank needs to do any recv communication
                for prev_rank in all_prev_ranks:
                    prev_rank_ops = self.pipeline_order[prev_rank]
                    prev_rank_action = None
                    if time_step < len(prev_rank_ops):
                        prev_rank_action = prev_rank_ops[time_step]
                    if prev_rank_action is not None:
                        computation_type = prev_rank_action.computation_type
                        mb_index = prev_rank_action.microbatch_index
                        stage_index = prev_rank_action.stage_index
                        assert (
                            mb_index is not None
                        ), "All currently supported action types require valid microbatch_index"
                        # Only handle sends for the forward from a previous rank
                        if computation_type == _ComputationType.FORWARD:
                            # If not the last stage, then receive fwd activations
                            if stage_index + 1 in stage_index_to_stage:
                                # TODO: We are assuming that stage will always receive from stage-1
                                # however that is not necessarily true of get_fwd_recv_ops
                                stage = stage_index_to_stage[stage_index + 1]
                                ops.extend(stage.get_fwd_recv_ops(mb_index))
                        elif (
                            computation_type == _ComputationType.BACKWARD
                            or computation_type == _ComputationType.WEIGHT
                        ):
                            # Previous rank doing backward or weight update has no influence for the current rank forward recv
                            pass
                        else:
                            raise ValueError(
                                f"Unknown computation type {computation_type}"
                            )
                for next_rank in all_next_ranks:
                    next_rank_ops = self.pipeline_order[next_rank]
                    next_rank_action = None
                    if time_step < len(next_rank_ops):
                        next_rank_action = next_rank_ops[time_step]
                    if next_rank_action is not None:
                        computation_type = next_rank_action.computation_type
                        mb_index = next_rank_action.microbatch_index
                        stage_index = next_rank_action.stage_index
                        assert (
                            mb_index is not None
                        ), "All currently supported action types require valid microbatch_index"
                        # Only handle receives for the backwards from a next rank
                        if (
                            computation_type == _ComputationType.FORWARD
                            or computation_type == _ComputationType.WEIGHT
                        ):
                            # Next rank doing forward or weight update has no influence for the current rank backward recv
                            pass
                        elif computation_type == _ComputationType.BACKWARD:
                            # If not the first stage, then receive bwd gradients
                            if stage_index - 1 in stage_index_to_stage:
                                # TODO: We are assuming that stage will always receive from stage+1
                                # however that is not necessarily true of get_bwd_recv_ops
                                stage = stage_index_to_stage[stage_index - 1]
                                ops.extend(stage.get_bwd_recv_ops(mb_index))
                        else:
                            raise ValueError(
                                f"Unknown computation type {computation_type}"
                            )

                # do the communication
                if ops:
                    _batch_p2p(ops).wait()
            except Exception as e:
                logger.error(
                    "[Rank %s] pipeline schedule %s caught the following exception \
                     at time_step %s when running action %s",
                    self.rank,
                    self.__class__.__name__,
                    time_step,
                    action,
                )
                logger.error("%s", _format_pipeline_order(self.pipeline_order))
                raise e
        # Return losses if there is a container passed in
        self._update_losses(self._stages, losses)


class _PipelineScheduleRuntime(PipelineScheduleMulti):
    """
    Provides a simple runtime that requires a 'schedule IR' including specified communication operations.

    Can be instantiated directly by creating _PipelineScheduleRuntime and calling load_csv, or can be
    subclassed and the subclass can be responsible for creating a schedule IR.
    """

    def _load_actions(
        self,
        actions: Dict[int, List[Optional[_Action]]],
        format: str = "compute_only",
    ):
        """
        Given an in-memory representation for a simple compute-only schedule, lower it to a complex schedule including
        communication actions.  Stores the schedule in self, and must be called before running step_mo()
        """
        assert (
            self.stage_index_to_group_rank is not None
        ), "stage_index_to_group_rank is required for PipelineScheduleRuntime"
        self.pipeline_order_with_comms: Dict[int, List[_Action]] = {}
        if format == "compute_comms":
            for rank in actions:
                self.pipeline_order_with_comms[rank] = []
                for action in actions[rank]:
                    assert action is not None
                    self.pipeline_order_with_comms[rank].append(action)
            # TODO what level of validation should we offer for compute+comms schedule?
        elif format == "compute_only":
            # Perform schedule lowering
            for rank in actions:
                self.pipeline_order_with_comms[rank] = _add_unshard_reshard(
                    actions[rank]
                )

            self.pipeline_order_with_comms = _add_send_recv(
                self.pipeline_order_with_comms,
                stage_to_rank=lambda s: self.stage_index_to_group_rank[s],
                num_stages=self._num_stages,
            )
        else:
            raise NotImplementedError(f"{format=} is not implemented")

    def _load_csv(self, filename: str, format: str = "compute_only"):
        """Loads a csv in simple format and then lowers it to include comunication actions

        format must be either "compute_only" or "compute_comms".  If compute_only, the lowering passes
        will automatically be run to generate a compute_comms schedule.
        """
        if format == "compute_only":
            # this will populate self.pipeline_order
            super()._load_csv(filename)
            # this will populate self.pipeline_order_with_comms
            self._load_actions(self.pipeline_order)
        elif format == "compute_comms":
            actions = {}
            with open(filename, newline="") as csvfile:
                reader = csv.reader(csvfile)
                for rank, row in enumerate(reader):
                    actions[rank] = [_Action.from_str(s) for s in row]
                self._load_actions(actions, format=format)
        else:
            raise NotImplementedError(f"{format=} is not implemented")

    def _dump_csv(self, filename: str):
        """Dump a CSV representation of the compute + comms schedule into a file with the provided filename."""
        # TODO should there be an option to dump the compute_only schedule from PipelineScheduleRuntime? It's possible
        # that it does not exist if it was created from a compute_comms schedule.
        assert (
            self.pipeline_order_with_comms is not None
        ), "Must initialize compute_comms schedule before dump_csv"
        with open(filename, "w", newline="") as csvfile:
            writer = csv.writer(csvfile)
            for rank in self.pipeline_order_with_comms:
                writer.writerow(self.pipeline_order_with_comms[rank])

    def _simulate(self):
        return _simulate_comms_compute(
            self.pipeline_order_with_comms,
            lambda s: self.stage_index_to_group_rank[s],
            self._num_stages,
        )

    def _step_microbatches(
        self,
        arg_mbs: Optional[List] = None,
        kwarg_mbs: Optional[List] = None,
        target_mbs: Optional[List] = None,
        losses: Optional[List] = None,
    ):
        """
        Operate on the microbatches for looped schedules (multiple stages on each rank).

        TODO: Does not use sorted_batch_isend_irecv(). As a result, this schedule does
        not support models with skip connections.
        """
        arg_mbs, kwarg_mbs = self._check_inputs(arg_mbs, kwarg_mbs, target_mbs, losses)
        if not self._stages_initialized:
            self._initialize_stages(arg_mbs[0], kwarg_mbs[0])

        # Based on the plan in Step 1 created in __init__:
        # 2. Perform communication based on the pipeline_order
        stage_index_to_stage: Dict[int, _PipelineStageBase] = {
            stage.stage_index: stage for stage in self._stages
        }

        assert (
            self.pipeline_order_with_comms is not None
        ), "Must call _load_actions() before calling _step_microbatches()"

        # recv ops indexed by (stage_idx, mb_idx) need to be waited on before use
        bwd_recv_ops: Dict[Tuple[int, int], Work] = {}
        fwd_recv_ops: Dict[Tuple[int, int], Work] = {}

        # send ops should be waited on before step() exists, mainly for hygeine
        send_ops: List[Work] = []

        # we track which stages are 'active' when used with FSDP, and wait on unshard ops before computing on stages
        unshard_ops: Dict[int, UnshardHandle] = {}
        unsharded_stages = set()

        def _assert_unsharded(stage_idx: int):
            """If an unshard is active for `stage_idx`, wait() it and mark `stage_idx` unshared."""
            if stage_idx in unshard_ops:
                unshard_ops[stage_idx].wait()
                del unshard_ops[stage_idx]
                unsharded_stages.add(stage_idx)
            assert (
                stage_idx in unsharded_stages
            ), f"Attempted to compute on sharded {stage_idx=}"

        for time_step, action in enumerate(self.pipeline_order_with_comms[self.rank]):
            try:
                comp_type = action.computation_type
                mb_index: int = (
                    action.microbatch_index
                    if action.microbatch_index is not None
                    else -1
                )
                assert mb_index >= 0 or comp_type in (
                    UNSHARD,
                    RESHARD,
                ), f"{action=} missing mb_index"
                stage_idx = action.stage_index
                stage = stage_index_to_stage[stage_idx]
                stage_uses_fsdp = isinstance(stage.submod, FSDPModule)

                logger.debug(
                    "_PipelineScheduleRuntime running time_step %d, action %s",
                    time_step,
                    action,
                )

                # TODO(whc) it's not actually safe to use _batch_p2p here in the uncommon case the model has skip-connections,
                # since we do not want to batch up ops between more than a pair of ranks.  _sorted_batch_p2p would be
                # safe to use instead.
                # However, I was wondering if I should avoid calling batched operators at all in the case that there is
                # only one operator per batch.  I could iterate through the 'fwd_send_ops' one by one and run them.
                if comp_type == SEND_F:
                    send_ops.append(_batch_p2p(stage.get_fwd_send_ops(mb_index)))
                elif comp_type == SEND_B:
                    send_ops.append(_batch_p2p(stage.get_bwd_send_ops(mb_index)))
                elif comp_type == RECV_F:
                    assert (
                        stage_idx,
                        mb_index,
                    ) not in fwd_recv_ops, "Recv twice for {stage_idx=} {mb_index=} without executing forward"
                    fwd_recv_ops[(stage_idx, mb_index)] = _batch_p2p(
                        stage.get_fwd_recv_ops(mb_index)
                    )
                elif comp_type == RECV_B:
                    assert (
                        stage_idx,
                        mb_index,
                    ) not in bwd_recv_ops, "Recv twice for {stage_idx=} {mb_index=} without executing backward"
                    bwd_recv_ops[(stage_idx, mb_index)] = _batch_p2p(
                        stage.get_bwd_recv_ops(mb_index)
                    )
                elif comp_type == UNSHARD:
                    if stage_uses_fsdp:
                        assert (
                            stage_idx not in unsharded_stages
                            and stage_idx not in unshard_ops
                        ), f"Unsharding the same {stage_idx=} twice"
                        unshard_ops[stage_idx] = stage.submod.unshard(async_op=True)
                elif comp_type == RESHARD:
                    if stage_uses_fsdp:
                        assert (
                            stage_idx in unsharded_stages
                        ), f"Resharding {stage_idx=} without unsharding"
                        assert (
                            stage_idx not in unshard_ops
                        ), f"Resharding {stage_idx=} before finishing unshard"
                        stage.submod.reshard()
                elif comp_type == FORWARD:
                    if stage_uses_fsdp:
                        _assert_unsharded(stage_idx)

                    if not stage.is_first:
                        assert (
                            stage_idx,
                            mb_index,
                        ) in fwd_recv_ops, f"Computing {action=} before receiving input"
                        fwd_recv_ops.pop((stage_idx, mb_index)).wait()
                    output = stage.forward_one_chunk(
                        mb_index, arg_mbs[mb_index], kwarg_mbs[mb_index]
                    )
                    self._maybe_compute_loss(stage, output, target_mbs, mb_index)
                elif comp_type == BACKWARD:
                    if stage_uses_fsdp:
                        _assert_unsharded(stage_idx)

                    if not stage.is_last:
                        assert (
                            stage_idx,
                            mb_index,
                        ) in bwd_recv_ops, (
                            f"Attempted to run compute {action=} before receiving input"
                        )
                        bwd_recv_ops.pop((stage_idx, mb_index)).wait()
                    loss = self._maybe_get_loss(stage, mb_index)
                    stage.backward_one_chunk(
                        mb_index, loss=loss, full_backward=self.use_full_backward
                    )
                elif comp_type == WEIGHT:
                    if stage_uses_fsdp:
                        _assert_unsharded(stage_idx)

                    if self.use_full_backward:
                        raise ValueError(
                            f"We detected a weight update in the pipeline schedule, but \
                            {self.use_full_backward=}"
                        )
                    stage.backward_weight_one_chunk(mb_index)
                else:
                    raise ValueError(f"{action=} is unknown or unsupported")
            except Exception as e:
                logger.error(
                    "_PipelineScheduleRuntime caught exception at step %s when running action %s.  Full Schedule:",
                    time_step,
                    action,
                )
                # TODO(whc) what is the best practice for printing a multiline log?
                # logger will split it into multiple log lines, but this makes it hard to read (too wide)
                print(_format_pipeline_order(self.pipeline_order_with_comms))  # type: ignore[arg-type]
                raise e

        # Mostly these operations should have finished long ago, but there isn't an obvious time when to wait for them
        while len(send_ops):
            send_ops.pop().wait()

        assert len(unshard_ops) == 0, "Unused unshard operations"

        # Return losses if there is a container passed in
        self._update_losses(self._stages, losses)


class ScheduleLoopedBFS(PipelineScheduleMulti):
    """
    Breadth-First Pipeline Parallelism.
    See https://arxiv.org/abs/2211.05953 for details.
    Simliar to Interleaved 1F1B, Looped BFS supports multiple stages per rank.
    What is different is that when microbatches are ready for multiple local
    stages, Loops BFS will prioritizes the earlier stage, running all available
    microbatches at once.
    """

    def __init__(
        self,
        stages: List[_PipelineStageBase],
        n_microbatches: int,
        loss_fn: Optional[Callable] = None,
        output_merge_spec: Optional[Union[Dict[str, Any], Tuple[Any]]] = None,
    ):
        super().__init__(
            stages=stages,
            n_microbatches=n_microbatches,
            loss_fn=loss_fn,
            output_merge_spec=output_merge_spec,
        )

        # 1. Create the pipeline_order (all ranks do this calculation)
        # This will be used to keep track of the current state of the entire pipeline
        # pipeline_order[rank] = [Action(computation_type, microbatch_index, stage_index), ...]
        self.pipeline_order: Dict[int, List[Optional[_Action]]] = {}
        # ========================================================================
        for rank in range(self.pp_group_size):
            rank_ops = self._calculate_single_rank_operations(rank)
            self.pipeline_order[rank] = rank_ops

    def _calculate_single_rank_operations(self, rank):
        n_local_stages = len(self._stages)
        stage_indices = range(
            rank, self.pp_group_size * n_local_stages, self.pp_group_size
        )

        # Store the list of operations used for that rank
        rank_ops: List[Optional[_Action]] = []
        # Pre-padding, rank starts with no-ops based on the warmup.
        for _ in range(rank):
            rank_ops.append(None)

        for stage_index in stage_indices:
            for mb_index in range(self._n_microbatches):
                rank_ops.append(
                    _Action(stage_index, _ComputationType.FORWARD, mb_index)
                )

        # wait for the first backward to trickle up
        # which is 2 for every hop away
        post_warmup_ops = 2 * (self.pp_group_size - 1 - rank)
        rank_ops.extend([None] * post_warmup_ops)

        for stage_index in reversed(stage_indices):
            for mb_index in reversed(range(self._n_microbatches)):
                rank_ops.append(
                    _Action(stage_index, _ComputationType.BACKWARD, mb_index)
                )
        return rank_ops


def _get_1f1b_rank_ops(
    n_local_stages,
    pp_group_size,
    warmup_ops,
    fwd_bwd_ops,
    cooldown_ops,
    rank,
    forward_stage_index,
    backward_stage_index,
    num_1f1b_microbatches=0,
    enable_zero_bubble=False,
):
    # All stages start with handling microbatch 0
    fwd_stage_mb_index: Dict[int, int] = defaultdict(int)
    bwd_stage_mb_index: Dict[int, int] = defaultdict(int)
    weight_stage_mb_index: Dict[int, int] = defaultdict(int)

    # Store the list of operations used for that rank
    rank_ops: List[Optional[_Action]] = []
    # Pre-padding, rank starts with no-ops based on the warmup.
    for _ in range(rank):
        rank_ops.append(None)
    # These are used to calculate the number of slots to fill with no-ops, to account for the delay in warmup
    # when we want to wait for the backward to trickle back up and start 1f1b to align all ranks.
    # Formula:
    # pre-padding + warmup_ops + post_warmup_ops = earliest time step of first backward
    # post_warmup_ops = [earliest time step of first backward] - (warmup_ops + pre-padding)
    # earliest time step of first backward = [local_stages * group_size + 2 * (group_size - 1 - rank)]
    # warmup_ops = calculated above
    post_warmup_ops = (
        n_local_stages * pp_group_size + 2 * (pp_group_size - 1 - rank)
    ) - (warmup_ops + rank)

    if enable_zero_bubble:
        post_warmup_ops = pp_group_size - rank - 1

    total_ops = warmup_ops + fwd_bwd_ops + cooldown_ops

    backward_op_ids = []
    weight_op_count = 0

    for op in range(total_ops):
        # Warmup phase
        if op < warmup_ops:
            fwd_stage_index = forward_stage_index(op)
            # This will assign the current microbatch index and update it as well
            fwd_stage_mb_index[fwd_stage_index] = (
                mb_index := fwd_stage_mb_index[fwd_stage_index]
            ) + 1
            rank_ops.append(
                _Action(fwd_stage_index, _ComputationType.FORWARD, mb_index)
            )
            if op == warmup_ops - 1:
                # This is the last step in the warmup phase, so we need to wait for the backward to trickle back up
                rank_ops.extend([None] * post_warmup_ops)
        # 1F1B Phase (forward and backward)
        elif warmup_ops <= op < warmup_ops + fwd_bwd_ops:
            fwd_stage_index = forward_stage_index(op)
            fwd_stage_mb_index[fwd_stage_index] = (
                fwd_mb_index := fwd_stage_mb_index[fwd_stage_index]
            ) + 1
            rank_ops.append(
                _Action(fwd_stage_index, _ComputationType.FORWARD, fwd_mb_index)
            )
            bwd_stage_index = backward_stage_index(op)
            bwd_stage_mb_index[bwd_stage_index] = (
                bwd_mb_index := bwd_stage_mb_index[bwd_stage_index]
            ) + 1
            rank_ops.append(
                _Action(bwd_stage_index, _ComputationType.BACKWARD, bwd_mb_index)
            )
            backward_op_ids.append(op)

            if enable_zero_bubble and op - warmup_ops >= num_1f1b_microbatches:
                weight_stage_index = backward_stage_index(
                    backward_op_ids[weight_op_count]
                )
                weight_stage_mb_index[weight_stage_index] = (
                    weight_mb_index := weight_stage_mb_index[weight_stage_index]
                ) + 1
                rank_ops.append(
                    _Action(
                        weight_stage_index, _ComputationType.WEIGHT, weight_mb_index
                    )
                )
                weight_op_count += 1
        # Cooldown phase
        else:
            # During cooldown phase, we need steps to align with 1f1b happening in other ranks
            # TODO: we don't need to always append, after all 1f1b are finished we can stop appending None
            if not enable_zero_bubble:
                rank_ops.append(None)

            bwd_stage_index = backward_stage_index(op)
            bwd_stage_mb_index[bwd_stage_index] = (
                bwd_mb_index := bwd_stage_mb_index[bwd_stage_index]
            ) + 1
            rank_ops.append(
                _Action(bwd_stage_index, _ComputationType.BACKWARD, bwd_mb_index)
            )
            backward_op_ids.append(op)

            if enable_zero_bubble and op - warmup_ops >= num_1f1b_microbatches:
                weight_stage_index = backward_stage_index(
                    backward_op_ids[weight_op_count]
                )
                weight_stage_mb_index[weight_stage_index] = (
                    weight_mb_index := weight_stage_mb_index[weight_stage_index]
                ) + 1
                rank_ops.append(
                    _Action(
                        weight_stage_index, _ComputationType.WEIGHT, weight_mb_index
                    )
                )
                weight_op_count += 1

    while enable_zero_bubble and weight_op_count < len(backward_op_ids):
        weight_stage_index = backward_stage_index(backward_op_ids[weight_op_count])
        weight_stage_mb_index[weight_stage_index] = (
            weight_mb_index := weight_stage_mb_index[weight_stage_index]
        ) + 1
        rank_ops.append(
            _Action(weight_stage_index, _ComputationType.WEIGHT, weight_mb_index)
        )
        weight_op_count += 1

    return rank_ops


class ScheduleInterleaved1F1B(PipelineScheduleMulti):
    """
    The Interleaved 1F1B schedule.
    See https://arxiv.org/pdf/2104.04473 for details.
    Will perform one forward and one backward on the microbatches in steady
    state and supports multiple stages per rank. When microbatches are ready for
    multiple local stages, Interleaved 1F1B prioritizes the earlier microbatch
    (also called "depth first").

    This schedule is mostly similar to the original paper.
    It differs by being relaxing the requirement of num_microbatch % pp_size == 0.
    Using the flex_pp schedule, we will have num_rounds = max(1, n_microbatches // pp_group_size) and
    it works as long as n_microbatches % num_rounds is 0. As a few examples, support

    1. pp_group_size = 4, n_microbatches = 10. We will have num_rounds = 2 and n_microbatches % 2 is 0.
    2. pp_group_size = 4, n_microbatches = 3. We will have num_rounds = 1 and n_microbatches % 1 is 0.
    """

    def __init__(
        self,
        stages: List[_PipelineStageBase],
        n_microbatches: int,
        loss_fn: Optional[Callable] = None,
        args_chunk_spec: Optional[Tuple[TensorChunkSpec, ...]] = None,
        kwargs_chunk_spec: Optional[Dict[str, TensorChunkSpec]] = None,
        output_merge_spec: Optional[Union[Dict[str, Any], Tuple[Any]]] = None,
    ):
        self.pp_group_size = stages[0].group_size
        super().__init__(
            stages=stages,
            n_microbatches=n_microbatches,
            loss_fn=loss_fn,
            args_chunk_spec=args_chunk_spec,
            kwargs_chunk_spec=kwargs_chunk_spec,
            output_merge_spec=output_merge_spec,
        )
        self.n_local_stages = len(stages)
        self.rank = stages[0].group_rank
        self.number_of_rounds = max(1, n_microbatches // self.pp_group_size)
        self.microbatches_per_round = n_microbatches // self.number_of_rounds
        if n_microbatches % self.number_of_rounds != 0:
            raise ValueError(
                "Interleaved 1F1B requires the number of microbatches to be a "
                f"multiple of the number of rounds ({self.number_of_rounds}), "
                f"but got {n_microbatches}."
            )
        # 1. Create the pipeline_order (all ranks do this calculation)
        # This will be used to keep track of the current state of the entire pipeline
        # pipeline_order[rank] = [Action(computation_type, microbatch_index, stage_index), ...]
        self.pipeline_order: Dict[int, List[Optional[_Action]]] = {}
        for rank in range(self.pp_group_size):
            rank_ops = self._calculate_single_rank_operations(rank)
            self.pipeline_order[rank] = rank_ops

    def _calculate_single_rank_operations(self, rank) -> List[Optional[_Action]]:
        def get_rank_warmup_ops(rank):
            # Warms up operations for last stage
            warmups_ops_last_stage = (
                self.n_local_stages - 1
            ) * self.microbatches_per_round
            # Increment warmup operations by 2 for each hop away from the last stage
            multiply_factor = 2
            warmup_ops = warmups_ops_last_stage + multiply_factor * (
                (self.pp_group_size - 1) - rank
            )

            # We cannot have more warmup operations than there are number of microbatches, so cap it there
            return min(warmup_ops, self._n_microbatches * self.n_local_stages)

        warmup_ops = get_rank_warmup_ops(rank)
        microbatch_ops = self.n_local_stages * self._n_microbatches
        # fwd_bwd_ops should encompass the remaining forwards
        fwd_bwd_ops = microbatch_ops - warmup_ops
        # cooldown_ops should encompass the remaining backwards
        cooldown_ops = microbatch_ops - fwd_bwd_ops
        # total ops encompass both forward and backward ops
        total_ops = warmup_ops + fwd_bwd_ops + cooldown_ops
        # warmup_ops + fwd_bwd_ops * 2 + cooldown_ops == microbatch_ops * 2
        logger.debug(
            "rank %s, warmup_ops %s, 1f1b %s, cooldown_ops %s total_ops %s",
            rank,
            warmup_ops,
            fwd_bwd_ops,
            cooldown_ops,
            total_ops,
        )

        # Calculates the stage index based on step and pp_group_size
        def forward_stage_index(step):
            # Get the local index from 0 to n_local_stages-1
            local_index = (step // self.microbatches_per_round) % self.n_local_stages
            return (local_index * self.pp_group_size) + rank

        def backward_stage_index(step):
            local_index = (
                self.n_local_stages
                - 1
                - ((step - warmup_ops) // self.microbatches_per_round)
                % self.n_local_stages
            )
            return (local_index * self.pp_group_size) + rank

        return _get_1f1b_rank_ops(
            self.n_local_stages,
            self.pp_group_size,
            warmup_ops,
            fwd_bwd_ops,
            cooldown_ops,
            rank,
            forward_stage_index,
            backward_stage_index,
        )


class ScheduleInterleavedZeroBubble(PipelineScheduleMulti):
    """
    The Interleaved Zero Bubble schedule.
    See https://arxiv.org/pdf/2401.10241 for details.
    Will perform one forward and one backward on inputs for the microbatches in steady
    state and supports multiple stages per rank. Uses the backward for weights to fill in
    the pipeline bubble.

    In particular this is implementing the ZB1P schedule in the paper.
    """

    def __init__(
        self,
        stages: List[_PipelineStageBase],
        n_microbatches: int,
        loss_fn: Optional[Callable] = None,
        args_chunk_spec: Optional[Tuple[TensorChunkSpec, ...]] = None,
        kwargs_chunk_spec: Optional[Dict[str, TensorChunkSpec]] = None,
        output_merge_spec: Optional[Union[Dict[str, Any], Tuple[Any]]] = None,
    ):
        self.pp_group_size = stages[0].group_size
        super().__init__(
            stages=stages,
            n_microbatches=n_microbatches,
            loss_fn=loss_fn,
            args_chunk_spec=args_chunk_spec,
            kwargs_chunk_spec=kwargs_chunk_spec,
            output_merge_spec=output_merge_spec,
            use_full_backward=False,
        )
        self.n_local_stages = len(stages)
        self.rank = stages[0].group_rank
        self.number_of_rounds = max(1, n_microbatches // self.pp_group_size)
        self.microbatches_per_round = n_microbatches // self.number_of_rounds
        if n_microbatches % self.number_of_rounds != 0:
            raise ValueError(
                "Zero bubble requires the number of microbatches to be a "
                f"multiple of the number of rounds ({self.number_of_rounds}), "
                f"but got {n_microbatches}."
            )
        # 1. Create the pipeline_order (all ranks do this calculation)
        # This will be used to keep track of the current state of the entire pipeline
        # pipeline_order[rank] = [Action(computation_type, microbatch_index, stage_index), ...]
        self.pipeline_order: Dict[int, List[Optional[_Action]]] = {}
        for rank in range(self.pp_group_size):
            rank_ops = self._calculate_single_rank_operations(rank)
            self.pipeline_order[rank] = rank_ops

        # This function add bubbles to the generated schedule based on dependencies of actions
        # Note that the ZB1P schedule will not require bubbles to be manually added and it is
        # only useful when n_microbatches <= microbatches_per_round
        self.pipeline_order = self._add_bubbles_to_actions(
            self.n_local_stages * self.pp_group_size,
        )

    def _calculate_single_rank_operations(self, rank) -> List[Optional[_Action]]:
        def get_rank_warmup_ops(rank):
            # Warms up operations for last stage
            warmups_ops_last_stage = (
                self.n_local_stages - 1
            ) * self.microbatches_per_round
            # Increment warmup operations by 2 for each hop away from the last stage
            multiply_factor = 1
            warmup_ops = warmups_ops_last_stage + multiply_factor * (
                (self.pp_group_size - 1) - rank
            )

            # We cannot have more warmup operations than there are number of microbatches, so cap it there
            return min(warmup_ops, self._n_microbatches * self.n_local_stages)

        warmup_ops = get_rank_warmup_ops(rank)
        microbatch_ops = self.n_local_stages * self._n_microbatches
        # fwd_bwd_ops should encompass the remaining forwards
        fwd_bwd_ops = microbatch_ops - warmup_ops
        # cooldown_ops should encompass the remaining backwards
        cooldown_ops = microbatch_ops - fwd_bwd_ops
        # total ops encompass both forward and backward ops
        total_ops = warmup_ops + fwd_bwd_ops + cooldown_ops
        # warmup_ops + fwd_bwd_ops * 2 + cooldown_ops == microbatch_ops * 2
        logger.debug(
            "rank %s, warmup_ops %s, 1f1b %s, cooldown_ops %s total_ops %s",
            rank,
            warmup_ops,
            fwd_bwd_ops,
            cooldown_ops,
            total_ops,
        )

        # Calculates the stage index based on step and pp_group_size

        def forward_stage_index(step):
            # Get the local index from 0 to n_local_stages-1
            local_index = (step // self.microbatches_per_round) % self.n_local_stages
            return (local_index * self.pp_group_size) + rank

        def backward_stage_index(step):
            local_index = (
                self.n_local_stages
                - 1
                - ((step - warmup_ops) // self.microbatches_per_round)
                % self.n_local_stages
            )
            return (local_index * self.pp_group_size) + rank

        num_1f1b_microbatches = rank

        return _get_1f1b_rank_ops(
            self.n_local_stages,
            self.pp_group_size,
            warmup_ops,
            fwd_bwd_ops,
            cooldown_ops,
            rank,
            forward_stage_index,
            backward_stage_index,
            num_1f1b_microbatches,
            enable_zero_bubble=True,
        )

    def _add_bubbles_to_actions(self, num_stages_global):
        actions = self.pipeline_order

        def need_bubble(stage, op, microbatch, num_stages_global, seen_ops):
            if op == _ComputationType.FORWARD:
                if stage != 0 and (stage - 1, op, microbatch) not in seen_ops:
                    return True
            elif op == _ComputationType.BACKWARD:
                if stage == num_stages_global - 1:
                    return (stage, _ComputationType.FORWARD, microbatch) not in seen_ops
                return (stage + 1, op, microbatch) not in seen_ops
            return False

        seen_ops: Set[Tuple[int, _ComputationType, int]] = set()
        result: Dict[int, List[Optional[_Action]]] = {}
        next_pointer: Dict[int, int] = {}
        bubbles_added: Dict[int, int] = {}
        total_bubbles_added = 0

        for rank in range(self.pp_group_size):
            result[rank] = []
            next_pointer[rank] = 0
            bubbles_added[rank] = 0

        while True:
            should_stop = True

            temp_seen_ops: Set[Tuple[int, _ComputationType, int]] = set()

            for rank in range(self.pp_group_size):
                timestamp = next_pointer[rank]
                if timestamp >= len(actions[rank]):
                    continue

                should_stop = False

                if actions[rank][timestamp] is not None:
                    temp_action = actions[rank][timestamp]
                    assert temp_action is not None
                    stage_index = temp_action.stage_index
                    op = temp_action.computation_type
                    microbatch = temp_action.microbatch_index
                    if not need_bubble(
                        stage_index, op, microbatch, num_stages_global, seen_ops
                    ):
                        result[rank].append(actions[rank][timestamp])
                        if microbatch is not None:
                            temp_seen_ops.add((stage_index, op, microbatch))
                        next_pointer[rank] += 1
                    else:
                        result[rank].append(None)
                        bubbles_added[rank] += 1
                else:
                    next_pointer[rank] += 1
                    result[rank].append(None)

            seen_ops.update(temp_seen_ops)
            if should_stop:
                break

        if total_bubbles_added > 0:
            logger.warning(
                "Non zero bubbles added: total_bubbles_added=%s bubbles_added=%s",
                total_bubbles_added,
                bubbles_added,
            )
        return result


def get_schedule_class(schedule_name: str):
    """
    Maps a schedule name (case insensitive) to its corresponding class object.

    Args:
        schedule_name (str): The name of the schedule.
    """
    schedule_map = {
        "1F1B": Schedule1F1B,
        "Interleaved1F1B": ScheduleInterleaved1F1B,
        "GPipe": ScheduleGPipe,
        "LoopedBFS": ScheduleLoopedBFS,
        "InterleavedZeroBubble": ScheduleInterleavedZeroBubble,
        "PipelineScheduleSingle": PipelineScheduleSingle,
        "PipelineScheduleMulti": PipelineScheduleMulti,
    }
    lowercase_keys = {k.lower(): k for k in schedule_map.keys()}
    lowercase_schedule_name = schedule_name.lower()
    if lowercase_schedule_name not in lowercase_keys:
        raise ValueError(
            f"Unknown schedule name '{schedule_name}'. The valid options are {list(schedule_map.keys())}"
        )
    return schedule_map[lowercase_keys[lowercase_schedule_name]]


def _simulate_comms_compute(
    pipeline_order, stage_to_rank: Callable[[int], int], num_stages: int
):
    pipeline_order = {
        rank: [a for a in pipeline_order[rank] if a is not None]
        for rank in sorted(pipeline_order)
    }
    schedule: Dict[int, List[_Action | None]] = {
        rank: [] for rank in sorted(pipeline_order)
    }

    def _prev_ops(stage_idx):
        rank = stage_to_rank(stage_idx)
        ops = copy.deepcopy(schedule[rank])
        if len(pipeline_order[rank]):
            # batched comm ops may need to be jointly scheduled (e.g. send_f_recv_b depends on and is a dep of send_b_recv_f)
            # assuming we iterate in sorted rank order, peeking at the next unscheduled action for later ranks should unblock us
            ops.append(pipeline_order[rank][0])

        return ops

    def _ready_to_schedule(action: Optional[_Action]) -> bool:
        if action is None:
            return True

        stage_idx = action.stage_index
        if action.computation_type == F:
            if action.stage_index == 0:
                return True
            for p in _prev_ops(stage_idx):
                if p is None:
                    continue
                elif (
                    p.computation_type == RECV_F
                    and p.stage_index == action.stage_index
                    and p.microbatch_index == action.microbatch_index
                ):
                    return True
            return False
        elif action.computation_type in (B, BW):
            if action.stage_index == num_stages - 1:
                return True
            for p in _prev_ops(stage_idx):
                if p is None:
                    continue
                elif (
                    p.computation_type == RECV_B
                    and p.stage_index == action.stage_index
                    and p.microbatch_index == action.microbatch_index
                ):
                    return True
            return False
        elif action.computation_type == W:
            return True
        elif action.computation_type == SEND_F:
            expected_f = _Action(action.stage_index, F, action.microbatch_index)
            return expected_f in _prev_ops(stage_idx)
        elif action.computation_type == RECV_F:
            peer_stage_idx = stage_idx - 1
            expected_send = _Action(peer_stage_idx, SEND_F, action.microbatch_index)
            return expected_send in _prev_ops(peer_stage_idx)
        elif action.computation_type == SEND_B:
            expected_b = _Action(action.stage_index, B, action.microbatch_index)
            expected_bw = _Action(action.stage_index, BW, action.microbatch_index)
            return expected_b in _prev_ops(stage_idx) or expected_bw in _prev_ops(
                stage_idx
            )
        elif action.computation_type == RECV_B:
            peer_stage_idx = stage_idx + 1
            expected_send = _Action(peer_stage_idx, SEND_B, action.microbatch_index)
            return expected_send in _prev_ops(peer_stage_idx)
        else:
            raise ValueError(f"Unsupported action type {action}")

    while pipeline_order:
        progress = False
        for rank in sorted(pipeline_order):
            if len(pipeline_order[rank]) == 0:
                continue

            action = pipeline_order[rank][0]
            if _ready_to_schedule(action):
                if action is not None:
                    schedule[rank].append(action)
                pipeline_order[rank].pop(0)
                progress = True
            else:
                schedule[rank].append(None)

        for i in sorted(pipeline_order, reverse=True):
            if len(pipeline_order[i]) == 0:
                del pipeline_order[i]

        # hacky, but do a second pass to replace any 'none' at this timestep with a real action, if it got unblocked
        # by one of the later ranks
        for rank in sorted(pipeline_order):
            if len(pipeline_order[rank]) == 0:
                continue

            if schedule[rank][-1] is not None:
                continue

            action = pipeline_order[rank][0]
            if _ready_to_schedule(action):
                if action is not None:
                    schedule[rank][-1] = action
                pipeline_order[rank].pop(0)

        for i in sorted(pipeline_order, reverse=True):
            if len(pipeline_order[i]) == 0:
                del pipeline_order[i]

        if not progress:
            print("WIP comms schedule:\n", _format_pipeline_order(schedule))
            for rank in pipeline_order:
                print(f"{rank=} next action= {pipeline_order[rank][0]}")
            raise ValueError("Schedule is not progressing")

    return schedule


def _dump_chrometrace(schedule, filename):
    events = []
    for rank in sorted(schedule):
        for timestep, action in enumerate(schedule[rank]):
            if action is None:
                continue
            events.append(
                {
                    "name": str(action),
                    "cat": (
                        "computation"
                        if action.computation_type in (F, B, W)
                        else "communication"
                    ),
                    "ph": "X",
                    "pid": rank,
                    "tid": rank,
                    "ts": timestep,
                    "dur": 1,
                }
            )
    import json

    with open(filename, "w") as f:
        json.dump({"traceEvents": events}, f)<|MERGE_RESOLUTION|>--- conflicted
+++ resolved
@@ -131,11 +131,7 @@
 
 # Helper to parse an action string like 1F0 into a tuple of (stage_index, computation_type, microbatch_index)
 _action_regex = re.compile(
-<<<<<<< HEAD
     r"(\d+)(F|BW|B|W|UNSHARD|RESHARD|SEND_F|RECV_F|SEND_B|RECV_B){0,1}(\d*)(_(\d+)(RECV_B|RECV_F)(\d+)){0,1}"
-=======
-    r"(\d+)(F|BW|B|W|UNSHARD|RESHARD|SEND_F|RECV_F|SEND_B|RECV_B{0,1})(\d*)"
->>>>>>> 7d59ad72
 )
 
 
@@ -1235,18 +1231,13 @@
     while compute_actions:
         progress = False
         # go in order of ranks even if dict keys aren't ordered
-<<<<<<< HEAD
         new_comms: Dict[int, defaultdict[int, list]] = {
             rank: defaultdict(list) for rank in sorted(compute_actions)
         }
         for rank in sorted(compute_actions):
-            assert len(compute_actions[rank]) > 0
-=======
-        for rank in sorted(compute_actions):
             assert (
                 len(compute_actions[rank]) > 0
             ), f"{rank=}, {len(compute_actions[rank])=}"
->>>>>>> 7d59ad72
             action = compute_actions[rank][0]
             if not _ready_to_schedule(action, comm_actions[rank]):
                 continue
