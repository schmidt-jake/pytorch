--- conflicted
+++ resolved
@@ -1254,16 +1254,12 @@
             rank: defaultdict(list) for rank in sorted(compute_actions)
         }
         for rank in sorted(compute_actions):
-<<<<<<< HEAD
             if rank not in compute_actions:
                 continue
 
-            assert len(compute_actions[rank]) > 0
-=======
             assert (
                 len(compute_actions[rank]) > 0
             ), f"{rank=}, {len(compute_actions[rank])=}"
->>>>>>> 07f0f6ea
             action = compute_actions[rank][0]
             if not _ready_to_schedule(action, comm_actions[rank]):
                 continue
