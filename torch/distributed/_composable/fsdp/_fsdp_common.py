--- conflicted
+++ resolved
@@ -13,10 +13,6 @@
 from torch.distributed.tensor._dtensor_spec import DTensorSpec
 
 
-<<<<<<< HEAD
-if torch._running_with_deploy():
-
-=======
 _compiled_autograd_enabled: bool = False
 
 if torch._running_with_deploy():
@@ -24,21 +20,11 @@
     def detect_compiled_autograd():
         pass
 
->>>>>>> 8f3efb87
     def compiled_autograd_enabled():
         return False
 
 else:
 
-<<<<<<< HEAD
-    def compiled_autograd_enabled():
-        if torch.compiler.is_compiling():
-            import torch._dynamo.compiled_autograd as ca
-
-            return ca.local.enabled() or ca.local.get("in_compiled_autograd_region")
-        else:
-            return False
-=======
     def detect_compiled_autograd():
         assert (
             not torch.compiler.is_compiling()
@@ -47,15 +33,14 @@
         import torch._dynamo.compiled_autograd as ca
 
         _compiled_autograd_enabled = (
-            ca.compiled_autograd_enabled
+            ca.local.enabled()
             or ca.compiled_autograd_enabled_force_eager
-            or ca.in_compiled_autograd_region
+            or ca.local.get("in_compiled_autograd_region")
         )
 
     def compiled_autograd_enabled():
         global _compiled_autograd_enabled
         return _compiled_autograd_enabled
->>>>>>> 8f3efb87
 
 
 @dataclass
