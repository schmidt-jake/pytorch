--- conflicted
+++ resolved
@@ -4,10 +4,7 @@
 import torch
 import torch._dynamo.compiled_autograd as ca
 import torch.distributed as dist
-<<<<<<< HEAD
-=======
 from torch.distributed.device_mesh import _get_device_handle
->>>>>>> 9b2e453e
 from torch.distributed.distributed_c10d import ReduceOp
 from torch.distributed.tensor import DTensor
 
@@ -137,12 +134,8 @@
     device: torch.device,
 ) -> Optional[AllGatherResult]:
     world_size, rank = group.size(), group.rank()
-<<<<<<< HEAD
-    with torch.cuda.stream(all_gather_copy_in_stream):
-=======
     device_handle = _get_device_handle(device.type)
     with device_handle.stream(all_gather_copy_in_stream):
->>>>>>> 9b2e453e
         param_all_gather_inputs = _get_param_all_gather_inputs(fsdp_params)
         (
             param_all_gather_input_dtypes,
