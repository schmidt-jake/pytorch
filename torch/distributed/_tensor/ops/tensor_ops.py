# Copyright (c) Meta Platforms, Inc. and affiliates
import itertools
from typing import cast, List, Optional, Sequence, Tuple

import torch

from torch.distributed._tensor.op_schema import (
    OpSchema,
    OpStrategy,
    OutputSharding,
    PlacementStrategy,
    RuntimeSchemaInfo,
    StrategyType,
    TupleStrategy,
)
from torch.distributed._tensor.ops.common_rules import pointwise_rule
from torch.distributed._tensor.ops.embedding_ops import _MaskPartial
from torch.distributed._tensor.ops.utils import (
    generate_redistribute_costs,
    is_tensor_dim_sharded,
    is_tensor_partial,
    is_tensor_shardable,
    normalize_dim,
    register_op_strategy,
    register_prop_rule,
)
from torch.distributed._tensor.placement_types import (
    _Partial,
    DTensorSpec,
    Placement,
    Replicate,
    Shard,
)
from torch.distributed.device_mesh import DeviceMesh


aten = torch.ops.aten


def default_strategy(mesh: DeviceMesh, op_schema: OpSchema) -> StrategyType:
    # Default strategy by default just propagate the first input strategy
    select_strategy = op_schema.args_schema[0]
    assert isinstance(select_strategy, OpStrategy)
    default_strategy = []
    for strategy in select_strategy.strategies:
        # we create new DTensorSpecs even for default strategy to assure that
        # the tensor metas are distinct between the arguments and outputs
        default_strategy.append(
            PlacementStrategy(
                output_specs=DTensorSpec(
                    mesh=strategy.output_spec.mesh,
                    placements=strategy.output_spec.placements,
                )
            )
        )
    return OpStrategy(default_strategy)


register_op_strategy(
    [
        aten.clone.default,
        aten.contiguous.default,
        aten.copy_.default,
        aten.detach.default,
        aten.fill_.Scalar,
        aten.zero_.default,
    ]
)(default_strategy)

register_op_strategy(
    aten._to_copy.default, schema_info=RuntimeSchemaInfo(static_kwargkey=["dtype"])
)(default_strategy)


@register_op_strategy(
    [
        aten.equal.default,
        aten.is_same_size.default,
    ]
)
def equal_strategy(mesh: DeviceMesh, op_schema: OpSchema) -> StrategyType:
    # equal_strategy deals with ops that comparing two tensor, we need to make sure
    # sharding layout the same with two operands, we choose to follow the arg with max
    # num of shards, still keep is_same_size here for completeness as they share the
    # same strategy in theory.
    self_strategy, other_strategy = op_schema.args_schema
    assert isinstance(self_strategy, OpStrategy)
    assert isinstance(other_strategy, OpStrategy)

    select_strategy = (
        self_strategy
        if self_strategy.max_num_shards() >= other_strategy.max_num_shards()
        else other_strategy
    )
    equal_strategy = OpStrategy([])

    for arg_strategy in select_strategy.strategies:
        arg_spec = arg_strategy.output_spec
        if is_tensor_partial(arg_spec):
            # if the arg_spec have partial, reshard to replicate
            # otherwise local shard tensor comparison would be invalid
            output_spec = DTensorSpec(
                mesh=arg_spec.mesh,
                placements=tuple(
                    Replicate() if isinstance(p, _Partial) else p
                    for p in arg_spec.placements
                ),
            )
            equal_strategy.strategies.append(
                PlacementStrategy(output_specs=output_spec)
            )
        else:
            equal_strategy.strategies.append(PlacementStrategy(arg_spec))
    return equal_strategy


@register_op_strategy(
    [
        aten.empty_like.default,
        aten.ones_like.default,
        aten.rand_like.default,
        aten.randn_like.default,
        aten.zeros_like.default,
    ],
    schema_info=RuntimeSchemaInfo(1, ["dtype"]),
)
@register_op_strategy(
    [aten.full_like.default],
    schema_info=RuntimeSchemaInfo(2, ["dtype"]),
)
@register_op_strategy(
    [
        aten.randint_like.default,
        aten.randint_like.low_dtype,
        aten.randint_like.low_dtype_out,
    ],
    schema_info=RuntimeSchemaInfo(3, ["dtype"]),
)
def create_like_strategy(mesh: DeviceMesh, op_schema: OpSchema) -> StrategyType:
    # create_like_strategy deals with ops that creating tensors with same
    # shape as input, but with specific content that does not depend on
    # the input, we can propagate sharding, but we have to make sure we
    # move from partial to replicated.
    select_strategy = op_schema.args_schema[0]
    create_like_strategy = OpStrategy([])
    assert isinstance(select_strategy, OpStrategy)
    for arg_strategy in select_strategy.strategies:
        arg_spec = arg_strategy.output_spec
        if is_tensor_partial(arg_spec):
            # if the arg_spec have partial, accept partial
            # in the input_specs but output replicate for
            # those corresponding mesh dims
            output_spec = DTensorSpec(
                mesh=arg_spec.mesh,
                placements=tuple(
                    Replicate() if isinstance(p, _Partial) else p
                    for p in arg_spec.placements
                ),
            )
            create_like_strategy.strategies.append(
                PlacementStrategy(output_specs=output_spec, input_specs=(arg_spec,))
            )

        else:
            create_like_strategy.strategies.append(PlacementStrategy(arg_spec))

    return create_like_strategy


@register_op_strategy(
    [
        aten.new_empty.default,
        aten.new_full.default,
        aten.new_ones.default,
        aten.new_zeros.default,
        aten.new_empty_strided.default,  # TODO: re-think new_empty_strided
    ],
    schema_info=RuntimeSchemaInfo(1, ["dtype"]),
)
def new_factory_strategy(mesh: DeviceMesh, op_schema: OpSchema) -> StrategyType:
    # TODO: maybe we should generate all possible shardings intead of just stay
    # replicated for new factory methods
    input_strategy = op_schema.args_schema[0]
    new_factory_strategy = OpStrategy([])
    assert isinstance(input_strategy, OpStrategy)
    for arg_strategy in input_strategy.strategies:
        input_spec = arg_strategy.output_spec
        replica_spec = DTensorSpec(mesh, tuple([Replicate()] * mesh.ndim))
        new_factory_strategy.strategies.append(
            PlacementStrategy(output_specs=replica_spec, input_specs=(input_spec,))
        )

    return new_factory_strategy


@register_op_strategy(aten.bucketize.Tensor)
def gen_bucketize_strategy(mesh: DeviceMesh, op_schema: OpSchema) -> StrategyType:
    """Just propagate input sharding, but expect replicated for boundaries input."""
    input_strategy = op_schema.args_schema[0]
    bucketize_strategy = OpStrategy([])
    assert isinstance(input_strategy, OpStrategy)
    for arg_strategy in input_strategy.strategies:
        arg_spec = DTensorSpec(mesh, arg_strategy.output_spec.placements)
        replica_spec = DTensorSpec(mesh, tuple([Replicate()] * mesh.ndim))
        bucketize_strategy.strategies.append(
            PlacementStrategy(
                output_specs=arg_spec, input_specs=(arg_spec, replica_spec)
            )
        )

    return bucketize_strategy


@register_op_strategy(aten.slice.Tensor, schema_info=RuntimeSchemaInfo(1))
def gen_slice_strategy(mesh: DeviceMesh, op_schema: OpSchema) -> StrategyType:
    """Forward all shardings except the slice dimension."""
    defaults = (None, 0, None, None, 1)
    input_strategy, dim, start, end, step = (
        op_schema.args_schema + defaults[len(op_schema.args_schema) :]
    )
    assert isinstance(input_strategy, OpStrategy)
    input_shape = input_strategy.output_shape
    input_ndim = input_strategy.output_ndim
    assert isinstance(dim, int)
    if start is None:
        start = 0
    if end is None or end > input_shape[dim]:
        end = input_shape[dim]
    assert isinstance(start, int)
    assert isinstance(end, int)
    assert isinstance(step, int)

    # normalize args
    slice_dim = normalize_dim(dim, input_ndim)
    start = normalize_dim(start, input_shape[dim])
    end = normalize_dim(end, input_shape[dim])

    redundant_slice = start == 0 and end == input_shape[dim] and step == 1

    slice_strategy = OpStrategy([])

    for arg_strategy in input_strategy.strategies:
        arg_spec = arg_strategy.output_spec
        if not is_tensor_dim_sharded(arg_spec, dim=slice_dim) or redundant_slice:
            # only add the strategy if the slice dim is not sharded
            out_spec = DTensorSpec(mesh, arg_spec.placements)
            slice_strategy.strategies.append(PlacementStrategy(output_specs=out_spec))
    if not slice_strategy.strategies:
        # if all strategies are filtered out, unsharding all specs on slice dim
        # of the input strategy, and use that as the op strategy
        for arg_strategy in input_strategy.strategies:
            arg_spec = arg_strategy.output_spec
            unshard_spec = DTensorSpec(
                mesh, unshard_tensor_dim(arg_spec.placements, dim=slice_dim)
            )
            slice_strategy.strategies.append(
                PlacementStrategy(output_specs=unshard_spec)
            )
    return slice_strategy


def unshard_tensor_dim(
    placements: Sequence[Placement], dim: int
) -> Tuple[Placement, ...]:
    """Disallow the given tensor dimension to be sharded."""
    return tuple(
        p if (not isinstance(p, Shard) or p.dim != dim) else Replicate()
        for p in placements
    )


def replicate_tensor_dim(
    placements: Sequence[Placement], dim: int
) -> Tuple[Placement, ...]:
    """Force the given tensor dimension to be replicated."""
    # Not using p.is_shard() to avoid mypy complain about Placement not having
    # attribute dim.
    return tuple(
        Replicate() if p.is_partial() or isinstance(p, Shard) and p.dim == dim else p
        for p in placements
    )


@register_op_strategy(aten.slice_scatter.default, schema_info=RuntimeSchemaInfo(2))
def gen_slice_scatter_strategy(mesh: DeviceMesh, op_schema: OpSchema) -> StrategyType:
    # 1. number of dimensions in input and src need to match.
    # 2. number of elements on all non-dim need to match between input and src.
    # 3. numer of elements in src in dim need to match the slice size.
    # Given the above:
    # - We suggest for src to follow the sharding of input, except on the scatter dimension,
    #   where our best bet for now is to make them replicated as a fall-back.
    #   TODO: Ideally we'd like to make sure the output is re-sharded afterwards to keep input sharding.

    input_strategy = op_schema.args_schema[0]
    assert isinstance(input_strategy, OpStrategy)
    input_ndim = input_strategy.output_ndim
    slice_dim = (
        cast(int, op_schema.args_schema[2]) if len(op_schema.args_schema) > 2 else 0
    )
    slice_dim = normalize_dim(slice_dim, input_ndim)

    slice_scatter_strategy = OpStrategy([])
    # by default follow the input strategy for both input and src
    for arg_strategy in input_strategy.strategies:
        arg_spec = arg_strategy.output_spec
        if not (
            is_tensor_dim_sharded(arg_spec, dim=slice_dim)
            or is_tensor_partial(arg_spec)
        ):
            # only add the strategy if the slice_scatter dim is not sharded or partial
            slice_scatter_strategy.strategies.append(
                PlacementStrategy(output_specs=arg_spec)
            )

    if not slice_scatter_strategy.strategies:
        # if all strategies are filtered out, replicating all specs on slice_scatter dim
        # of the input strategy, and use that as the op strategy
        for arg_strategy in input_strategy.strategies:
            arg_spec = arg_strategy.output_spec
            replicate_spec = DTensorSpec(
                mesh, replicate_tensor_dim(arg_spec.placements, dim=slice_dim)
            )
            slice_scatter_strategy.strategies.append(
                PlacementStrategy(output_specs=replicate_spec)
            )
    return slice_scatter_strategy


@register_op_strategy(aten._local_scalar_dense.default)
def replica_only_strategy(mesh: DeviceMesh, op_schema: OpSchema) -> StrategyType:
    """Only allow replication on the input/output."""
    replicate_spec = DTensorSpec(mesh, tuple([Replicate()] * mesh.ndim))
    return OpStrategy([PlacementStrategy(replicate_spec)])


@register_op_strategy(aten.gather.default)
def gather_strategy(mesh: DeviceMesh, op_schema: OpSchema) -> StrategyType:
    input_strategy = cast(OpStrategy, op_schema.args_schema[0])
    dim = cast(int, op_schema.args_schema[1])
    index_strategy = cast(OpStrategy, op_schema.args_schema[2])

    input_shape = input_strategy.output_shape
    index_shape = index_strategy.output_shape

    all_mesh_dim_strategies = []

    for mesh_dim in range(mesh.ndim):
        single_mesh_dim_strategies = []

        # placement list stores placements of [output, input, index]
        # first we always have replicate all for inputs and output
        all_replicate: List[Placement] = [Replicate()] * 3
        single_mesh_dim_strategies.append(all_replicate)

        # input sharding, input sharded, index accepts mask partial, output follows index
        # this only works when the input is sharded on the gather dimension, and
        # index has size 1 on the gather dimension
        if index_shape[dim] == 1:
            index_partial_placement = _MaskPartial(logical_dim_size=input_shape[dim])
            input_sharding = [
                index_partial_placement,
                Shard(dim),
                index_partial_placement,
            ]
            single_mesh_dim_strategies.append(input_sharding)

        # index sharding, input replicated, index sharded, output follows index
        # this only works when the sharding dimension is the gather dimension
        index_sharding = [Shard(dim), Replicate(), Shard(dim)]
        single_mesh_dim_strategies.append(index_sharding)

        all_mesh_dim_strategies.append(single_mesh_dim_strategies)

    strategy_combs = itertools.product(*all_mesh_dim_strategies)

    all_strategies = []
    for strategy_comb in strategy_combs:
        spec_list = []
        for specs in zip(*strategy_comb):
            spec_list.append(DTensorSpec(mesh, tuple(specs)))

        if is_tensor_shardable(input_shape, spec_list[1]) and is_tensor_shardable(
            index_shape, spec_list[2]
        ):
            input_spec, index_spec = spec_list[1:]
            redistribute_cost = [
                generate_redistribute_costs(input_strategy, input_spec),
                generate_redistribute_costs(index_strategy, index_spec),
            ]
            strat = PlacementStrategy(
                output_specs=spec_list[0],
                input_specs=spec_list[1:],
                redistribute_cost=redistribute_cost,
            )
            all_strategies.append(strat)

    return OpStrategy(all_strategies)


def _derive_follow_placements_from_tuple_strategy(
    tuple_strategy: TupleStrategy,
) -> Sequence[Placement]:
    """
    derive the placements to follow from the tuple strategy, mainly used by
    aten.stack, aten.cat, where each operand have the same shape, and correspondingly
    expecting the same sharding
    """

    def merge_placement(
        cur_placement: Placement, new_placement: Placement
    ) -> Placement:
        # semantic if we already have a follow placement, we
        # check each placement for the current arg placement
        # to see if we want to merge/adjust the placement to follow
        # the priority: Partial -> Shard -> Replicate
        if cur_placement == new_placement:
            return cur_placement

        if cur_placement.is_partial():
            if new_placement.is_shard():
                # follow new placement
                return new_placement
            elif new_placement.is_partial():
                # different partial types, we can't merge and have to replicate all here
                return Replicate()
            else:
                # follow partial
                return cur_placement
        elif cur_placement.is_shard():
            if new_placement.is_shard():
                # cur/new placement are different sharding (i.e. different shard dim)
                # currently fallback to replicate all args
                return Replicate()
            else:
                # for partial/replicate, follow the current shard placement
                return cur_placement
        else:
            # current replicate, just follow new placement
            return new_placement

    follow_placements: Optional[List[Placement]] = None
    for arg_strategy in tuple_strategy.childs:
        assert isinstance(arg_strategy, OpStrategy)
        for placement_strategy in arg_strategy.strategies:
            arg_placements = placement_strategy.output_spec.placements
            if follow_placements is None:
                follow_placements = list(arg_placements)
                continue
            mesh_ndim = len(follow_placements)
            assert follow_placements is not None
            for mesh_idx in range(mesh_ndim):
                # merge placements with the priority
                follow_placements[mesh_idx] = merge_placement(
                    follow_placements[mesh_idx], arg_placements[mesh_idx]
                )
    assert follow_placements is not None, "follow placements should not be None!"
    return follow_placements


def normalize_shard_for_stack(
    placements: Sequence[Placement], insert_dim: int = 0
) -> Sequence[Placement]:
    # stack op would "insert" new dim, so all sharded dim >= the inserted dim need to
    # be normalized with the new Shard placement
    normalized_placements: List[Placement] = []
    for placement in placements:
        if isinstance(placement, Shard) and placement.dim >= insert_dim:
            normalized_placements.append(Shard(placement.dim + 1))
        else:
            normalized_placements.append(placement)
    return normalized_placements


@register_op_strategy(aten.stack.default, RuntimeSchemaInfo(1, needs_pytree=True))
def stack_strategy(mesh: DeviceMesh, op_schema: OpSchema) -> StrategyType:
    args_schema = op_schema.args_schema
    input_tuple_strategy = args_schema[0]
    assert isinstance(input_tuple_strategy, TupleStrategy), f"{input_tuple_strategy}"
    first_input_strategy = input_tuple_strategy.childs[0]
    assert isinstance(first_input_strategy, OpStrategy), f"{first_input_strategy}"
    common_input_ndim = first_input_strategy.output_ndim
    dim = cast(int, args_schema[1]) if len(args_schema) > 1 else 0
    # normalize the dim to be within the common input ndim
    dim = normalize_dim(dim, common_input_ndim)

    follow_placements = _derive_follow_placements_from_tuple_strategy(
        input_tuple_strategy
    )
    follow_placements = normalize_shard_for_stack(follow_placements, dim)

    # create op strategy base on the follow placements
    op_strategy = OpStrategy([])

    input_specs = tuple(
        DTensorSpec(mesh, tuple(follow_placements))
        for _ in range(len(input_tuple_strategy.childs))
    )
    op_strategy.strategies.append(
        PlacementStrategy(
            output_specs=DTensorSpec(mesh, tuple(follow_placements)),
            input_specs=input_specs,
        )
    )
    return op_strategy


@register_op_strategy(aten.cat.default, RuntimeSchemaInfo(1, needs_pytree=True))
def cat_strategy(mesh: DeviceMesh, op_schema: OpSchema) -> StrategyType:
    args_schema = op_schema.args_schema
    input_tuple_strategy = args_schema[0]
    assert isinstance(input_tuple_strategy, TupleStrategy), f"{input_tuple_strategy}"
    first_input_strategy = input_tuple_strategy.childs[0]
    assert isinstance(first_input_strategy, OpStrategy), f"{first_input_strategy}"
    common_input_ndim = first_input_strategy.output_ndim
    dim = cast(int, args_schema[1]) if len(args_schema) > 1 else 0
    # normalize the dim to be within the common input ndim
    dim = normalize_dim(dim, common_input_ndim)

    follow_placements = _derive_follow_placements_from_tuple_strategy(
        input_tuple_strategy
    )
    # for cat we unshard the cat dim if it is sharded
    follow_placements = unshard_tensor_dim(follow_placements, dim)

    # create op strategy base on the follow placements
    op_strategy = OpStrategy([])

    input_specs = tuple(
        DTensorSpec(mesh, tuple(follow_placements))
        for _ in range(len(input_tuple_strategy.childs))
    )
    op_strategy.strategies.append(
        PlacementStrategy(
            output_specs=DTensorSpec(mesh, tuple(follow_placements)),
            input_specs=input_specs,
        )
    )
    return op_strategy


@register_prop_rule(aten.index_select.default, schema_info=RuntimeSchemaInfo(1))
def prop_index_select(op_schema: OpSchema) -> OutputSharding:
    values_spec, dim, indices_spec = op_schema.args_schema

    assert isinstance(values_spec, DTensorSpec)
    assert isinstance(dim, int)
    assert isinstance(indices_spec, DTensorSpec)

    all_indices_spec: List[Optional[DTensorSpec]] = [
        indices_spec if dim == i else None for i in range(values_spec.ndim)
    ]

    result = prop_index(
        OpSchema(
            op=op_schema.op,
            args_schema=(values_spec, all_indices_spec),
            kwargs_schema=op_schema.kwargs_schema,
        )
    )
    if result.redistribute_schema:
        schema_suggestion = result.redistribute_schema
        result.redistribute_schema = OpSchema(
            op=op_schema.op,
            args_schema=(
                schema_suggestion.args_schema[0],
                dim,
                schema_suggestion.args_schema[1][dim],
            ),
            kwargs_schema=op_schema.kwargs_schema,
        )
    return result


@register_prop_rule(aten.index.Tensor, schema_info=RuntimeSchemaInfo(needs_pytree=True))
def prop_index(op_schema: OpSchema) -> OutputSharding:
    """
    Expect replicated on the first input; _mostly_ pointwise on the second input.

    TODO: exception: when the dtype of second input is "bool", then a torch.nonzero needs to be triggered first.
    """
    # Current sharding constraints:
    # For values:
    #   1. We currently require that the dimension of values_spec be replicated or partial
    #      if they are being indexed on.
    #   2. Other dimensions of values_spec can remain sharded if they are so.
    # For indices:
    #   Indices can be either sharded or replicated. All index tensors need to be sharded
    #   in a compatible way, following the pointwise rule (including resolving _Partial
    #   into either sharded or replicated)

    values_spec, multi_indices_spec = op_schema.args_schema
    assert isinstance(values_spec, DTensorSpec)
    assert isinstance(multi_indices_spec, list)
    multi_indices_spec = cast(List[Optional[DTensorSpec]], multi_indices_spec)
    valid_indices_spec: List[Tuple[int, DTensorSpec]] = [
        (i, a) for i, a in enumerate(multi_indices_spec) if a is not None
    ]

    # 1. All indices have to be sharded equally. Moreover, indices can be broadcast.
    #    Here, we piggyback on the pointwise sharding rule for indices.
    indices_out = pointwise_rule(
        OpSchema(
            op=op_schema.op,
            args_schema=tuple(v[1] for v in valid_indices_spec),
            kwargs_schema={},
        )
    )
    need_reshard_on_indices = indices_out.output_spec is None

    if not need_reshard_on_indices:
        # this means that our inputs are already sharded properly and we will use that as our indices_spec
        assert isinstance(indices_out.output_spec, DTensorSpec)
        indices_spec: DTensorSpec = indices_out.output_spec
    else:
        assert indices_out.redistribute_schema is not None
        valid_indices_suggestion = indices_out.redistribute_schema
        for i, v in enumerate(valid_indices_suggestion.args_spec):
            multi_indices_spec[valid_indices_spec[i][0]] = v
        # we'll need to call pointwise_rule again to see what's our ideal indices_spec and then
        # use that to compute our ideal values_spec
        indices_output_spec = pointwise_rule(valid_indices_suggestion).output_spec
        assert isinstance(indices_output_spec, DTensorSpec)
        indices_spec = indices_output_spec

    lookup_dims = {v[0] for v in valid_indices_spec}

    need_reshard_on_values = tuple(
        (isinstance(vp, Shard) and (vp.dim in lookup_dims or isinstance(ip, Shard)))
        for vp, ip in zip(values_spec.placements, indices_spec.placements)
    )

    if not need_reshard_on_indices and not any(need_reshard_on_values):
        value_placements = values_spec.placements

        all_dims_consecutive = all(
            b[0] - a[0] == 1
            for b, a in zip(valid_indices_spec[1:], valid_indices_spec[:-1])
        )
        if all_dims_consecutive:
            # if all index vectors are consecutives, insert at the dimension of the first index
            insert_dim: int = valid_indices_spec[0][0]
        else:
            # else, insert on the first dimension
            insert_dim = 0

        def place(vp: Placement, ip: Placement) -> Placement:
            if isinstance(vp, Shard):
                return Shard(
                    vp.dim
                    if vp.dim < insert_dim
                    # accounts for the offset in output dimensions
                    else vp.dim
                    + indices_spec.ndim
                    - sum(1 if vp.dim > v[0] else 0 for v in valid_indices_spec)
                )
            if isinstance(ip, Shard):
                return Shard(ip.dim + insert_dim)
            # _Partial or Replicated
            return vp

        value_placements = tuple(
            place(vp, ip)
            for vp, ip in zip(values_spec.placements, indices_spec.placements)
        )
        result = OutputSharding(
            output_spec=DTensorSpec(
                mesh=values_spec.mesh,
                placements=value_placements,
            )
        )
        return result
    else:
        result = OutputSharding(
            output_spec=None,
<<<<<<< HEAD
            schema_suggestions=[
                OpSchema(
                    op=op_schema.op,
                    args_schema=(
                        DTensorSpec(
                            mesh=values_spec.mesh,
                            placements=tuple(
                                [
                                    Replicate() if need_reshard_on_values[i] else v
                                    for i, v in enumerate(values_spec.placements)
                                ]
                            ),
                            tensor_meta=values_spec.tensor_meta,
                        ),
                        multi_indices_spec,
                    ),
                    kwargs_schema=op_schema.kwargs_schema,
                )
            ],
=======
            redistribute_schema=OpSchema(
                op=op_schema.op,
                args_schema=(
                    DTensorSpec(
                        mesh=values_spec.mesh,
                        placements=tuple(
                            [
                                Replicate() if need_reshard_on_values[i] else v
                                for i, v in enumerate(values_spec.placements)
                            ]
                        ),
                        tensor_meta=values_spec.tensor_meta,
                    ),
                    multi_indices_spec,
                ),
                kwargs_schema=op_schema.kwargs_schema,
            ),
>>>>>>> f34905f6
        )
        return result


@register_prop_rule(
    [
        aten.split.Tensor,
        aten.split_with_sizes.default,
        aten.split_with_sizes_copy.default,
    ],
    schema_info=RuntimeSchemaInfo(1),
)
def split_rule(op_schema: OpSchema) -> OutputSharding:
    output_spec_list: List[DTensorSpec] = []
    input_spec = cast(DTensorSpec, op_schema.args_schema[0])
    ndim = input_spec.ndim
    split_size_or_sections = op_schema.args_schema[1]
    dim = cast(int, op_schema.args_schema[2]) if len(op_schema.args_schema) > 2 else 0
    dim = normalize_dim(dim, ndim)

    # TODO: tensor to split cannot have _Partial
    # in its placements for now. Will need to
    # support in future.
    if input_spec.sums:
        raise NotImplementedError(
            f"splitting distributed tensor with "
            f"_Partial placement is not implemented!\n"
            f"DTensorSpec={input_spec}"
        )

    # TODO: just like slice op, split replicates before
    # splitting on a sharded dimension
    need_reshard = False
    if is_tensor_dim_sharded(input_spec, dim=dim):
        need_reshard = True
        input_spec = DTensorSpec(
            mesh=input_spec.mesh,
            placements=unshard_tensor_dim(input_spec.placements, dim=dim),
            tensor_meta=input_spec.tensor_meta,
        )

    if need_reshard:
        return OutputSharding(
            None,
            redistribute_schema=OpSchema(
                op=op_schema.op,
                args_schema=(input_spec,) + op_schema.args_schema[1:],
                kwargs_schema=op_schema.kwargs_schema,
            ),
        )

    def size_split(N, i):
        # Last chunk will be smaller if the tensor size N
        # along the given dimension dim is not divisible by i.
        assert i > 0
        return [i] * (N // i) + ([N % i] if N % i != 0 else [])

    output_size_list = (
        size_split(input_spec.shape[dim], split_size_or_sections)
        if isinstance(split_size_or_sections, int)
        else split_size_or_sections
    )
    output_spec_list = [
        DTensorSpec(
            mesh=input_spec.mesh,
            placements=input_spec.placements,
        )
        for _ in range(len(output_size_list))
    ]
    return OutputSharding(output_spec_list)<|MERGE_RESOLUTION|>--- conflicted
+++ resolved
@@ -672,27 +672,6 @@
     else:
         result = OutputSharding(
             output_spec=None,
-<<<<<<< HEAD
-            schema_suggestions=[
-                OpSchema(
-                    op=op_schema.op,
-                    args_schema=(
-                        DTensorSpec(
-                            mesh=values_spec.mesh,
-                            placements=tuple(
-                                [
-                                    Replicate() if need_reshard_on_values[i] else v
-                                    for i, v in enumerate(values_spec.placements)
-                                ]
-                            ),
-                            tensor_meta=values_spec.tensor_meta,
-                        ),
-                        multi_indices_spec,
-                    ),
-                    kwargs_schema=op_schema.kwargs_schema,
-                )
-            ],
-=======
             redistribute_schema=OpSchema(
                 op=op_schema.op,
                 args_schema=(
@@ -710,7 +689,6 @@
                 ),
                 kwargs_schema=op_schema.kwargs_schema,
             ),
->>>>>>> f34905f6
         )
         return result
 
