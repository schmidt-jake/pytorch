import functools
import itertools
import logging
import operator
import os
import re
import sys
import time
from collections import defaultdict
from contextlib import contextmanager
from types import ModuleType
from typing import (
    Any,
    Callable,
    DefaultDict,
    Dict,
    Iterable,
    List,
    NoReturn,
    Optional,
    Sequence,
    Tuple,
    TYPE_CHECKING,
    Union,
)

import sympy
from sympy import Expr

import torch
import torch._logging
import torch.fx
from torch import device, Tensor
from torch._decomp import get_decompositions
from torch._dynamo.utils import defake, dynamo_timed
from torch._logging import LazyString, trace_structured
from torch._prims_common import make_channels_last_strides_for
from torch._subclasses.fake_tensor import FakeTensor
from torch.fx import GraphModule
from torch.fx.experimental._backward_state import BackwardState
from torch.fx.experimental.sym_node import magic_methods, method_to_operator
from torch.fx.experimental.symbolic_shapes import (
    free_unbacked_symbols,
    has_free_symbols,
    resolve_unbacked_bindings,
    RuntimeAssert,
    ShapeEnv,
    SympyBoolean,
    SymTypes,
)
from torch.fx.graph import Graph
from torch.fx.node import Node
from torch.utils._mode_utils import no_dispatch
from torch.utils._ordered_set import OrderedSet
from torch.utils._sympy.numbers import int_oo

from . import config, ir
from .codegen.common import (
    BackendFeature,
    DeviceOpOverrides,
    get_backend_features,
    get_device_op_overrides,
    get_wrapper_codegen_for_device,
    init_backend_registration,
)
from .codegen.wrapper import PythonWrapperCodegen
from .exc import (
    CppWrapperCodegenError,
    LoweringException,
    MissingOperatorWithDecomp,
    MissingOperatorWithoutDecomp,
)
from .ir import (
    Constant,
    FixedLayout,
    get_device_type,
    InputBuffer,
    Pointwise,
    Reduction,
    StorageBox,
    TensorBox,
    TorchBindObject,
)
from .lowering import (
    FALLBACK_ALLOW_LIST,
    fallback_handler,
    fallback_node_due_to_unsupported_type,
    lowerings,
    make_fallback,
    maybe_layout_constraints,
    needs_realized_inputs,
    unsupported_output_tensor,
)
from .runtime import autotune_cache
from .runtime.autotune_cache import AutotuneCacheBundler
from .scheduler import BaseSchedulerNode
from .sizevars import SizeVarAllocator
from .utils import (
    convert_shape_to_inductor,
    gather_origins,
    get_cloned_parameter_buffer_name,
    get_sympy_Expr_dtype,
    is_same_tensor,
    maybe_get_suppress_shape_guards_ctx,
    normalize_name,
    should_assume_input_aligned,
)
from .virtualized import NullHandler, V


if TYPE_CHECKING:
    from torch._higher_order_ops.effects import _EffectType

from torch._inductor.codecache import output_code_log


log = logging.getLogger(__name__)
perf_hint_log = torch._logging.getArtifactLogger(__name__, "perf_hints")

aten = torch.ops.aten

_post_grad_graph_counter = itertools.count()

if config.is_fbcode():
    from torch._inductor.fb.utils import log_module_code
else:

    def log_module_code(*args: Any, **kwargs: Any) -> None:
        pass


def supported_dtype_of_cpp_wrapper(dtype: torch.device, device_type: str) -> bool:
    supported_dtype = {
        torch.float32,
        torch.float64,
        torch.int64,
        torch.int32,
        torch.int16,
        torch.int8,
        torch.uint8,
        torch.bool,
        torch.bfloat16,
        torch.complex32,
        torch.complex64,
        torch.complex128,
        torch.float16,
    }
    if device_type == "cuda":
        supported_dtype.add(torch.float8_e4m3fn)
        supported_dtype.add(torch.float8_e5m2)
        supported_dtype.add(torch.float8_e4m3fnuz)
        supported_dtype.add(torch.float8_e5m2fnuz)

    return dtype in supported_dtype


def may_get_constant_buffer_dtype(constant_buffer: sympy.Expr) -> Optional[torch.dtype]:
    assert isinstance(
        constant_buffer, (sympy.Symbol, sympy.Expr, sympy.core.numbers.Integer)
    ), "get_constant_buffer_dtype only supports input of sympy.Symbol, sympy.Expr or sympy.core.numbers.Integer"
    if isinstance(constant_buffer, sympy.core.numbers.Integer):
        return torch.int64

    if isinstance(constant_buffer, sympy.Expr):
        return get_sympy_Expr_dtype(constant_buffer)

    if constant_buffer.is_integer:
        return torch.int64
    elif constant_buffer.is_float:
        return torch.float32
    else:
        return None


def is_magic_method(op: Any) -> bool:
    magic_ops = {method_to_operator(m) for m in magic_methods}
    return op in magic_ops


def getattr_recursive(
    obj: GraphModule, target: str
) -> Union[Tensor, torch._C.ScriptObject, GraphModule]:
    target_atoms = target.split(".")
    attr_itr = obj
    for i, atom in enumerate(target_atoms):
        if not hasattr(attr_itr, atom):
            raise RuntimeError(
                f"Node referenced nonexistent target {'.'.join(target_atoms[:i])}"
            )
        attr_itr = getattr(attr_itr, atom)
    return attr_itr


def mark_nodes_dislike_padding(
    g: Graph, user_visible_outputs: Optional[Dict[str, None]]
) -> None:
    """
    Nodes like convolution/convolution_backward want its input to be dense.
    If we pad their inputs, we result in extra calls to copy kernels!  On the other hand, padding usually helps reduction.

    The pass finds nodes that dislike padding. These are nodes that can be reached
    from a convolution/convolution_backward in the backward direction without
    going thru a reduction.
    """
    if not config.comprehensive_padding:
        return
    ops_dislike_padding = {
        aten.convolution,
        aten.convolution_backward,
    }
    # what's a better way to collect the reduction ops?
    ops_like_padding = {
        aten.var_mean,
        aten.sum,
        aten.mean,
        aten.prod,
        aten.any,
        aten.amin,
        aten.amax,
        aten.min,
        aten.max,
        aten.argmin,
        aten.argmax,
        aten.scatter_reduce,
    }

    def _get_overload_packet(
        node: torch.fx.Node,
    ) -> Optional[torch._ops.OpOverloadPacket]:
        return (
            node.target._overloadpacket
            if node.op == "call_function"
            # hasattr on OpOverloadPacket is slow, do isinstance first
            and isinstance(node.target, torch._ops.OpOverload)
            and hasattr(node.target, "_overloadpacket")
            else None
        )

    for cur in reversed(g.nodes):
        op = _get_overload_packet(cur)
        if not op:
            continue
        if op in ops_dislike_padding:
            cur.meta["dislike_padding"] = True

        if cur.meta.get("dislike_padding", False):
            # propagate
            for prior in cur.all_input_nodes:
                prior_op = _get_overload_packet(prior)
                if not prior_op:
                    continue
                if prior_op not in ops_like_padding:
                    prior.meta["dislike_padding"] = True
        # We only want to mark output nodes. So, move it after the above prior nodes process.
        if (
            not config.pad_outputs
            and user_visible_outputs
            and cur.name in user_visible_outputs
        ):
            cur.meta["dislike_padding"] = True


class GraphLowering(torch.fx.Interpreter):
    graph_outputs: List[ir.IRNode]

    def symbolic_sizes_strides(
        self, ex: torch.Tensor
    ) -> Tuple[Sequence[Union[int, Expr]], Sequence[Union[int, Expr]]]:
        """
        Support dynamic shapes and dynamic strides by assigning variables
        to each dimension.  We duck-shape tensors, so if two tensors
        have the same size they get assigned the same symbolic variable.
        """
        if self.reuse_shape_env:
            return convert_shape_to_inductor(ex.size()), convert_shape_to_inductor(
                ex.stride()
            )
        else:
            from torch._dynamo.source import ConstantSource

            # TODO: this should not be needed once #93059 lands
            # https://github.com/pytorch/pytorch/pull/94031#discussion_r1096044816
            # TODO: make a dedicated UnknownSource for this?
            # NB: This is using the legacy default behavior from
            # create_symbolic_sizes_strides_storage_offset but we hope we can
            # just delete this entirely
            source = ConstantSource(
                f"__inductor_unknown_tensor_{len(self._shape_env.var_to_val)}"
            )
            (
                size,
                stride,
                _,
            ) = self._shape_env.create_symbolic_sizes_strides_storage_offset(
                ex,
                source,
            )

        r_size = [i.node.expr if isinstance(i, torch.SymInt) else i for i in size]
        r_stride = [i.node.expr if isinstance(i, torch.SymInt) else i for i in stride]
        return r_size, r_stride

    def static_sizes_strides(
        self, ex: torch.Tensor
    ) -> Tuple[List[sympy.Expr], List[sympy.Expr]]:
        """
        Primarily used to weights
        """
        size = [sympy.Integer(i) for i in ex.size()]
        stride = [sympy.Integer(i) for i in ex.stride()]
        return size, stride

    def __init__(
        self,
        gm: torch.fx.GraphModule,
        example_inputs: Optional[List[torch.Tensor]] = None,
        shape_env: Optional[ShapeEnv] = None,
        graph_id: Optional[int] = None,
        cpp_wrapper: bool = False,
        aot_mode: bool = False,
        user_visible_outputs: Optional[Dict[str, None]] = None,
        layout_opt: Optional[bool] = None,
        extern_node_serializer: Optional[
            Callable[[List[ir.ExternKernelNode]], Any]
        ] = None,
        is_inference: bool = False,
        is_backward: bool = False,
        is_const_graph: bool = False,
        const_output_index: Optional[Dict[str, int]] = None,
        const_code: Optional[str] = None,
        const_module: Optional["GraphLowering"] = None,
        name: Optional[str] = None,
    ) -> None:
        super().__init__(gm)
        self.example_inputs = example_inputs
        self.layout_opt = (
            layout_opt
            if layout_opt is not None
            else self.decide_layout_opt(gm, is_inference=is_inference)
        )
        self.num_channels_last_conv = 0
        self.is_inference = is_inference
        self.is_backward = is_backward
        self.is_const_graph = is_const_graph
        self.const_code = const_code
        self.const_module = const_module

        self.extra_traceback = False  # we do our own error wrapping
        if shape_env is None:
            shape_env = ShapeEnv()
            self.reuse_shape_env = False
        else:
            self._shape_env = shape_env
            self.reuse_shape_env = True
        self._shape_env = shape_env
        # We are going to start code generating runtime asserts, so make sure
        # you don't start adding new ones in the lowering process
        shape_env.freeze_runtime_asserts()
        # We're going to mutate ras_by_symbol as we finish generating them
        self.ras_by_symbol: Dict[
            Optional[sympy.Symbol], List[RuntimeAssert]
        ] = shape_env.deferred_runtime_asserts.copy()
        self.bound_unbacked_symbols: OrderedSet[sympy.Symbol] = OrderedSet()
        self.sizevars = SizeVarAllocator(shape_env)
        self.graph_input_names: List[str] = []
        self.graph_inputs: Dict[str, TensorBox] = {}
        self.graph_inputs_original: Dict[str, InputBuffer] = {}
        self.zero_dim_cpu_tensor_list: OrderedSet[str] = OrderedSet()
        self.device_types: OrderedSet[str] = (
            const_module.device_types if const_module else OrderedSet()
        )
        self.device_idxs: OrderedSet[int] = (
            const_module.device_idxs if const_module else OrderedSet()
        )
        self.device_type = "cpu"
        self.buffers: List[ir.Buffer] = []
        self.operations: List[ir.Operation] = []
        self.const_output_index: Dict[str, int] = (
            const_output_index if const_output_index else {}
        )
        self.folded_constants: OrderedSet[str] = (
            OrderedSet(const_output_index.keys())
            if const_output_index
            else OrderedSet()
        )
        self.constants: Dict[str, torch.Tensor] = (
            const_module.constants if const_module else {}
        )
        self.torchbind_constants: Dict[str, torch._C.ScriptObject] = {}
        self.seen_subgraphs: Dict[str, ir.Subgraph] = {}
        self.constant_reprs: Dict[str, str] = {}
        self.removed_operations: OrderedSet[str] = OrderedSet()
        self.removed_buffers: OrderedSet[str] = OrderedSet()
        self.removed_inplace_buffers: OrderedSet[str] = OrderedSet()
        self.mutated_buffers: OrderedSet[str] = OrderedSet()
        self.never_reuse_buffers: OrderedSet[str] = OrderedSet()
        self.inplaced_to_remove: OrderedSet[str] = OrderedSet()
        self.device_ops: DeviceOpOverrides = None  # type: ignore[assignment]
        self.wrapper_code: PythonWrapperCodegen = None  # type: ignore[assignment]
        # See `ProxyExecutor Design Note` in ir.py for more details
        self.extern_kernel_nodes: List[ir.ExternKernelNode] = []

        from torch._inductor.extern_node_serializer import extern_node_json_serializer

        self.extern_node_serializer: Callable[[List[ir.ExternKernelNode]], Any] = (
            extern_node_serializer
            if config.is_fbcode() and extern_node_serializer
            else extern_node_json_serializer
        )

        self.current_node: torch.fx.Node = None  # type: ignore[assignment]
        self.lists: Dict[str, List[str]] = {}
        self.mutated_inputs: OrderedSet[str] = OrderedSet()
        self.mutated_input_idxs: List[int] = []
        self.name_to_buffer: Dict[str, ir.Buffer] = {}
        self.name_to_users: DefaultDict[str, List[ir.IRNode]] = defaultdict(list)
        self.name_to_op: Dict[str, ir.Operation] = {}
        self.creation_time = time.time()
        self.name = name  # type: ignore[assignment]
        self.cpp_wrapper = cpp_wrapper

        # record multi_kernel choice for cpp_wrapper so the second pass knows
        # which sub-kernel is picked. Copy cpp_wrapper to another variable
        # since cpp_wrapper flag is OrderedSet to false for the first pass of codegen.
        self.record_multi_kernel_choice = cpp_wrapper
        self.multi_kernel_to_choice: Dict[str, int] = {}

        self.aot_mode = aot_mode
        self.graph_id = graph_id
        self.post_grad_graph_id = next(_post_grad_graph_counter)
        self.scheduler: torch._inductor.scheduler.Scheduler = None  # type: ignore[assignment]
        self.nodes_prefer_channels_last = (
            self.find_nodes_prefer_channels_last() if self.layout_opt else OrderedSet()
        )
        self._warned_fallback = {"aten.convolution_backward"}
        self.user_visible_outputs = (
            user_visible_outputs if user_visible_outputs is not None else {}
        )
        mark_nodes_dislike_padding(gm.graph, user_visible_outputs)
        self.cache_key: str = ""  # This is the cache key for the compiled artifact
        self.cache_path: str = ""  # This is the path in the filesystem where the compiled artifact is stored
        self.cache_linemap: List[
            Tuple[int, str]
        ] = (
            []
        )  # This is the linemap used by the profiler to mark custom compiled kernels getting run
        # Used if lowering encounters cases where cudagraphs are not supported
        self.disable_cudagraphs_reason: Optional[str] = None

        # only keeping one node per device for stack trace purposes
        self.device_node_mapping: Dict[torch.device, torch.fx.Node] = {}
        self.orig_gm: torch.fx.GraphModule = gm.__copy__()
        self.dynamo_flat_name_to_original_fqn = self.module.meta.get(
            "dynamo_flat_name_to_original_fqn", {}
        )
        self.allocated_constant_name: Dict[str, str] = (
            const_module.allocated_constant_name if const_module is not None else {}
        )
        init_backend_registration()
        self.get_backend_features = functools.lru_cache(None)(get_backend_features)

        self.effectful_ops: Dict[_EffectType, ir.Buffer] = {}
        self.aligned_inputs: OrderedSet[str] = OrderedSet()
        self.no_fuse_buffer_names: OrderedSet[str] = OrderedSet()

        # Below field is related to printing debug intermediate tensor values info for debugging
        self.all_codegen_kernel_names: OrderedSet[str] = OrderedSet()

<<<<<<< HEAD
        self.semaphores_allocation_prior: Dict[
            torch.device, Tuple[sympy.Expr, str]
        ] = {}

    def cached_allocate_semaphores(
        self, count: sympy.Expr, device: torch.device
    ) -> str:
        """Attempt to share semaphore allocations across kernels"""
        if device in self.semaphores_allocation_prior:
            prior_count, prior_name = self.semaphores_allocation_prior[device]
            if V.graph.sizevars.statically_known_leq(count, prior_count):
                name = self.wrapper_code.generate_semaphores_allocation(
                    count, device, is_cached=True
                )
                assert name == prior_name
                return prior_name
        name = self.wrapper_code.generate_semaphores_allocation(count, device)
        self.semaphores_allocation_prior[device] = (count, name)
        return name
=======
        # state used by wrapper.generate_workspace_allocation()
        self.allocated_workspaces: Dict[str, Any] = {}
>>>>>>> 7078398c

    def has_feature(
        self, device: Union[torch._inductor.ir.IRNode, device], feature: BackendFeature
    ) -> bool:
        assert isinstance(feature, BackendFeature), feature
        return feature in self.get_backend_features(get_device_type(device))

    @staticmethod
    def decide_layout_opt(gm: GraphModule, *, is_inference: bool) -> bool:
        """
        Decide if we should enable layout optimization for this graph based on
        heuristics.
        """
        if not config.layout_optimization:
            return False

        if config.force_layout_optimization:
            return True

        conv_nodes = [
            n for n in gm.graph.nodes if n.target == torch.ops.aten.convolution.default
        ]
        nconv = len(conv_nodes)

        if nconv == 0:
            return False

        # For cpu backend and mkldnn enabled, we always use channels_last for better performance.
        if (
            torch.backends.mkldnn.enabled
            and torch.backends.mkldnn.is_available()
            and all(
                n.args[idx].meta["val"].device == torch.device("cpu")
                for n in conv_nodes
                for idx in [0, 1]
            )
        ):
            return True

        # Following models are skipped due to this:
        # jx_nest_base
        # volo_d1_224
        if len(list(gm.graph.nodes)) >= 300 * nconv:
            log.debug("Skipped layout opt because only a few conv")
            return False

        if any(
            has_free_symbols(n.args[idx].meta["val"])
            for n in conv_nodes
            for idx in [0, 1]
        ):
            log.debug(
                "See perf regression with dynamic shape. Follow up in https://github.com/pytorch/pytorch/issues/102670"
            )
            return False

        def is_grouped(n: Any) -> bool:
            meta_val = n.args[1].meta["val"]  # type: ignore[union-attr, operator]
            assert isinstance(meta_val, torch.Tensor)
            return n.args[-1] > 1 and meta_val.size(1) > 1  # type: ignore[union-attr, operator]

        def is_in_out_channel(n: torch.fx.Node) -> bool:
            return (
                n.args[1].meta["val"].size(0) * 2 <= n.args[1].meta["val"].size(1)  # type: ignore[union-attr, operator]
                and n.args[1].meta["val"].size(2) > 1  # type: ignore[union-attr, operator]
            )

        def is_small_channel(n: torch.fx.Node) -> bool:
            return (
                n.args[1].meta["val"].size(0) <= 64  # type: ignore[union-attr, operator]
                and n.args[1].meta["val"].size(1) <= 64  # type: ignore[union-attr, operator]
            )

        # only grouped convolutions benchmarked as slower in conv samples for inference only
        if is_inference:
            from torch.utils.flop_counter import FlopCounterMode

            flop_counts: Dict[str, float] = defaultdict(float)
            for node in conv_nodes:
                success, args, kwargs = torch._inductor.fx_utils.get_fake_args_kwargs(
                    node
                )

                if success:
                    with FlopCounterMode(display=False) as flop_counter_mode:
                        with V.fake_mode:
                            node.target(*args, **kwargs)

                    counted_flops = flop_counter_mode.get_total_flops()
                    if is_grouped(node):
                        node_type = "grouped"
                    elif is_small_channel(node):
                        node_type = "small"
                    elif is_in_out_channel(node):
                        node_type = "in_out"
                    else:
                        node_type = "default"

                    flop_counts[node_type] += counted_flops
                else:
                    log.debug("Conv inputs meta not found")

            # average benchmarked channels last speedup / slowdown, < 1 is speedup.
            # taken from the set of convolution inputs in benchmarks/dynamo/microbenchmarks/operator_inp_logs/torchbench_train/
            # To regenerate these numbers follow https://gist.github.com/eellison/55d7a6ed6f39829d68ac56f95f4df5bb
            GROUPED_MULTIPLIER = 1.358
            DEFAULT_MULTIPLIER = 0.823
            IN_OUT_MULTIPLIER = 0.725
            SMALL_MULTIPLIER = 0.783

            total_flops = sum(flop_counts.values())
            # TODO - get different values per hardware
            weighted_flops = (
                flop_counts["grouped"] * GROUPED_MULTIPLIER
                + flop_counts["small"] * SMALL_MULTIPLIER
                + flop_counts["in_out"] * IN_OUT_MULTIPLIER
                + flop_counts["default"] * DEFAULT_MULTIPLIER
            )
            do_layout_opt = weighted_flops <= total_flops
            if not do_layout_opt:
                log.debug(
                    "Skipped layout opt in inference because weighted flops indicate slowdown, default: %d, channels last: %d",
                    total_flops,
                    weighted_flops,
                )
            return do_layout_opt

        # Channels last layout can dramatically hurt grouped conv perf. E.g.
        # Conv with arguments like
        #   {"input_shape": [32, 224, 112, 112], "weight_shape": [224, 112, 3, 3],
        #    "stride": [2, 2], "padding": [1, 1], "groups": 2}
        # slows down 31x using channels last..

        # But a lot of timm models use depthwise separable convolution which will
        # result in grouped convolution with in-channel size == 1.
        # For those grouped convolution, channels last still helps a lot.
        # E.g.
        # Conv with arguments
        #   {"input_shape": [128, 58, 56, 56], "weight_shape": [58, 1, 3, 3],
        #    "stride": [2, 2], "padding": [1, 1], "groups": 58}
        # get 1.86x speedup with channels last layout.
        #
        # The following heuristics skip using channels-last if the model contains
        # grouped convolution with in-channels > 1.
        if any(map(is_grouped, conv_nodes)):
            log.debug(
                "Skip layout opt because found grouped convolution with >1 in_channels!"
            )
            return False

        # For some models that contain convolution with larger in-channel than out-channel, applying
        # channels last hurts performance.
        # Following models are skipped due to this:
        # - pytorch_unet
        # - phlippe_densenet (slightly worse)
        # - Background_Matting (1.22x -> 0.821x)
        # - pytorch_CycleGAN_and_pix2pix (1.597x -> 1.294x)
        if any(map(is_in_out_channel, conv_nodes)):
            log.debug(
                "Skip layout opt because some convolutions have smaller out_channel"
            )
            return False

        # Following models are skipped due to this:
        # - functorch_maml_omniglot
        if all(map(is_small_channel, conv_nodes)):
            log.debug("Skip layout opt because all convolution channels are too small")
            return False

        return True

    def qualify_name(self, name: str) -> str:
        """Prepend the given name with the graph name if any."""
        if self.name is not None:
            return f"{self.name}_{name}"
        return name

    def make_subgraph(
        self,
        gm: torch.fx.GraphModule,
        example_inputs: List[torch.Tensor],
        subgraph_name: str,
    ) -> "SubgraphLowering":
        """
        Make a subgraph of the current graph with all inherited parts, except
        the graph module (`gm`) and `example_inputs`.  The subgraphs are lowered
        separately and lifted into a separate function in the parent output
        wrapper code.  The subgraph name is qualified by the parent graph's
        name. Note that the lifting of subgraph is supported for python wrapper
        only. For cpp wrapper, we inline the subgraphs in the parent wrapper.
        """
        return SubgraphLowering(
            parent=self,
            gm=gm,
            example_inputs=example_inputs,
            shape_env=self._shape_env,
            cpp_wrapper=self.cpp_wrapper,
            aot_mode=self.aot_mode,
            extern_node_serializer=self.extern_node_serializer,
            is_inference=self.is_inference,
            is_backward=self.is_backward,
            name=self.qualify_name(subgraph_name),
        )

    def find_nodes_prefer_channels_last(self) -> OrderedSet[Node]:
        """
        The rule to decide if an node prefer channels last is simple.
        1. if it's input/output of a convolution
        2. if one of its user prefers channels last

        We have rule 1 because cudnn runs a faster convolution kernel for channels last inputs;
        Rule 2 is also important. It makes sure that indirect inputs to convolution also prefers
        channels last.

        Consider the scenario: conv -> batch-norm -> relu -> conv
        Without rule 2, batch-norm output may use a contiguous layout. That will cause 2 extra copies:
        1. the output of batch-norm should be channels last initially since its input is a conv's output.
           Forcing the batch-norm's output to be contiguous results in the first copy
        2. The second conv's input is initially contiguous. This layout is propagated from the batch-norm's output.
           We need convert it to channels last layout which results in the second copy.
        With rule 2, we makes sure all the tensors in the chain uses channels last layout. So both copies
        can be saved.
        """
        output_set: OrderedSet[Node] = OrderedSet()
        for n in reversed(self.module.graph.nodes):
            if n.target == torch.ops.aten.convolution.default:
                output_set.add(n)
                continue

            for user in n.users:
                if user in output_set:
                    output_set.add(n)
                    break

        # need a second pass to add downstream nodes of those channel last nodes to the sets.
        # This pass is especially needed to avoid mix-layout kernel inputs in backward pass.
        #
        # Let's say a conv-batchnorm 's output is passed to relu whose output is in turn returned
        # from the fwd graph. Without this second pass, we will force relu's output to be contiguous.
        # Then in the kernel in backward pass, the contiguous output of relu may be mix with other channels last
        # tensors and passed to a kernel.
        #
        # This pass improve yolov3 training speedup from 1.116x (worse than disabling layout optimization speedup 1.196x) to 1.457x.
        # It also improves dla102 training speedup from 1.240x (worse than disabling layout optimization speedup 1.523x) to 1.835x .
        # This also helps the following models:
        # - res2net101_26w_4s
        # - res2net50_14w_8s
        # - sebotnet33ts_256
        for n in self.module.graph.nodes:
            if n in output_set:
                output_set.update(n.users)

        return output_set

    def warn_fallback(self, name: str) -> None:
        if name not in self._warned_fallback:
            self._warned_fallback.add(name)
            perf_hint_log.info("Using FallbackKernel: %s", name)

    def add_device_info(self, device: torch.device) -> None:
        self.device_types.add(device.type)
        if device.index is not None:
            self.device_idxs.add(device.index)
        if V.graph.current_node and device not in self.device_node_mapping:
            self.device_node_mapping[device] = V.graph.current_node

    @property
    def fake_mode(self) -> torch._subclasses.fake_tensor.FakeTensorMode:
        return V.fake_mode

    def try_get_buffer(
        self, buffer_name: str
    ) -> Optional[Union[ir.TensorBox, ir.Buffer]]:
        if buffer_name in self.name_to_buffer:
            return self.name_to_buffer[buffer_name]
        if buffer_name in self.graph_inputs:
            return self.graph_inputs[buffer_name]
        if buffer_name in self.constants:
            data = V.graph.constants[buffer_name]
            return ir.ConstantBuffer(
                name=buffer_name,
                layout=ir.FixedLayout(
                    data.device, data.dtype, *V.graph.static_sizes_strides(data)
                ),
            )

        return None

    def add_symbol_graph_input(self, symbol: sympy.Expr) -> None:
        raise RuntimeError("Should not be called for the main graph")

    def get_buffer(self, buffer_name: str) -> Union[ir.TensorBox, ir.Buffer]:
        buf = self.try_get_buffer(buffer_name)
        if buf is not None:
            return buf
        raise RuntimeError(f"Failed to find buffer matching name {buffer_name}")

    def get_dtype(self, buffer_name: str) -> torch.dtype:
        if buffer_name in self.constants:
            return self.constants[buffer_name].dtype
        if buffer_name in self.name_to_buffer:
            return self.name_to_buffer[buffer_name].get_dtype()
        if buffer_name in self.graph_inputs:
            return self.graph_inputs[buffer_name].get_dtype()
        m = re.match(r"(as_strided|reinterpret_tensor)\(([a-zA-Z0-9_]+),", buffer_name)
        if m:
            return self.get_dtype(m.group(1))
        raise KeyError(f"could not find {buffer_name}")

    def get_numel(self, buffer_name: str) -> Union[int, Expr]:
        from .ir import MultiOutputLayout

        if buffer_name in self.constants:
            return self.constants[buffer_name].numel()
        if buffer_name in self.name_to_buffer:
            buf = self.name_to_buffer[buffer_name]
            if isinstance(getattr(buf, "layout", None), MultiOutputLayout):
                return 1
            return buf.get_numel()
        if buffer_name in self.graph_inputs:
            return self.graph_inputs[buffer_name].get_numel()
        raise KeyError(f"could not find {buffer_name}")

    def run(self, *args: Any) -> Any:  # type: ignore[override]
        with dynamo_timed("GraphLowering.run"):
            return super().run(*args)

    def register_operation(self, op: ir.Operation) -> str:
        assert op.operation_name is None, f"Operation registered twice: {op}"
        assert isinstance(op, ir.Operation)
        name = self.qualify_name(f"op{len(self.operations)}")
        self.operations.append(op)
        self.name_to_op[name] = op
        op.operation_name = name
        return name

    def register_buffer(self, buffer: ir.Buffer, *, set_name: bool = False) -> str:
        name = self.qualify_name(f"buf{len(self.buffers)}")
        self.buffers.append(buffer)
        self.name_to_buffer[name] = buffer
        if (
            # Skip empty CPU tensor so that CUDA graphs can succeed, see https://github.com/pytorch/pytorch/pull/114144
            not (isinstance(buffer, ir.ComputedBuffer) and buffer.is_zero_elements())
            and buffer.get_device() is not None
        ):
            self.add_device_info(buffer.get_device())

        if set_name:
            buffer.name = name
        return name

    def register_operation_list(self, operation_names: List[str]) -> str:
        name = self.qualify_name("list_" + "_".join(operation_names))
        self.lists[name] = operation_names
        return name

    def register_users_of(
        self, node_output: Union[Iterable[ir.IRNode], ir.IRNode]
    ) -> None:
        def register(value: Union[Iterable[ir.IRNode], ir.IRNode]) -> None:
            if isinstance(value, (list, tuple)):
                for x in value:
                    register(x)
            if isinstance(value, ir.TensorBox):
                for read_name in value.get_read_names():
                    self.name_to_users[read_name].append(value)

        register(node_output)

    def mark_buffer_mutated(self, name: str) -> None:
        """
        When a buffer is mutated we need to make sure all the reads to
        the old version are realized before the mutation happens.
        """
        assert isinstance(name, str)
        self.mutated_buffers.add(name)

        if name not in self.name_to_users:
            return

        for user in self.name_to_users[name]:
            user.realize()

    def get_original_value_of_constant(self, name: str) -> torch.Tensor:
        """
        In AOTI, module buffers may have been mutated during the tracing and compilation.
        Thus we need to read from previously stored original buffers, to make sure the
        generated model.so uses correct initial values.
        """
        assert name in self.allocated_constant_name and name in self.constants, (
            "Can not find the original value for " + name
        )
        orig_name = get_cloned_parameter_buffer_name(self.allocated_constant_name[name])
        return (
            self.module.meta[orig_name]
            if orig_name in self.module.meta
            else self.constants[name]
        )

    def allocate_non_dup_const_name(
        self, name: Optional[str], data: Union[Tensor]
    ) -> str:
        if not config.aot_inductor.use_runtime_constant_folding:
            for constant_name, value in self.constants.items():
                if is_same_tensor(data, value):
                    return constant_name

        if name is None:
            name = f"constant{len(self.constants)}"
        orig_name = name
        if name[0].isdigit():
            name = f"constant_{name}"
        name = self.qualify_name(name)
        # We may generate a var name for each constant in the codegen.
        # Let's only keep sane characters.
        prefix = normalize_name(name)
        name = prefix
        cnt = 0
        while name in self.constants:
            name = f"{prefix}_{cnt}"
            cnt += 1
        self.constants[name] = data
        self.constant_reprs[name] = (
            f"{data.device!r} {data.dtype!r} "
            f"{tuple(data.size())!r} {tuple(data.stride())!r} "
            f"{hash(data):x}"
        )
        self.allocated_constant_name[name] = orig_name  # type: ignore[assignment]
        return name

    def add_tensor_constant(
        self, data: Tensor, name: Optional[str] = None
    ) -> TensorBox:
        new_name = self.allocate_non_dup_const_name(name, data)
        return TensorBox.create(
            ir.ConstantBuffer(
                name=new_name,
                layout=FixedLayout(
                    data.device, data.dtype, *self.static_sizes_strides(data)
                ),
            )
        )

    def constant_name(self, name: str, device_override: Optional[torch.device]) -> str:
        """
        We AOT copy constants to the devices they are needed on.
        If device_override doesn't match the constant's device, then
        copy it and return a different name.
        """
        if self.constants[name].device == device_override or device_override is None:
            return name
        with torch.utils._python_dispatch._disable_current_modes():
            # caller might have OrderedSet fake tensor mode which will create a fake tensor
            # when calling .to, so unset modes here
            return self.allocate_non_dup_const_name(
                f"{name}_{device_override.type}{device_override.index or 0}",
                self.constants[name].to(device_override),
            )

    def placeholder(
        self, target: str, args: Tuple[object], kwargs: Dict[str, object]  # type: ignore[override]
    ) -> Union[Expr, TensorBox, None]:
        example = super().placeholder(target, args, kwargs)  # type: ignore[arg-type]
        target = self.qualify_name(target)
        if isinstance(example, SymTypes):
            expr = example.node.expr
            self.graph_inputs[target] = expr
            self.graph_input_names.append(target)
            return expr
        elif isinstance(example, (int, bool, float)):
            expr = sympy.sympify(example)
            self.graph_inputs[target] = expr
            self.graph_input_names.append(target)
            return expr
        elif example is None:
            self.graph_input_names.append(target)
            return None
        if isinstance(example, BackwardState):
            # Ignored arg, must be unused
            # Alternately we could filter this out in AotAutograd
            self.graph_input_names.append(target)
            return None
        assert isinstance(example, torch.Tensor), example
        # todo(chilli): We can remove the last check once we turn buffers into
        # static shape tensors. That's a hack to workaround Inductor believing
        # the buffer should be static but us passing in a fake tensor with
        # symbolic shapes.
        if not example._has_symbolic_sizes_strides:
            # the first N inputs are weights
            sizes, strides = self.static_sizes_strides(example)
        else:
            sizes, strides = self.symbolic_sizes_strides(example)  # type: ignore[assignment]
        # TODO(jansel): handle input aliasing
        tensor = TensorBox.create(
            InputBuffer(
                name=target,
                layout=FixedLayout(example.device, example.dtype, sizes, strides),
            )
        )
        self.graph_inputs[target] = tensor
        self.graph_input_names.append(target)
        self.graph_inputs_original[target] = tensor.data.data
        if self.current_node.users:  # cudagraphs should work with an unused CPU input
            self.add_device_info(example.device)

        # Note: [Input Alignment handling in Inductor]
        # Alignment matters for generating efficient code. Some operations,
        # e.g. vectorized loads, can only be performed on aligned inputs.
        #
        # But if we codegen assuming aligned inputs and then get unaligned
        # inputs at runtime, then we are forced to clone - which is bad for
        # both perf and memory usage.
        #
        # One option would be to guard on storage_offset%ALIGNMENT, and then
        # codegen based on this. But storage_offset guards turned out to be
        # expensive and cause recompiles; Instead, we're generating code
        # based on the alignment of the example input without guarding.
        with maybe_get_suppress_shape_guards_ctx():
            if should_assume_input_aligned(example):
                self.aligned_inputs.add(target)
        return tensor

    def call_function(self, target: Callable, args: Any, kwargs: Dict[str, Any]) -> Any:  # type: ignore[type-arg, override]
        if target is operator.getitem and isinstance(args[0], (list, tuple, dict)):
            return super().call_function(target, args, kwargs)

        # hasattr on OpOverloadPacket is slow, check isinstance first
        if not isinstance(target, torch._ops.OpOverloadPacket) and hasattr(
            target, "_inductor_lowering_function"
        ):
            # passthrough lowerings from .pattern_matcher
            return target(*args, **kwargs)

        if target not in lowerings:
            assert isinstance(
                target, torch._ops.OpOverload
            ), f"{target} is not an OpOverload"
            base_name = target.name().split(".")[0]
            if base_name in FALLBACK_ALLOW_LIST:
                make_fallback(target)
            elif config.implicit_fallbacks:
                error = (
                    MissingOperatorWithDecomp
                    if get_decompositions([target])
                    else MissingOperatorWithoutDecomp
                )
                log.info(
                    "Creating implicit fallback for:\n%s",
                    error.operator_str(target, args, kwargs),
                )
                make_fallback(target)

            elif get_decompositions([target]):
                # There isn't a good way to dynamically patch this in
                # since AOT Autograd already ran.  The error message tells
                # the user how to fix it.
                raise MissingOperatorWithDecomp(target, args, kwargs)
            else:
                raise MissingOperatorWithoutDecomp(target, args, kwargs)

        try:
            log.debug("  via %s", lowerings[target])  # type: ignore[index]
            out = lowerings[target](*args, **kwargs)  # type: ignore[index]
            return out
        except Exception as e:
            raise LoweringException(e, target, args, kwargs).with_traceback(
                e.__traceback__
            ) from None

    @staticmethod
    def can_inline_constant(t: torch.Tensor) -> bool:
        """
        True if this is a small constant attr that will be inlined.
        """
        return len(t.shape) == 1 and t.shape[0] <= 8

    def get_attr(
        self, target: str, args: Tuple[()], kwargs: Dict[str, object]  # type: ignore[override]
    ) -> Union[Constant, TensorBox, ir.Subgraph, TorchBindObject]:
        # this is a constant
        value = getattr_recursive(self.module, target)  # type: ignore[arg-type]

        if isinstance(value, torch.fx.GraphModule):
            # Reuse the existing subgraph if we have seen it before already.
            if target in self.seen_subgraphs:
                return self.seen_subgraphs[target]

            out = ir.Subgraph(name=target, graph_module=value)
            self.seen_subgraphs[target] = out
            return out

        if isinstance(value, torch._C.ScriptObject):
            self.torchbind_constants[target] = value
            self.constant_reprs[target] = ""
            return TorchBindObject(name=target, value=value)

        assert isinstance(value, torch.Tensor)
        if (
            config.aot_inductor.use_runtime_constant_folding
            or config.always_keep_tensor_constants
            or unsupported_output_tensor(value)
        ):
            return self.add_tensor_constant(value, target)

        with no_dispatch():
            if value.shape == ():
                return Constant(
                    value=value.item(), dtype=value.dtype, device=value.device
                )
            if self.can_inline_constant(value):
                log.debug("Inlining constant: %s ", str(target))
                # tensor lowering has constant inlining logic
                from .lowering import tensor

                return tensor(value.tolist(), dtype=value.dtype, device=value.device)

        return self.add_tensor_constant(value, target)

    def call_module(self, target: Any, args: Any, kwargs: Any) -> NoReturn:
        raise AssertionError

    def call_method(self, target: Any, args: Any, kwargs: Any) -> NoReturn:
        raise AssertionError

    def output(
        self, target: str, args: Tuple[object], kwargs: Dict[str, object]  # type: ignore[override]
    ) -> None:
        result = super().output(target, args, kwargs)  # type: ignore[arg-type]
        if not isinstance(result, (tuple, list)):
            # nested subgraphs can have singleton outputs
            result = (result,)
        assert isinstance(result, (tuple, list)), type(result)
        assert all(
            isinstance(
                x,
                (
                    TensorBox,
                    ir.Constant,
                    type(None),
                    ir.ConstantBuffer,
                    sympy.Expr,
                    sympy.logic.boolalg.Boolean,
                    int,
                    ir.EffectfulKernel,
                ),
            )
            for x in result
        ), result

        fx_node_args = V.graph.current_node.args[0]  # type: ignore[arg-type]
        if not isinstance(fx_node_args, (tuple, list)):
            # nested subgraphs can have singleton outputs
            fx_node_args = (fx_node_args,)
        result = [ir.ExternKernel.realize_input(x) for x in result]
        result_correct_strides = []

        assert len(fx_node_args) == len(result)
        for r, fx_node in zip(result, fx_node_args):
            if not isinstance(r, (ir.TensorBox, ir.BaseView)):
                result_correct_strides.append(r)
            else:
                # AOT Autograd tries to detect stride divergence of inductor from output metadata.
                # Here, we try to avoid spurious divergence by matching insignificant strides such as
                result_correct_strides.append(
                    self.try_match_insignificant_strides(
                        r, fx_node.meta["val"].stride()
                    )
                )

        self.graph_outputs = result_correct_strides
        value: ir.IRNode
        for name, value in self.graph_inputs.items():
            assert isinstance(
                value, (TensorBox, sympy.Expr)
            ), f"Unsupported inductor graph input type: {type(value)}"
            if not isinstance(value, TensorBox):
                continue
            value.realize()
            assert isinstance(value, TensorBox)
            value = value.data
            assert isinstance(value, ir.StorageBox)
            value_storage_box = value
            value = value.data
            if not isinstance(value, InputBuffer) or value.get_name() != name:
                # one of our inputs was mutated, need to turn that into a copy
                ir.MutationLayoutSHOULDREMOVE.realize_into(
                    value, self.graph_inputs_original[name]
                )
                # replace output with mutated input
                try:
                    ind = self.graph_outputs.index(value_storage_box)
                    self.graph_outputs[ind] = self.graph_inputs_original[name]
                except ValueError:
                    pass

        self.finalize()
        log.debug(
            "Force channels last inputs for %d conv for the current graph with id %d",
            self.num_channels_last_conv,
            self.graph_id if self.graph_id is not None else -1,
        )

    def finalize(self) -> None:
        for buf in self.buffers:
            buf.decide_layout()

    @contextmanager
    def set_current_node(self, node: torch.fx.Node):  # type: ignore[no-untyped-def]
        old = self.current_node
        try:
            self.current_node = node
            yield
        finally:
            self.current_node = old

    def try_match_insignificant_strides(
        self,
        tensor: Union[ir.TensorBox, ir.BaseView],
        meta_strides_inp: Tuple[Union[int, torch.SymInt], ...],
    ) -> Union[ir.TensorBox, ir.BaseView]:
        """
        Tries to match the strides of the tensor to those in the meta_strides. Strides of insignificant
        dimensions - size 0 or 1 - will be updated.

        If there are real stride differences (NHWC vs NCHW) then the input will be returned.
        """

        # should have already been realized
        assert torch._inductor.ir.is_storage_and_layout(tensor)

        meta_strides = [
            s.node.expr if isinstance(s, torch.SymInt) else s for s in meta_strides_inp
        ]

        if all(
            self.sizevars.statically_known_equals(s1, s2)
            for s1, s2 in zip(meta_strides, tensor.get_stride())
        ):
            return tensor  # type: ignore[arg-type]

        def significant_strides_equal(
            shape: Sequence[Union[Expr, int]],
            meta_strides: Sequence[Union[Expr, int]],
            tensor_strides: Sequence[Union[Expr, int]],
        ) -> bool:
            for dim, s1, s2 in zip(shape, meta_strides, tensor_strides):
                if self.sizevars.statically_known_leq(dim, 1):  # type: ignore[arg-type]
                    continue

                if not self.sizevars.statically_known_equals(s1, s2):
                    return False

            return True

        if not significant_strides_equal(
            tensor.get_size(), meta_strides, tensor.get_stride()
        ):
            return tensor

        storage, old_layout = torch._inductor.ir.as_storage_and_layout(tensor)
        new_stride = list(old_layout.stride)
        for i, s in enumerate(tensor.get_size()):
            if self.sizevars.statically_known_leq(s, 1):  # type: ignore[arg-type]
                new_stride[i] = meta_strides[i]

        new_layout = torch._inductor.ir.FixedLayout(
            old_layout.device,
            old_layout.dtype,
            old_layout.size,
            new_stride,
            old_layout.offset,
        )
        return ir.TensorBox(
            torch._inductor.ir.ReinterpretView(data=storage, layout=new_layout)
        )

    def propagate_mutation(
        self,
        fx_node: torch.fx.Node,
        old_args: Tuple[Any],
        old_kwargs: Dict[str, Any],
        new_args: Tuple[Any],
        new_kwargs: Dict[str, Any],
    ) -> None:
        """Propagate mutations on new_args/new_kwargs back to old_args/old_kwargs.

        Assumes we may have cloned old_args/old_kwargs into new_args/new_kwargs
        and then called fx_node(*new_args, **new_kwargs).

        If fx_node mutates any of new_args/new_kwargs, and they are different from
        old_args/old_kwargs, then we need to update the original tensor.
        """
        assert len(old_args) == len(new_args)
        assert len(old_kwargs) == len(new_kwargs)

        if fx_node.target is torch.ops.higher_order.triton_kernel_wrapper_mutation:
            kwargs = fx_node.kwargs["kwargs"]
            assert isinstance(kwargs, dict)
            mutated = torch._higher_order_ops.triton_kernel_wrap.get_mutated_tensors(
                old_kwargs["kernel_idx"],
                old_kwargs["constant_args_idx"],
                {
                    k: v.meta["val"] if isinstance(v, torch.fx.Node) else v
                    for k, v in kwargs.items()
                },
            )
            for name in mutated:
                old_arg = old_kwargs["kwargs"][name]
                new_arg = new_kwargs["kwargs"][name]
                if old_arg is new_args:
                    continue
                self.call_function(torch.ops.aten.copy_.default, (old_arg, new_arg), {})
            return

        assert isinstance(fx_node.target, torch._ops.OpOverload)

        def maybe_propagate(
            schema_arg: torch._C.Argument, old_arg: ir.IRNode, new_arg: ir.IRNode
        ) -> None:
            if old_arg is new_arg:
                return
            if schema_arg.alias_info is not None and schema_arg.alias_info.is_write:
                # The lowering for copy_ is smart enough to "replace" old_arg with
                # new_arg in all future uses so a copy_ kernel never gets emitted.
                self.call_function(torch.ops.aten.copy_.default, (old_arg, new_arg), {})

        schema = fx_node.target._schema
        for idx, (old_arg, new_arg) in enumerate(zip(old_args, new_args)):
            schema_arg = schema.arguments[idx]
            maybe_propagate(schema_arg, old_arg, new_arg)

        schema_kwargs = {arg.name: arg for arg in schema.arguments}

        for key in old_kwargs.keys():
            old_arg = old_kwargs[key]
            new_arg = new_kwargs[key]
            schema_arg = schema_kwargs[key]
            maybe_propagate(schema_arg, old_arg, new_arg)

    def run_node(self, n: torch.fx.Node) -> object:
        def debug(msg: str) -> None:
            log.debug("lowering %s %s", LazyString(n.format_node), msg)

        from torch._inductor.bisect_helper import BisectionManager

        buffer_watermark = len(self.buffers)
        operation_watermark = len(self.operations)

        origins = {n}
        is_call_function = n.op == "call_function"
        if is_call_function:
            args, kwargs = self.fetch_args_kwargs_from_env(n)
            origins |= gather_origins(args, kwargs)
        with ir.IRNode.current_origins(origins), self.set_current_node(  # type: ignore[arg-type]
            n
        ), V.set_current_node(
            n
        ):
            if (
                n.op == "call_function"
                and n.target is not operator.getitem
                and (
                    fallback_node_due_to_unsupported_type(n)
                    or BisectionManager.disable_subsystem(
                        "inductor", "lowerings", lambda: repr(n)
                    )
                )
            ):
                debug("fallback_handler")
                result = fallback_handler(n.target, add_to_fallback_set=False)(
                    *args, **kwargs  # type: ignore[possibly-undefined]
                )
            elif n.op == "call_function" and (
                layout_constraints := maybe_layout_constraints(n.target)  # type: ignore[arg-type]
            ):
                debug("layout_constraints")
                old_args = args  # type: ignore[possibly-undefined]
                old_kwargs = kwargs  # type: ignore[possibly-undefined]
                args, kwargs = layout_constraints(n, *args, **kwargs)  # type: ignore[index]
                result = self.call_function(n.target, args, kwargs)  # type: ignore[arg-type]
                # layout_constraints are allowed to make new copies of the inputs.
                # if they do, and if the target is mutable, then we need to
                # write the new values back into the original inputs.
                self.propagate_mutation(n, old_args, old_kwargs, args, kwargs)  # type: ignore[possibly-undefined]
            elif (
                n.op == "call_function"
                and n.target is torch.ops.higher_order.triton_kernel_wrapper_mutation
                and config.triton_kernel_default_layout_constraint != "flexible_layout"
            ):
                debug("user_defined_triton_kernel_layout_constraints")
                if (
                    config.triton_kernel_default_layout_constraint
                    == "needs_fixed_stride_order"
                ):
                    old_args = args  # type: ignore[possibly-undefined]
                    old_kwargs = kwargs  # type: ignore[possibly-undefined]
                    args, kwargs = torch._inductor.lowering.constrain_to_fx_strides(n, *args, **kwargs)  # type: ignore[index]
                    result = self.call_function(n.target, args, kwargs)  # type: ignore[arg-type]
                    self.propagate_mutation(n, old_args, old_kwargs, args, kwargs)  # type: ignore[possibly-undefined]
                else:
                    raise RuntimeError(
                        f"Unknown triton_kernel_default_layout_constraint: {config.triton_kernel_default_layout_constraint}"
                    )
            elif is_magic_method(n.target):
                # TODO: this is sus, it probably should be handled in the
                # lowerings themselves similarly to sym_size/sym-stride
                # https://github.com/pytorch/pytorch/issues/127789
                debug("is_magic_method")
                if isinstance(
                    n.meta["val"], (torch.SymInt, torch.SymFloat, torch.SymBool)
                ):
                    result = n.meta["val"].node.expr
                else:
                    result = super().run_node(n)
            else:
                debug("")
                result = super().run_node(n)

            # require the same stride order for dense outputs,
            # 1. user-land view() will not throw because inductor
            # output different strides than eager
            # long term the solution is to make view() always succeed
            # with infallible strides.
            # 2: as_strided ops, we need make sure its input has same size/stride with
            # eager model to align with eager behavior.
            as_strided_ops = [
                torch.ops.aten.as_strided.default,
                torch.ops.aten.as_strided_.default,
                torch.ops.aten.as_strided_scatter.default,
                torch.ops.aten.resize.default,
                torch.ops.aten.resize_as.default,
            ]
            is_output = any(user.op == "output" for user in n.users)
            is_input_for_as_strided = any(
                user.target in as_strided_ops for user in n.users
            )

            if n.meta.get("inductor_realize_to_strides", False) and isinstance(
                result, TensorBox
            ):
                result.realize()
                strides = n.meta["val"].stride()
                sym_strides = torch._inductor.utils.any_is_symbolic(*strides)
                if (
                    not hasattr(result, "get_stride")
                    or result.get_stride() != strides
                    and not sym_strides
                ):
                    stride_order = ir.get_stride_order(strides)
                    result = ir.ExternKernel.require_stride_order(result, stride_order)
            if (
                is_output
                and isinstance(result, TensorBox)
                and isinstance(result.data, ir.BaseView)
            ):
                # Realize so that outputs are correctly aliased
                result.realize()

            if (is_output or is_input_for_as_strided) and isinstance(
                n.meta["val"], torch.Tensor
            ):
                strides = n.meta["val"].stride()
                if len(strides):
                    allow_padding = (
                        config.pad_outputs or n.name not in self.user_visible_outputs
                    ) and not is_input_for_as_strided
                    dense = torch._prims_common.is_non_overlapping_and_dense(
                        n.meta["val"]
                    )
                    unbacked_symbols_in_strides = (
                        len(free_unbacked_symbols(strides)) > 0
                    )
                    if (
                        not unbacked_symbols_in_strides
                        and dense
                        and len(result.get_size()) == 4
                        and n in self.nodes_prefer_channels_last
                        and n.name not in self.user_visible_outputs
                        and not is_input_for_as_strided
                    ):
                        strides = ir.FlexibleLayout.stride_ordered_for_memory_format(
                            result.get_size(), torch.channels_last
                        )
                    if not unbacked_symbols_in_strides and len(strides):
                        # To avoid converting possible view ops to a copy kernel, we use the previous
                        # require_exact_strides to handle views. But ultimately it's better to require
                        # the right strides at the tensor definition.
                        if n.meta["val"]._is_view() or isinstance(
                            result.data, ir.BaseView
                        ):
                            result = ir.ExternKernel.require_stride_order(
                                result,
                                ir.get_stride_order(strides),
                                allow_padding=allow_padding,
                            )
                        else:
                            strides = [
                                s.node.expr if isinstance(s, torch.SymInt) else s
                                for s in strides
                            ]
                            result = ir.ExternKernel.require_exact_strides(
                                result, strides, allow_padding=allow_padding
                            )

            # Realize if (1) any user need inputs realized, or (2) there is
            # already too many reads and rematerializing can be bad.
            num_users = len(OrderedSet(n.users))
            if num_users > 1 and isinstance(result, TensorBox):
                for user in n.users:
                    if user.target in needs_realized_inputs:
                        result.realize_hint()
                        # This inclusion is somewhat controversial (from
                        # discussion between Horace, Natalia, and Elias).
                        # Currently, it's not very clear why this is helpful.
                        # The general idea here is that even though a node may
                        # have FlexibleLayout, we still often *treat* it as if
                        # it was contiguous. This appears to sometimes result in
                        # suboptimal behavior.
                        #
                        # When we do a better job selecting layout, we should
                        # revisit this.
                        need_fixed_layout = [
                            torch.ops.aten.convolution_backward.default,
                            torch.ops.aten.mm.default,
                            torch.ops.aten._int_mm.default,
                        ]
                        need_fixed_channels_last_layout = []
                        if not self.layout_opt:
                            need_fixed_layout.append(torch.ops.aten.convolution.default)
                        if torch._C._has_mkldnn:
                            need_fixed_layout += [
                                torch.ops.mkldnn._linear_pointwise.default,
                                torch.ops.mkldnn._linear_pointwise.binary,
                                torch.ops.aten.mkldnn_rnn_layer.default,
                                torch.ops.onednn.qlinear_pointwise.default,
                                torch.ops.onednn.qlinear_pointwise.tensor,
                                torch.ops.onednn.qlinear_pointwise.binary,
                                torch.ops.onednn.qlinear_pointwise.binary_tensor,
                            ]
                            need_fixed_channels_last_layout += [
                                torch.ops.mkldnn._convolution_pointwise.default,
                                torch.ops.mkldnn._convolution_pointwise.binary,
                                torch.ops.mkldnn._convolution_pointwise_.binary,
                                torch.ops.mkldnn._convolution_transpose_pointwise.default,
                                torch.ops.onednn.qconv2d_pointwise.default,
                                torch.ops.onednn.qconv2d_pointwise.binary,
                            ]
                            if torch._C.has_mkl:
                                need_fixed_layout += [torch.ops.mkl._mkl_linear.default]
                        if user.target in need_fixed_layout:
                            result = ir.ExternKernel.require_stride_order(
                                result,
                                ir.get_stride_order(n.meta["val"].stride()),
                                allow_padding=True,
                            )
                        if (
                            user.target in need_fixed_channels_last_layout
                            and n is user.args[0]
                        ):
                            result = ir.ExternKernel.require_stride_order(
                                result,
                                ir.get_stride_order(
                                    make_channels_last_strides_for(n.meta["val"].shape)
                                ),
                            )
                    if user.op == "output":
                        if isinstance(result.data.data, (Pointwise, Reduction)):
                            result.realize()

                # TODO(jansel): introduce a store vs inline choice
                result.mark_reuse(len(n.users))

            # Realize if the IRNode already has accumulated lots of reads
            if isinstance(result, TensorBox) and result.has_exceeded_max_reads():
                # Prevent excessive accumulation in a computed buffer, when
                # there are multiple branches each with small number of memory
                # reads, but they converge to a user.
                result.realize_hint()

            # Realize if a Pointwise has too much stuff to be inlined.
            # As this may cause RecursionError during Inductor's evaluation.
            if isinstance(result, TensorBox) and isinstance(result.data, StorageBox):
                curr = result.data.data
                if isinstance(curr, Pointwise):
                    # Use inner fn as a rough proxy. Good enough.
                    if curr.has_large_inner_fn():
                        result.realize()

        # This is not complete, but it doesn't have to be: origin_node
        # tracking is best effort.  The logic here critically relies on direct
        # TensorBox -> StorageBox denoting a non-view; we don't bother trying
        # to get views to work.  Feel free to add any extra cases as needed.
        #
        # Note: we can't YOLO tree_map over this result, because if there are
        # buffers or a view involved, we might not be able to validly assign
        # the origin_node here.
        if isinstance(result, TensorBox) and isinstance(result.data, ir.StorageBox):
            if isinstance(result.data.data, ir.Loops):
                result.data.data.origin_node = n
            elif isinstance(result.data.data, ir.Buffer):
                result.data.data.origin_node = n
                if isinstance(result.data.data, ir.ComputedBuffer) and isinstance(
                    result.data.data.data, ir.Loops
                ):
                    result.data.data.data.origin_node = n
                # Not really multi-output, can straightforwardly recurse in
                elif (
                    isinstance(result.data.data, ir.MultiOutput)
                    and not result.data.data.indices
                ):
                    if isinstance(result.data.data.inputs[0], ir.Buffer):
                        result.data.data.inputs[0].origin_node = n

        self.register_users_of(result)

        new_unbacked_defs: OrderedSet[sympy.Symbol] = OrderedSet()
        for buf in self.buffers[buffer_watermark:]:
            new_unbacked_defs |= buf.get_unbacked_symbol_defs()
        for op in self.operations[operation_watermark:]:
            new_unbacked_defs |= op.get_unbacked_symbol_defs()

        def format_new_defs() -> str:
            r = []
            for buf in self.buffers[buffer_watermark:]:
                r.append(
                    f"unbacked_symbol_defs={buf.get_unbacked_symbol_defs()} in:\n{buf}\n"
                )
            for op in self.operations[operation_watermark:]:
                r.append(
                    f"unbacked_symbol_defs={op.get_unbacked_symbol_defs()} in:\n{op}\n"
                )
            return "***\n".join(r)

        if n.op != "placeholder":
            # Note [Backwards runtime asserts]
            # Backwards poses an interesting problem for deferred runtime
            # asserts.  In the easy case, we may solely close over data
            # dependent sized tensors, and there are no binding sites for
            # unbacked SymInts.  In this case, we can just drop all the
            # runtime asserts on the floor: no non-placeholder bindings, no
            # problem.
            #
            # However, it is *possible* for a fresh runtime assert to show up
            # between forwards and backwards.  Right now, the freezing process
            # that happens when we lower forwards means that we will freeze
            # runtime asserts, and then the moment the backwards lowering
            # process attempts to add a new deferred runtime assert, we will
            # fail.  Let's say you remove that assert.  Now when we get here,
            # we need to make sure we actually emit these asserts (because we
            # can't emit them in forwards, we already compiled it).  So we
            # have to do something here.  But we don't want to reemit ALL
            # deferred runtime asserts, we only want to emit the NEW ones.
            # Therefore needing some sort of stratification in the ShapeEnv.
            # This is all doable, it just hasn't been done yet.
            shape_env = V.graph.sizevars.shape_env

            def make_assert(expr: SympyBoolean, msg: str) -> None:
                assert_op = ir.AssertScalar(expr, msg)
                self.register_buffer(assert_op, set_name=True)
                self.register_operation(assert_op)

            for i0 in new_unbacked_defs:
                ras = self.ras_by_symbol.pop(i0, [])
                # NB: size-like not needed, we won't retrace
                vr = shape_env.var_to_range[i0]
                if not shape_env._default_unspecified_value_range().issubset(vr):

                    def is_convertible(s: Expr) -> bool:
                        if s in (int_oo, -int_oo):
                            return False
                        try:
                            int(s)
                            return True
                        except TypeError:
                            return False

                    if is_convertible(vr.lower):
                        make_assert(i0 >= vr.lower, f"{i0} >= {vr.lower}")
                    if is_convertible(vr.upper):
                        make_assert(i0 <= vr.upper, f"{i0} <= {vr.upper}")

                for ra in ras:
                    fvs = free_unbacked_symbols(ra.expr)
                    missing = fvs - self.bound_unbacked_symbols
                    if missing:
                        i1 = min(missing, key=str)
                        self.ras_by_symbol.setdefault(i1, []).append(ra)
                    else:
                        make_assert(ra.expr, f"{ra.expr}")

            self.bound_unbacked_symbols |= new_unbacked_defs

            unbacked_bindings = resolve_unbacked_bindings(
                V.graph.sizevars.shape_env, n.meta.get("unbacked_bindings", {})
            )
            assert unbacked_bindings is not None
            # When we do lowering, it is possible we reallocate unbacked SymInts.
            # So we need to line up the unbacked SymInts when performing the test
            # here
            #
            # In principle, we could permit lowering to introduce MORE unbacked
            # SymInts: as long as all the old unbacked ones are accounted for,
            # it's fine for inductor to introduce extra calls to item()/unbacked()
            # whatever.  This actually happens in practice when an unbacked SymInt
            # gets memoized away; naively, when Inductor reprocesses a kernel, it
            # doesn't know that the memo still applies, and ends up allocating a
            # new symbol.  However, this is generally a bad thing: we may still
            # end up needing to test equalities on the symbols, and a fresh
            # symbol is likely to hit lots of GuardOnDataDependent errors that
            # we already know facts for.
            renamed_unbacked_bindings = OrderedSet(
                V.fake_mode.shape_env.unbacked_renamings.get(s, s)
                for s in unbacked_bindings.keys()
            )
            assert new_unbacked_defs >= renamed_unbacked_bindings, (
                f"failed {new_unbacked_defs} >= {renamed_unbacked_bindings} (inductor >= fx)\n"
                f"fx node is: {n.format_node()}\n"
                f"new operations are:\n\n{format_new_defs()}"
            )

        return result

    def validate_can_generate_cpp_wrapper(self) -> None:
        if config.disable_cpp_codegen:
            raise CppWrapperCodegenError("C++ codegen is disabled")

        if sys.platform not in ["linux", "darwin", "win32"]:
            raise CppWrapperCodegenError(f"Unsupported platform {sys.platform}")

        for value in self.graph_inputs.values():
            dtype = None
            if isinstance(value, TensorBox):
                dtype = value.get_dtype()
            elif isinstance(
                value, (sympy.Symbol, sympy.Expr, sympy.core.numbers.Integer)
            ):
                dtype = may_get_constant_buffer_dtype(value)

            if not supported_dtype_of_cpp_wrapper(dtype, self.device_type):
                raise CppWrapperCodegenError(f"Unsupported input dtype {dtype}")

    def init_wrapper_code(
        self,
        is_subgraph: bool = False,
        subgraph_name: Optional[str] = None,
        parent_wrapper_code: Optional[PythonWrapperCodegen] = None,
    ) -> None:
        device_types = self.device_types.copy()
        device_types.discard("cpu")
        device_types.discard("meta")
        # TODO(Eikan): Only support mixing cpu and other device now.
        assert len(device_types) <= 1, "Does not support mixing {}".format(
            "+".join(device_types)
        )
        only_cpu = len(device_types) == 0
        self.device_type = "cpu" if only_cpu else device_types.pop()

        if self.cpp_wrapper:
            self.validate_can_generate_cpp_wrapper()

        self.device_ops = get_device_op_overrides(self.device_type)
        wrapper_code_gen_cls = get_wrapper_codegen_for_device(
            self.device_type, self.cpp_wrapper
        )
        assert (
            wrapper_code_gen_cls is not None
        ), f"Device {self.device_type} not supported"
        self.wrapper_code = wrapper_code_gen_cls.create(
            is_subgraph, subgraph_name, parent_wrapper_code
        )

        if self.const_module:
            # If we have const module, we could reuse the kernels
            # This could avoid duplication and save time on doing recompilation (if Triton.)
            self.wrapper_code._names_iter = self.const_module.wrapper_code._names_iter
            self.wrapper_code.src_to_kernel = (
                self.const_module.wrapper_code.src_to_kernel
            )

    def codegen_with_cpp_wrapper(self) -> Tuple[str, List[Tuple[int, Node]]]:
        """
        For CPU, the cpp wrapper codegen is done in one pass.
        For GPU, the cpp wrapper codegen is done in two steps: JIT-compile the model with python
        wrapper code and run it to generate autotuned kernel binaries in the first pass; and then
        generate cpp wrapper code and compile it to a dynamic library in the second pass.
        """
        if any(device in self.device_types for device in ["cuda", "xpu"]):
            # first pass
            self.cpp_wrapper = False
            compiled = self.compile_to_module().call

            if not config.triton.autotune_at_compile_time:

                def materialize(
                    x: Union[torch.SymInt, torch.SymFloat, torch.Tensor]
                ) -> Union[int, float, torch.Tensor]:
                    if x is None:
                        return None
                    elif isinstance(x, (torch.SymInt, torch.SymFloat)):
                        # Need concrete value to run dynamic shapes and tune the result
                        return x.node.hint
                    elif isinstance(x, FakeTensor):
                        return defake(x)
                    else:
                        assert isinstance(
                            x, torch.Tensor
                        ), "Unknown type when creating real inputs" + str(type(x))
                        return x

                tracing_context = torch._guards.TracingContext.try_get()
                if tracing_context is not None and not isinstance(
                    V.real_inputs, NullHandler
                ):
                    if tracing_context.output_strides:
                        tracing_context.output_strides.clear()

                    params_flat = [
                        param
                        for param in tracing_context.params_flat  # type: ignore[union-attr]
                        if param is not None
                    ]
                    real_inputs = [
                        materialize(x)
                        for x in itertools.chain(params_flat, V.real_inputs)
                    ]
                else:
                    # In the backward pass, V.real_inputs is not OrderedSet.
                    # Generating random inputs based on self.example_inputs sometimes can be problematic,
                    # e.g. illegal memory access. A comprehensive fix is to autotune in a separate process.
                    real_inputs = [
                        materialize(x)
                        for x in (
                            self.example_inputs
                            if isinstance(V.real_inputs, NullHandler)
                            else V.real_inputs
                        )
                    ]

                if self.mutated_inputs:
                    from .compile_fx import clone_preserve_strides

                    mutated_input_idxs = [
                        idx
                        for idx, name in enumerate(self.graph_inputs)
                        if name in self.mutated_inputs
                        and isinstance(real_inputs[idx], torch.Tensor)
                    ]
                    for idx in mutated_input_idxs:
                        # clone mutated Tensor inputs to avoid mutating them in
                        # the first pass of the CPP wrapper-based compilation, as
                        # this will lead to a side effect on the example inputs:
                        # e.g. if torch.compile(f)(x) if called on input-mutating
                        # f, the inputs x will be mutated twice in the process:
                        # once here, and again when running the compiled model;
                        # this will also lead to a numerically incorrect output
                        mutated_inp = real_inputs[idx]
                        assert isinstance(mutated_inp, torch.Tensor)
                        real_inputs[idx] = clone_preserve_strides(mutated_inp)
                        del mutated_inp

                with torch.utils._python_dispatch._disable_current_modes():
                    compiled(real_inputs)
                del real_inputs

            # second pass
            self.cpp_wrapper = True
            self.removed_buffers.clear()
            self.removed_operations.clear()
            self.inplaced_to_remove.clear()
            V.graph.sizevars.precomputed_replacements.clear()
            V.graph.sizevars.inv_precomputed_replacements.clear()
            with config.patch({"triton.autotune_at_compile_time": False}):
                return self.codegen()
        else:
            # cpu
            return self.codegen()

    def codegen(self) -> Tuple[str, List[Tuple[int, Node]]]:
        from .scheduler import Scheduler

        self.init_wrapper_code()

        self.scheduler = Scheduler(self.operations)
        V.debug.draw_orig_fx_graph(self.orig_gm, self.scheduler.nodes)

        self.wrapper_code.push_codegened_graph(self)
        self.scheduler.codegen()

        log.debug(
            "Finished codegen for all nodes. The list of kernel names available: %s",
            V.graph.all_codegen_kernel_names,
        )

        result = self.wrapper_code.generate(self.is_inference)
        self.wrapper_code.pop_codegened_graph()
        return result

    def codegen_subgraph(self, parent_graph: "GraphLowering") -> None:
        """
        This is a more compact version of the `codegen()` above
        where we codegen this graph as a subgraph of some parent
        graph. The parent graph is passed as an argument: the
        intention is to inline codegening of the subgraph in
        the parent graph's wrapper code (including the generated
        kerenls). The wrapper code is not finalized (via `.generate()`
        call), as this will be done in the parent graph's `codegen()`.
        """
        from .scheduler import Scheduler

        self.wrapper_code = parent_graph.wrapper_code
        self.device_ops = parent_graph.device_ops
        self.cpp_wrapper = parent_graph.cpp_wrapper

        self.scheduler = Scheduler(self.operations)
        self.scheduler.codegen()

    def count_bytes(
        self,
    ) -> Tuple[
        int, List[Tuple[BaseSchedulerNode, int]], List[Tuple[BaseSchedulerNode, float]]
    ]:
        total_bytes = 0
        node_counts = []
        node_runtimes = []
        for node in self.scheduler.nodes:
            num_bytes = node.get_read_write_buffers_sizes()
            total_bytes += num_bytes
            node_counts.append((node, num_bytes // 4))
            node_runtimes.append((node, node.get_estimated_runtime()))

        return total_bytes, node_counts, node_runtimes

    @staticmethod
    def save_output_code(code: str) -> None:
        # No-op to be patched for unit tests
        pass

    def compile_to_module(self) -> ModuleType:
        with dynamo_timed(
            "GraphLowering.compile_to_module", phase_name="code_gen", fwd_only=False
        ):
            return self._compile_to_module()

    def _compile_to_module(self) -> ModuleType:
        from .codecache import PyCodeCache

        code, linemap = (
            self.codegen_with_cpp_wrapper() if self.cpp_wrapper else self.codegen()
        )

        GraphLowering.save_output_code(code)
        output_code_log.debug("Output code: \n%s", code)

        inductor_meta = autotune_cache.inductor_meta_from_config()
        AutotuneCacheBundler.begin_compile(inductor_meta, code=code)

        try:
            linemap = [(line_no, node.stack_trace) for line_no, node in linemap]  # type: ignore[misc]
            key, path = PyCodeCache.write(code)
        except Exception:
            trace_structured(
                "inductor_output_code",
                # Just omit the filename, I still want the code though!
                payload_fn=lambda: code,
            )
            raise
        else:
            trace_structured(
                "inductor_output_code",
                lambda: {"filename": path},
                payload_fn=lambda: code,
            )

        mod = PyCodeCache.load_by_key_path(
            key,
            path,
            linemap=linemap,  # type: ignore[arg-type]
            attrs={**self.constants, **self.torchbind_constants},
        )
        self.cache_key = key
        self.cache_path = path
        self.cache_linemap = linemap  # type: ignore[assignment]

        # Logged twice as per https://github.com/pytorch/pytorch/pull/99038#discussion_r1167826029
        # TODO. Revisit this once the logging API is more mature
        assert mod.__file__ is not None

        log_module_code(mod.__file__)
        log.debug("Output code written to: %s", mod.__file__)
        output_code_log.info("Output code written to: %s", mod.__file__)
        if config.benchmark_kernel:
            print(f"Compiled module path: {mod.__file__}", file=sys.stderr)
        V.debug.output_code(mod.__file__)
        V.debug.copy(os.path.splitext(mod.__file__)[0] + ".debug")
        return mod

    def compile_to_fn(self) -> Any:
        if self.aot_mode:
            from .codecache import AotCodeCompiler

            assert self.cpp_wrapper, "AOT mode only supports C++ wrapper"
            code, linemap = self.codegen_with_cpp_wrapper()
            output_code_log.debug("Output code: \n%s", code)

            serialized_extern_kernel_nodes = None
            if self.extern_kernel_nodes:
                serialized_extern_kernel_nodes = self.extern_node_serializer(
                    self.extern_kernel_nodes
                )
                output_code_log.debug(
                    "Serialized Extern Kernel Nodes: \n%s",
                    serialized_extern_kernel_nodes,
                )

            # Directly return the file path with the compiled code
            return AotCodeCompiler.compile(
                self, code, serialized_extern_kernel_nodes, device_type=self.device_type
            )
        else:
            return self.compile_to_module().call

    def get_output_names(self) -> List[str]:
        return [
            node.get_name()
            for node in self.graph_outputs
            if not isinstance(node, ir.NoneAsConstantBuffer)
            and not isinstance(node, ir.ShapeAsConstantBuffer)
        ]

    def is_unspec_arg(self, name: str) -> bool:
        # dynamo wraps unspec variable as 0d CPU tensor,
        # need to convert to scalar during codegen (triton only)
        return (
            name in self.graph_inputs.keys()
            and self.graph_inputs[name].get_numel() == 1
            and self.graph_inputs[name].get_device().type == "cpu"
        ) or name in self.zero_dim_cpu_tensor_list


class SubgraphLowering(GraphLowering):
    """
    Mostly a helper class for the subgraph lowering. The main goal is to call
    init_wrapper_code with the subgraph related arguments.
    """

    def __init__(self, parent: GraphLowering, *args: Any, **kwargs: Any) -> None:
        self.parent = parent
        super().__init__(*args, **kwargs)

    def init_wrapper_code(
        self,
        is_subgraph: bool = False,
        subgraph_name: Optional[str] = None,
        parent_wrapper_code: Optional[PythonWrapperCodegen] = None,
    ) -> None:
        super().init_wrapper_code(
            is_subgraph=True,
            subgraph_name=self.name,
            parent_wrapper_code=self.parent.wrapper_code,
        )

    def add_symbol_graph_inputs(self) -> None:
        """
        For subgraphs, it is possible that the aten graph does not have a symint
        associated with the shape of the input tensors. To ensure that the
        shape/stride symbol is available for the subgraph code (e.g. for
        allocating intermediate tensor), we collect all the symbols from input
        tensors of this subgraph (passed as inputs from the parent graph) and
        add them as extra inputs to the subgraph.

        The parent wrapper `codegen_subgraph` then ensures to pass on the
        corresponding symints from the parent function to the lifted subgraph
        function.
        """

        def get_free_symbols(expr: sympy.Expr) -> OrderedSet[sympy.Symbol]:
            # expr can be s0 + s1, recurse to get s0 and s1
            symbols: OrderedSet[
                sympy.Symbol
            ] = OrderedSet()  # Use a set to avoid duplicates
            if isinstance(expr, sympy.Symbol):
                symbols.add(expr)
            elif isinstance(expr, sympy.Expr):
                symbols.update(expr.free_symbols)
            return symbols

        subgraph_symbols: OrderedSet[sympy.Symbol] = OrderedSet()

        graph_inputs_tensors = list(
            filter(
                lambda x: not isinstance(x[1], sympy.Expr), self.graph_inputs.items()
            )
        )

        for name_value in graph_inputs_tensors:
            _, value = name_value
            shapes = value.get_size()
            for dim, shape in enumerate(shapes):
                subgraph_symbols.update(get_free_symbols(shape))

            strides = value.get_stride()
            for dim, shape in enumerate(strides):
                subgraph_symbols.update(get_free_symbols(shape))

        # Add the extra symints in the subgraph
        for symbol in subgraph_symbols:
            if symbol.name in self.graph_input_names:
                continue
            self.graph_inputs[symbol.name] = symbol
            self.graph_input_names.append(symbol.name)<|MERGE_RESOLUTION|>--- conflicted
+++ resolved
@@ -466,30 +466,8 @@
         # Below field is related to printing debug intermediate tensor values info for debugging
         self.all_codegen_kernel_names: OrderedSet[str] = OrderedSet()
 
-<<<<<<< HEAD
-        self.semaphores_allocation_prior: Dict[
-            torch.device, Tuple[sympy.Expr, str]
-        ] = {}
-
-    def cached_allocate_semaphores(
-        self, count: sympy.Expr, device: torch.device
-    ) -> str:
-        """Attempt to share semaphore allocations across kernels"""
-        if device in self.semaphores_allocation_prior:
-            prior_count, prior_name = self.semaphores_allocation_prior[device]
-            if V.graph.sizevars.statically_known_leq(count, prior_count):
-                name = self.wrapper_code.generate_semaphores_allocation(
-                    count, device, is_cached=True
-                )
-                assert name == prior_name
-                return prior_name
-        name = self.wrapper_code.generate_semaphores_allocation(count, device)
-        self.semaphores_allocation_prior[device] = (count, name)
-        return name
-=======
         # state used by wrapper.generate_workspace_allocation()
         self.allocated_workspaces: Dict[str, Any] = {}
->>>>>>> 7078398c
 
     def has_feature(
         self, device: Union[torch._inductor.ir.IRNode, device], feature: BackendFeature
