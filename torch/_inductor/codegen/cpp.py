# mypy: allow-untyped-defs
import contextlib
import dataclasses
import functools
import itertools
import math
import re
import sys
import warnings
from copy import copy, deepcopy
from enum import Enum
from typing import cast, Dict, List, Optional, Sequence, Set, Tuple, Union

import sympy

import torch
import torch.fx
from torch._inductor import dependencies
from torch._prims_common import is_float_dtype, is_integer_dtype
from torch.utils._sympy.functions import CeilDiv, FloorDiv, ModularIndexing
from torch.utils._sympy.symbol import free_symbol_is_type, symbol_is_type, SymT

from ..._dynamo.utils import counters
from .. import codecache, config, cpp_builder, cpu_vec_isa, ir, metrics
from ..loop_body import LoopBody
from ..scheduler import (
    BaseSchedulerNode,
    BaseScheduling,
    ForeachKernelSchedulerNode,
    FusedSchedulerNode,
    Scheduler,
    SchedulerNode,
)
from ..utils import (
    cache_on_self,
    get_bounds_index_expr,
    get_fused_kernel_name,
    has_free_symbols,
    is_welford_reduction,
    parallel_num_threads,
    Placeholder,
    sympy_index_symbol,
    sympy_index_symbol_with_prefix,
    sympy_product,
    sympy_subs,
)
from ..virtualized import NullKernelHandler, ops, OpsValue, V
from .common import (
    BackendFeature,
    BracesBuffer,
    CppWrapperKernelArgs,
    CSE,
    CSEVariable,
    DataTypePropagation,
    DeferredLine,
    DTYPE_TO_COMPUTATION_DTYPE,
    IndentedBuffer,
    Kernel,
    KernelArgs,
    OpOverrides,
    OptimizationContext,
)
from .cpp_utils import (
    _get_dtype_from_loopbodies,
    _get_loop_body,
    cexpr,
    cexpr_index,
    codegen_rand,
    CppCSEVariable,
    DTYPE_TO_CPP,
    INDEX_TYPE,
    LocalBufferContext,
    promote_args,
    unify_mask_base_type,
    value_to_cpp,
)


_IS_WINDOWS = sys.platform == "win32"


def get_export_declaration():
    return "__declspec(dllexport)" if _IS_WINDOWS else ""


schedule_log = torch._logging.getArtifactLogger(__name__, "schedule")

NATIVE_OMP_RTYPES = {"+", "*", "^", "||", "min", "max"}
RTYPE_TO_CPP = {
    "sum": "+",
    "prod": "*",
    "xor_sum": "^",
    "min": "min",
    "max": "max",
    "argmin": "argmin",
    "argmax": "argmax",
    "any": "||",
    "welford_reduce": "welford",
    "welford_combine": "welford",
}
VECTORIZABLE_RTYPES = {
    "max",
    "min",
    "sum",
    "prod",
    "xor_sum",
    "welford_reduce",
    "welford_combine",
    "argmin",
    "argmax",
    "any",
}

PYTHON_TO_CPP = {
    "Tensor": "at::Tensor",
    "int": "long",
    "float": "double",
    "bool": "bool",
    "str": "std::string",
    "ScalarType": "c10::ScalarType",
    "MemoryFormat": "at::MemoryFormat",
    "Layout": "at::Layout",
    "Device": "at::Device",
    "number": "at::Scalar",
}

CONTAINER_PYTHON_TO_CPP = {
    "List": "std::vector",
    "Optional": "std::optional",
}

DTYPE_LOWP_FP = [
    torch.bfloat16,
    torch.float16,
]

VECTORIZABLE_DTYPES: List[torch.dtype] = [
    torch.float64,
    torch.float,
    torch.bfloat16,
    torch.float16,
    torch.bool,
    torch.uint8,
    torch.int8,
    torch.int32,
    torch.int64,
]

MASKED_VECTORIZABLE_DTYPES: List[torch.dtype] = [
    torch.float,
    torch.bfloat16,
    torch.float16,
    torch.uint8,
    torch.int8,
]


def reduction_init(reduction_type, dtype):
    if dtype in DTYPE_LOWP_FP:
        # Since load promotes all half-precision inputs to float, the initial
        # constant for reduction must be promoted as well
        dtype = torch.float32
    if reduction_type in ("xor_sum", "sum", "any"):
        return 0
    if reduction_type == "prod":
        return 1
    if reduction_type in ("max", "argmax", "min", "argmin"):
        cdtype = DTYPE_TO_CPP[dtype]
        min_var = (
            f"-std::numeric_limits<{cdtype}>::infinity()"
            if is_float_dtype(dtype)
            else f"std::numeric_limits<{cdtype}>::min()"
        )
        max_var = (
            f"std::numeric_limits<{cdtype}>::infinity()"
            if is_float_dtype(dtype)
            else f"std::numeric_limits<{cdtype}>::max()"
        )
        init_var = min_var if reduction_type in ("max", "argmax") else max_var
        return (
            init_var
            if reduction_type in ("max", "min")
            else f"IndexValue<{cdtype}>{{0, {init_var}}}"
        )
    if is_welford_reduction(reduction_type):
        return f"Welford<{DTYPE_TO_CPP[dtype]}>()"
    raise AssertionError(reduction_type)


def reduction_acc_type(reduction_type, dtype):
    scalar_type = DTYPE_TO_CPP[DTYPE_TO_COMPUTATION_DTYPE[dtype]]
    if is_welford_reduction(reduction_type):
        return f"Welford<{scalar_type}>"
    if reduction_type in {"argmin", "argmax"}:
        return f"IndexValue<{scalar_type}>"
    return scalar_type


def reduction_combine(
    reduction_type,
    var,
    next_value,
    index: Optional[sympy.Symbol] = None,
    src_dtype=None,
):
    is_bool = src_dtype == torch.bool
    if reduction_type == "sum":
        conjunction = "|" if is_bool else "+"
        return f"{var} {conjunction} {next_value}"
    if reduction_type == "prod":
        return f"{var} * {next_value}"
    if reduction_type == "xor_sum":
        return f"{var} ^ {next_value}"
    if reduction_type == "any":
        return f"{var} || {next_value}"
    if reduction_type in ("min", "max"):
        return f"{reduction_type}_propagate_nan({var}, {next_value})"
    if reduction_type == "welford_reduce":
        return f"welford_combine({var}, {next_value})"
    if reduction_type == "welford_combine":
        if isinstance(next_value, tuple):
            mean, m2, weight = next_value
        else:
            mean, m2, weight = reduction_project(reduction_type, next_value)
        return f"welford_combine({var}, {{{mean}, {m2}, {weight}}})"
    if reduction_type in ("argmin", "argmax"):
        if index is not None:
            return f"{reduction_type}_combine({var}, {next_value}, {index})"
        else:
            return f"{reduction_type}_combine({var}, {next_value})"
    raise AssertionError(reduction_type)


def reduction_project(reduction_type, acc):
    if is_welford_reduction(reduction_type):
        return f"{acc}.mean", f"{acc}.m2", f"{acc}.weight"
    elif reduction_type in {"argmin", "argmax"}:
        return f"{acc}.index"
    return acc


@functools.lru_cache
def stride_at(index: sympy.Expr, var: sympy.Symbol):
    if not index.has(var):
        # see test_torchinductor_dynamic_shapes.py::test_full_boolean_dynamic_shapes_cpu
        # which has tmp0 = ops.index_expr(s0 >= 1024, torch.bool) and fails below calculation.
        # in this case, there is no dependencies between index and var.
        return sympy.Integer(0)
    replacement = {var: var + 1}
    new_index = sympy_subs(index, replacement)  # type: ignore[arg-type]
    return sympy.simplify(new_index - index)


@functools.lru_cache
def simplify_index_in_vec_range(index: sympy.Expr, var: sympy.Expr, vec_length: int):
    """
    Simplifies the index expression within the range of a vectorized loop.
    Given a vectorized loop variable `var` in the range of a loop with `vec_length`,
    this function transforms the `index` into an equivalent form. It handles
    simplifications for cases where `var` can be expressed as `vec_length * a + b`,
    where `b` ranges from 0 to `vec_length - 1`. The function reduces occurrences
    of `FloorDiv` and `ModularIndexing` in the `index` with best-effort optimizations.

    NOTE:
    The simplified index expression is intended for analysis purposes only, not
    for code generation. It replaces `FloorDiv` and `ModularIndexing` with free variables
    which are not dependent on the loop variable `var` in the vectorized range. Check
    https://github.com/pytorch/pytorch/pull/117221#discussion_r1449746217 for more details.

    Examples:
    1. If `var` is `x3` and `vec_length` is 16, and `x3 = 16*a + b`, then
       `FloorDiv(x3, div)` or `ModularIndexing(x3, div, mod)` becomes a free variable
       when `div` is divisible by 16.
    2. `ModularIndexing(x3, 1, mod)` can be simplified to `x3 + c` where `c` is a free
       variable when `mod` is divisible by 16.
    """

    div_freevar_id = 0
    mod_freevar_id = 0

    def visit_indexing_div(divisor):
        nonlocal div_freevar_id
        result = FloorDiv(var, divisor)
        if sympy.gcd(divisor, vec_length) == vec_length:
            result = sympy.Symbol(f"{var}_div_c{div_freevar_id}")
            div_freevar_id += 1
        return result

    def visit_modular_indexing(divisor, modulus):
        nonlocal mod_freevar_id
        result = ModularIndexing(var, divisor, modulus)
        if sympy.gcd(divisor, vec_length) == vec_length:
            result = sympy.Symbol(f"{var}_mod_c{mod_freevar_id}")
            mod_freevar_id += 1
        elif divisor == 1 and sympy.gcd(modulus, vec_length) == vec_length:
            result = var + sympy.Symbol(f"{var}_mod_c{mod_freevar_id}")
            mod_freevar_id += 1
        return result

    original_index = index

    div = sympy.Wild("divisor", integer=True)
    if index.has(FloorDiv):
        index = index.replace(FloorDiv(var, div), visit_indexing_div)

    mod = sympy.Wild("modulus", integer=True)
    if index.has(ModularIndexing):
        index = index.replace(ModularIndexing(var, div, mod), visit_modular_indexing)

    index = sympy.simplify(index)
    if index != original_index:
        return simplify_index_in_vec_range(index, var, vec_length)

    return index


@functools.lru_cache
def stride_at_vec_range(
    index: sympy.Expr, var: sympy.Symbol, vec_length: Optional[int] = None
):
    if vec_length:
        index = simplify_index_in_vec_range(index, var, vec_length)
    return stride_at(index, var)


class OuterLoopFusedSchedulerNode(FusedSchedulerNode):
    @classmethod
    def fuse(  # type: ignore[override]
        cls, node1: BaseSchedulerNode, node2: BaseSchedulerNode, outer_loop_fusion_depth
    ):
        assert node1.scheduler is node2.scheduler
        assert all(
            type(node)
            in (
                OuterLoopFusedSchedulerNode,
                SchedulerNode,
                FusedSchedulerNode,
            )
            for node in (node1, node2)
        )
        if any(type(node) is OuterLoopFusedSchedulerNode for node in (node1, node2)):
            return cls(
                node1.scheduler,
                (
                    list(node1.get_outer_nodes())
                    if type(node1) is OuterLoopFusedSchedulerNode
                    else [
                        node1,
                    ]
                )
                + (
                    list(node2.get_outer_nodes())
                    if type(node2) is OuterLoopFusedSchedulerNode
                    else [
                        node2,
                    ]
                ),
                outer_loop_fusion_depth,
            )
        else:
            return cls(node1.scheduler, [node1, node2], outer_loop_fusion_depth)  # type: ignore[list-item]

    def __init__(
        self,
        scheduler: "Scheduler",
        outer_fused_nodes: List[Union[FusedSchedulerNode, SchedulerNode]],
        outer_loop_fusion_depth,
    ):
        self.outer_fused_nodes: List[
            Union[FusedSchedulerNode, SchedulerNode]
        ] = outer_fused_nodes
        self.outer_loop_fusion_depth = outer_loop_fusion_depth
        flatten_snodes = []
        for _node in self.outer_fused_nodes:
            assert isinstance(_node, (SchedulerNode, FusedSchedulerNode))
            flatten_snodes.extend(list(_node.get_nodes()))
        super().__init__(scheduler, flatten_snodes)  # type: ignore[arg-type]

    def get_outer_nodes(self):
        return self.outer_fused_nodes

    def check_outer_fusion_loop_level_attr(
        self, cpp_kernel_proxy_list, outer_loop_fusion_depth
    ):
        # This function ensures that the same tiling split is applied at each loop level within the outer loop fusion depth.
        # In the fusion stage, we only examine nodes with same vars and reduce.
        # However, for nodes with same vars and reduce, the loops may still have different tile splits.
        # For example (test_expr_vec_non_contiguous in test_cpu_repro.py):
        #   * buf0 tiling along the 2nd loop level, buf1 tiling along the 3rd loop level.
        # If the check failed, we should fall back to standard loop codegen.
        def _inner(
            left_loop_level: LoopLevel,
            right_loop_level: LoopLevel,
            loop_fusion_depth: int,
        ) -> bool:
            # Check if same loop level attr
            outer_loops_attr_compare_list = [
                "var",
                "size",
                "offset",
                "steps",
            ]
            if not (
                all(
                    getattr(left_loop_level, attr_compare)
                    == getattr(right_loop_level, attr_compare)
                    for attr_compare in outer_loops_attr_compare_list
                )
            ):
                return False

            assert loop_fusion_depth >= 1
            if (loop_fusion_depth := loop_fusion_depth - 1) > 0:
                # If the next loop level is expected to undergo outer loop fusion,
                # there should be no kernel present at the current loop level.
                assert (
                    left_loop_level.kernel is None and right_loop_level.kernel is None
                )
                # Check next loop level attr
                if any(
                    # Assume no main/tail loop split at any outer loop fusion depth
                    # Given no clear performance benefit for this complex case
                    len(loop_level.inner) != 1
                    for loop_level in [left_loop_level, right_loop_level]
                ) or not _inner(
                    left_loop_level.inner[0],
                    right_loop_level.inner[0],
                    loop_fusion_depth,
                ):
                    return False

            return True

        for idx in range(len(cpp_kernel_proxy_list) - 1):
            left_loop_nest = cpp_kernel_proxy_list[idx].loop_nest
            right_loop_nest = cpp_kernel_proxy_list[idx + 1].loop_nest
            if any(
                # Assume no main/tail loop split at any outer loop fusion depth
                len(loop_nest.root) != 1
                for loop_nest in [left_loop_nest, right_loop_nest]
            ) or not _inner(
                left_loop_nest.root[0], right_loop_nest.root[0], outer_loop_fusion_depth
            ):
                return False

        return True

    def merge_outer_fusion_kernels(
        self,
        cpp_kernel_proxy_list,
    ):
        loop_nest_list: List[LoopNestWithSplit] = [
            kernel.loop_nest for kernel in cpp_kernel_proxy_list
        ]
        kernel_group = cpp_kernel_proxy_list[0].kernel_group

        def _merge_outer_fusion_loop_levels(
            loop_level_nested_list: List[List["LoopLevel"]],
            outer_loop_fusion_depth,
        ):
            assert outer_loop_fusion_depth >= 1
            # Assume no main/tail loop split at any outer loop fusion depth
            assert all(
                len(loop_level_list) == 1 for loop_level_list in loop_level_nested_list
            )
            if (outer_loop_fusion_depth := outer_loop_fusion_depth - 1) >= 1:
                # Further merge the next loop level
                next_loop_level_nested_list = [
                    loop_level_list[0].inner
                    for loop_level_list in loop_level_nested_list
                ]
                _merge_outer_fusion_loop_levels(
                    next_loop_level_nested_list,
                    outer_loop_fusion_depth,
                )
            else:
                outer_loop_fused_kernel = OuterLoopFusedKernel(kernel_group)
                loop_level_of_first_kernel = loop_level_nested_list[0][0]
                for kernel_idx in range(len(loop_level_nested_list)):
                    outer_loop_fused_kernel.inner.append(
                        deepcopy(loop_level_nested_list[kernel_idx][0]),
                    )
                loop_level_of_first_kernel.inner = []
                loop_level_of_first_kernel.kernel = outer_loop_fused_kernel

        # Merge the List[LoopNestWithSplit] from cpp_kernel_proxy_list
        # into cpp_kernel_proxy_list[0].loop_nest
        _merge_outer_fusion_loop_levels(
            [_loop_nest.root for _loop_nest in loop_nest_list],  # type: ignore[misc]
            self.outer_loop_fusion_depth,
        )
        return cpp_kernel_proxy_list[0]


class RecordOptimizationContext:
    def __init__(self, func_name: str = ""):
        self.func_name = func_name
        self.current_node: Optional[torch.fx.Node] = None
        self.opt_ctx: Optional[OptimizationContext] = None

    def __enter__(self):
        assert V.interpreter
        assert V.interpreter.current_node

        self.current_node = V.interpreter.current_node
        assert self.current_node is not None
        if OptimizationContext.key in self.current_node.meta:
            self.opt_ctx = self.current_node.meta[OptimizationContext.key]
        else:
            self.opt_ctx = OptimizationContext()
        assert self.opt_ctx is not None
        self.opt_ctx.ops_name = self.func_name
        return self

    def __exit__(self, exc_type, exc_val, exc_tb):
        assert self.current_node
        assert self.opt_ctx
        self.current_node.meta[OptimizationContext.key] = self.opt_ctx

    def get_opt_ctx(self):
        return self.opt_ctx

    def get_fx_node(self):
        assert self.current_node
        return self.current_node


class CppOverrides(OpOverrides):
    """Map element-wise ops to C++"""

    @staticmethod
    def add(a, b):
        return f"decltype({a})({a} + {b})"

    @staticmethod
    def sub(a, b):
        return f"decltype({a})({a} - {b})"

    @staticmethod
    def mul(a, b):
        return f"decltype({a})({a} * {b})"

    @staticmethod
    def to_dtype(x, dtype, src_dtype=None, use_compute_types=True):
        assert isinstance(x, CppCSEVariable)
        if src_dtype is None:
            src_dtype = x.dtype
        expr = V.kernel.get_to_dtype_expr(x, dtype, src_dtype)
        csevar = V.kernel.cse.generate(V.kernel.compute, expr)
        csevar.update_on_args("to_dtype", (x, dtype), {"src_dtype": src_dtype})
        if dtype in [torch.bfloat16, torch.float16] and src_dtype == torch.float:
            """
            https://github.com/pytorch/pytorch/issues/115260
            For FusedSchedulerNode[node1, node2], the node2 loads what node1 stores and the buffer is
            in low-precision floating point data type. When the output of node1 also serves as the output of the
            kernel, the result of nodes would be different from the case when output of node1 is not the output
            of the kernel (where we don't need to insert `to_dtype` for legalization). To address the problem, on
            storing the lowp node1 output, we also add the inverse dtype conversion to high precision data type
            to the cse cache.

            Example (pseudo code):
                node1_output = ...
                node1_output_lowp = to_dtype(node1_output, dtype=torch.bfloat16)
                store(buf, node1_output_lowp)
                node2_input_lowp = load(buf)
                node2_input = to_dtype(node2_input_lowp, dtype=torch.float)

            Without cse cache trick:
                node1_output = ...
                node1_output_lowp = to_dtype(node1_output, dtype=torch.bfloat16)
                store(buf, node1_output_lowp)
                node2_input_lowp = node_output_lowp # hit store cache
                node2_input = to_dtype(node2_input_lowp, dtype=torch.float)

            With cse cache trick:
                node1_output = ...
                node1_output_lowp = to_dtype(node1_output, dtype=torch.bfloat16)
                # also add `to_dtype(node1_input_lowp, dtype=torch.float)` -> `node1_output` to cse cache
                store(buf, node1_output_lowp)
                node2_input_lowp = node_output_lowp # hit store cache
                node2_input = node1_output # hit cse cache
            """
            V.kernel.cache_dtype_convert(x, src_dtype, csevar, dtype)
        return csevar

    @staticmethod
    def to_dtype_bitcast(x, dtype, src_dtype):
        assert dtype in DTYPE_TO_CPP, f"{dtype} missing from {__name__}.DTYPE_TO_CPP"
        if src_dtype in (torch.float16, torch.bfloat16):
            # c10::bit_cast requires the source and target have the bitwidth.
            # Because the input tensor's dtype could be promoted, e.g. from float16 to
            # float, we have to cast the tensor to its original source dtype before
            # invoking bit_cast. We also need to convert the bit-casted tensor
            # back to float to make sure we keep using higher precision values
            # for the rest of the computation.
            cast_x = f"c10::convert<{DTYPE_TO_CPP[src_dtype]}>({x})"
            cast_x = f"c10::bit_cast<{DTYPE_TO_CPP[dtype]}>({cast_x})"
            return f"c10::convert<{DTYPE_TO_CPP[torch.float32]}>({cast_x})"
        else:
            return f"c10::bit_cast<{DTYPE_TO_CPP[dtype]}>({x})"

    @staticmethod
    def abs(x):
        return f"std::abs({x})"

    @staticmethod
    def sin(x):
        return f"std::sin({x})"

    @staticmethod
    def cos(x):
        return f"std::cos({x})"

    @staticmethod
    def neg(x):
        return f"decltype({x})(-{x})"

    @staticmethod
    def exp(x):
        # return f"Sleef_expf_u10({x})"
        return f"std::exp({x})"

    @staticmethod
    def exp2(x):
        return f"std::exp2({x})"

    @staticmethod
    def expm1(x):
        return f"std::expm1({x})"

    @staticmethod
    def erf(x):
        return f"std::erf({x})"

    @staticmethod
    def erfc(x):
        return f"std::erfc({x})"

    @staticmethod
    def erfinv(x):
        return f"calc_erfinv({x})"

    @staticmethod
    def sqrt(x):
        return f"std::sqrt({x})"

    @staticmethod
    def rsqrt(x):
        return f"1 / std::sqrt({x})"

    @staticmethod
    def log1p(x):
        bug = config.cpp.inject_log1p_bug_TESTING_ONLY
        if bug == "accuracy":
            return f"{x} + decltype({x})(1)"
        elif bug is None:
            return f"std::log1p({x})"
        else:
            raise AssertionError(
                f"unrecognized config cpp.inject_log1p_bug_TESTING_ONLY = {bug!r}"
            )

    @staticmethod
    def tan(x):
        return f"std::tan({x})"

    @staticmethod
    def tanh(x):
        return f"std::tanh({x})"

    @staticmethod
    def signbit(x):
        """
        On windows std::signbit only support float type.
        Ref: https://learn.microsoft.com/en-us/cpp/c-runtime-library/reference/signbit?view=msvc-170
        """
        return (
            f"std::signbit(static_cast<float>({x}))"
            if _IS_WINDOWS
            else f"std::signbit({x})"
        )

    @staticmethod
    def pow(a, b):
        return f"std::pow({a}, {b})"

    @staticmethod
    def log(x):
        return f"std::log({x})"

    @staticmethod
    def round(x):
        return f"std::nearbyint({x})"

    @staticmethod
    def floor(x):
        return f"std::floor({x})"

    @staticmethod
    def floordiv(a, b):
        # a and b are integer type
        quot = f"{a} / {b}"
        rem = f"{a} % {b}"
        return f"(({a} < 0) != ({b} < 0) ? ({rem} != 0 ? {quot} - 1 : {quot}) : {quot})"

    @staticmethod
    def ceil(x):
        return f"std::ceil({x})"

    @staticmethod
    def trunc(x):
        return f"std::trunc({x})"

    @staticmethod
    def truncdiv(a, b):
        # a and b are integer type
        return f"{a} / {b}"

    @staticmethod
    def fmod(a, b):
        return f"std::fmod({a}, {b})"

    @staticmethod
    def isinf(x):
        return f"std::isinf({x})"

    @staticmethod
    def isnan(x):
        return f"std::isnan({x})"

    @staticmethod
    def lgamma(x):
        return f"std::lgamma({x})"

    @staticmethod
    def acos(x):
        return f"std::acos({x})"

    @staticmethod
    def acosh(x):
        return f"std::acosh({x})"

    @staticmethod
    def cosh(x):
        return f"std::cosh({x})"

    @staticmethod
    def sinh(x):
        return f"std::sinh({x})"

    @staticmethod
    def asin(x):
        return f"std::asin({x})"

    @staticmethod
    def asinh(x):
        return f"std::asinh({x})"

    @staticmethod
    def atan2(x, y):
        return f"std::atan2({x}, {y})"

    @staticmethod
    def atan(x):
        return f"std::atan({x})"

    @staticmethod
    def atanh(x):
        return f"std::atanh({x})"

    @staticmethod
    def copysign(x, y):
        return f"std::copysign({x}, {y})"

    @staticmethod
    def frexp(x):
        cache_keys = f"frexp({x})[0]", f"frexp({x})[1]"
        if all(cache_key in V.kernel.cse.cache for cache_key in cache_keys):
            return tuple(V.kernel.cse.cache[cache_key] for cache_key in cache_keys)

        code = BracesBuffer()
        exponent = V.kernel.cse.newvar()
        mantissa = V.kernel.cse.newvar()
        code.writeline(f"int32_t {exponent};")
        code.writeline(f"auto {mantissa} = std::frexp({x}, &{exponent});")
        V.kernel.compute.splice(code)
        cse_vars = (mantissa, exponent)
        for cache_key, cse_var in zip(cache_keys, cse_vars):
            V.kernel.cse.cache[cache_key] = cse_var
        return mantissa, exponent

    @staticmethod
    def hypot(x, y):
        return f"std::hypot({x}, {y})"

    @staticmethod
    def log10(x):
        return f"std::log10({x})"

    @staticmethod
    def log2(x):
        return f"std::log2({x})"

    @staticmethod
    def nextafter(x, y):
        return f"std::nextafter({x}, {y})"

    @staticmethod
    def relu(x):
        bug = config.cpp.inject_relu_bug_TESTING_ONLY
        if bug == "compile_error":
            return "compile error!"
        elif bug == "runtime_error":
            return f"{x}; throw 1"
        elif bug == "accuracy":
            return f"{x} + decltype({x})(1)"
        elif bug is None:
            return f"std::max({x}, decltype({x})(0))"
        else:
            raise AssertionError(
                f"unrecognized config cpp.inject_relu_bug_TESTING_ONLY = {bug!r}"
            )

    @staticmethod
    def minimum(a, b):
        return f"min_propagate_nan({a}, {b})"

    @staticmethod
    def maximum(a, b):
        return f"max_propagate_nan({a}, {b})"

    @staticmethod
    def where(a, b, c):
        return f"{a} ? {b} : {c}"

    @staticmethod
    def mod(a, b):
        return f"mod({a}, {b})"

    @staticmethod
    def constant(val, dtype):
        if dtype in DTYPE_LOWP_FP:
            # Since load promotes all half-precision inputs to float, constants
            # must be promoted as well
            dtype = torch.float32
        return value_to_cpp(val, DTYPE_TO_CPP[dtype])

    @staticmethod
    def index_expr(expr, dtype):
        idx_str = cexpr(V.kernel.rename_indexing(expr))
        var = V.kernel.cse.generate(
            V.kernel.compute, idx_str, bounds=get_bounds_index_expr(expr)
        )
        return ops.to_dtype(var, dtype)

    @staticmethod
    def masked(mask, body, other):
        code = BracesBuffer()

        # Write masked operation into a lambda
        body_var = V.kernel.cse.newvar()
        code.writeline(f"auto {body_var} = [&]")
        with V.kernel.swap_buffers(code), code.indent():
            result = body()
            code.writeline(f"return {result};")
        code.writeline(";")
        V.kernel.compute.splice(code)

        # Use the lambda's return type as the type of other
        other_code = value_to_cpp(other, f"decltype({body_var}())")
        return f"{mask} ? {body_var}() : {other_code}"

    @staticmethod
    def logical_and(a, b):
        return f"{a} && {b}"

    @staticmethod
    def logical_not(a):
        return f"!{a}"

    @staticmethod
    def logical_or(a, b):
        return f"{a} || {b}"

    @staticmethod
    def logical_xor(a, b):
        return f"{a} != {b}"

    @staticmethod
    def bitwise_and(a, b):
        return f"decltype({a})({a} & {b})"

    @staticmethod
    def bitwise_not(a):
        return f"decltype({a})(~{a})"

    @staticmethod
    def bitwise_or(a, b):
        return f"decltype({a})({a} | {b})"

    @staticmethod
    def bitwise_xor(a, b):
        return f"decltype({a})({a} ^ {b})"

    @staticmethod
    def bitwise_left_shift(a, b):
        return f"decltype({a})({a} << {b})"

    @staticmethod
    def bitwise_right_shift(a, b):
        return f"decltype({a})({a} >> {b})"

    @staticmethod
    def rand(seed: sympy.Expr, offset: sympy.Expr):
        return f"normalized_rand_cpu({seed}, {offset})"

    @staticmethod
    def randn(seed: sympy.Expr, offset: sympy.Expr):
        return f"randn_cpu({seed}, {offset})"

    @staticmethod
    def randint64(seed: sympy.Expr, offset: sympy.Expr, low, high):
        return f"randint64_cpu({seed}, {offset}, {low}, {high})"

    @staticmethod
    def sigmoid(x):
        return f"decltype({x})(1) / (decltype({x})(1) + std::exp(-{x}))"

    @staticmethod
    def sign(x):
        code = BracesBuffer()
        scalar_zero = f"decltype({x})(0)"
        scalar_one = f"decltype({x})(1)"
        code.writeline("[&]()")
        with code.indent():
            code.writeline(f"auto left = {x} > 0 ? {scalar_one} : {scalar_zero};")
            code.writeline(f"auto right = {x} < 0 ? {scalar_one} : {scalar_zero};")
            code.writeline("return left - right;")
        code.writeline("()")
        return code


CppOverrides._initialize_pointwise_overrides("cpp")


class CppVecOverrides(CppOverrides):
    """Map element-wise ops to aten vectorization C++"""

    def __new__(cls, *args, **kargs):
        self = super().__new__(cls)

        def wrap(func):
            # `CppVecKernel` generates both scalar ops and vector ops according to
            # whether the inputs are scalars or vectors while all ops in `CppVecOverrides`
            # (except for some ops explained below) assume the inputs are vectors. We wrap the ops in
            # `CppVecOverrides` to broadcast scalar inputs to vectors if needed or fallback to
            # `CppOverrides` when all inputs are scalars.
            #
            # Notes on ops handled separately in their own functions:
            # `ops.masked`:
            #     needs recursive handling of masked body.
            # `ops.index_expr`:
            #     needs to further analyze the dependency of the index expression on
            #     the tiling itervar.
            def wrapper(*args, **kwargs):
                scalars = [
                    arg
                    for arg in args
                    if isinstance(arg, (int, sympy.Expr))
                    or (isinstance(arg, CppCSEVariable) and not arg.is_vec)
                ]
                vectors = [
                    arg
                    for arg in args
                    if isinstance(arg, CppCSEVariable) and arg.is_vec
                ]
                new_args = list(args)
                if scalars and vectors:
                    new_args = []
                    for arg in args:
                        if isinstance(arg, (int, sympy.Expr)):
                            if isinstance(arg, sympy.Expr) and not arg.is_number:
                                arg = ops.index_expr(arg, torch.int64)
                            else:
                                arg = ops.constant(arg, torch.int64)
                            arg = arg.value if isinstance(arg, OpsValue) else arg
                        new_args.append(arg)

                # DType Promotion
                if vectors:
                    # We have saw several data type mismatch issues related with index_expr in
                    # the lowering phase of torch.int8. torch.int32, torch.int64.
                    # 1. int32 and int64 in test_torchinductor.py::test_max_pool2d_with_indices_backward3_cpu
                    # 2. int8 and int32 in test_torchinductor.py::test_max_pool2d5_cpu
                    # 3. int32 and fp32 in test_torchinductor_dynamic_shapes.py::test_avg_pool2d8_dynamic_shapes_cpu
                    if len(new_args) == 2:
                        new_args = promote_args(new_args)
                    elif func == CppVecOverrides.where:
                        new_args[1:] = promote_args(new_args[1:])

                # Broadcast scalar args to vector
                if scalars and vectors:
                    assert isinstance(V.kernel, CppVecKernel)
                    new_args = [
                        V.kernel.broadcast(new_arg)
                        if (
                            isinstance(new_arg, CppCSEVariable)
                            and not new_arg.is_vec
                            and func
                            not in [
                                CppVecOverrides.rand,
                                CppVecOverrides.randn,
                                CppVecOverrides.randint64,
                            ]
                        )
                        else new_arg
                        for new_arg in new_args
                    ]

                if vectors:
                    return func(*new_args, **kwargs)
                else:
                    # fallback to scalar ops
                    scalar_ops = super(CppVecOverrides, self)
                    scalar_func = getattr(
                        scalar_ops, func.__name__, scalar_ops.__getattr__(func.__name__)  # type: ignore[attr-defined]
                    )
                    assert scalar_func is not None
                    return scalar_func(*args, **kwargs)

            return wrapper

        for name, method in vars(CppVecOverrides).items():
            if getattr(method, "__class__", None) == staticmethod and name not in [
                "masked",
                "index_expr",
            ]:
                setattr(self, name, wrap(method.__func__))

        return self

    @staticmethod
    def add(a, b):
        return f"{a} + {b}"

    @staticmethod
    def sub(a, b):
        return f"{a} - {b}"

    @staticmethod
    def mul(a, b):
        return f"{a} * {b}"

    @staticmethod
    def truediv(a, b):
        return f"{a} / {b}"

    @staticmethod
    def abs(x):
        return f"{x}.abs()"

    @staticmethod
    def sin(x):
        return f"{x}.sin()"

    @staticmethod
    def cos(x):
        return f"{x}.cos()"

    @staticmethod
    def exp(x):
        return f"{x}.exp()"

    @staticmethod
    def exp2(x):
        return f"{x}.exp2()"

    @staticmethod
    def expm1(x):
        # decompose for a better performance
        vec_one = f"decltype({x})(1)"
        return f"{x}.exp() - {vec_one}"

    @staticmethod
    def erf(x):
        return f"{x}.erf()"

    @staticmethod
    def erfc(x):
        return f"{x}.erfc()"

    @staticmethod
    def erfinv(x):
        return f"{x}.erfinv()"

    @staticmethod
    def sqrt(x):
        return f"{x}.sqrt()"

    @staticmethod
    def eq(x, y):
        assert isinstance(V.kernel, CppVecKernel)
        assert isinstance(x, CppCSEVariable)
        assert x.dtype is not None
        return f"{V.kernel._get_mask_type(x.dtype)}({x} == {y})"

    @staticmethod
    def ne(x, y):
        assert isinstance(V.kernel, CppVecKernel)
        assert isinstance(x, CppCSEVariable)
        if x.dtype == torch.bool:
            assert y.dtype == torch.bool
            x_cast, y_cast = unify_mask_base_type(V.kernel.compute, (x, y))
            return f"{x_cast} != {y_cast}"
        else:
            assert x.dtype is not None
            return f"{V.kernel._get_mask_type(x.dtype)}({x} != {y})"

    @staticmethod
    def lt(x, y):
        assert isinstance(V.kernel, CppVecKernel)
        assert isinstance(x, CppCSEVariable)
        assert x.dtype is not None
        return f"{V.kernel._get_mask_type(x.dtype)}({x} < {y})"

    @staticmethod
    def gt(x, y):
        assert isinstance(V.kernel, CppVecKernel)
        assert isinstance(x, CppCSEVariable)
        assert x.dtype is not None
        return f"{V.kernel._get_mask_type(x.dtype)}({x} > {y})"

    @staticmethod
    def le(x, y):
        assert isinstance(V.kernel, CppVecKernel)
        assert isinstance(x, CppCSEVariable)
        assert x.dtype is not None
        return f"{V.kernel._get_mask_type(x.dtype)}({x} <= {y})"

    @staticmethod
    def ge(x, y):
        assert isinstance(V.kernel, CppVecKernel)
        assert isinstance(x, CppCSEVariable)
        assert x.dtype is not None
        return f"{V.kernel._get_mask_type(x.dtype)}({x} >= {y})"

    @staticmethod
    def and_(x, y):
        return f"{x} & {y}"

    @staticmethod
    def rsqrt(x):
        return f"{x}.rsqrt()"

    @staticmethod
    def pow(a, b):
        return f"{a}.pow({b})"

    @staticmethod
    def log(x):
        return f"{x}.log()"

    @staticmethod
    def round(x):
        return f"{x}.round()"

    @staticmethod
    def floor(x):
        return f"{x}.floor()"

    @staticmethod
    def ceil(x):
        return f"{x}.ceil()"

    @staticmethod
    def trunc(x):
        return f"{x}.trunc()"

    @staticmethod
    def fmod(a, b):
        return f"{a}.fmod({b})"

    @staticmethod
    def lgamma(x):
        return f"{x}.lgamma()"

    @staticmethod
    def logical_and(a, b):
        return f"{a} & {b}"

    @staticmethod
    def logical_not(a):
        return f"~{a}"

    @staticmethod
    def logical_or(a, b):
        return f"{a} | {b}"

    @staticmethod
    def logical_xor(a, b):
        return f"{a} ^ {b}"

    @staticmethod
    def bitwise_and(a, b):
        return f"{a} & {b}"

    @staticmethod
    def bitwise_not(a):
        return f"~{a}"

    @staticmethod
    def bitwise_or(a, b):
        return f"{a} | {b}"

    @staticmethod
    def bitwise_xor(a, b):
        return f"{a} ^ {b}"

    @staticmethod
    def bitwise_left_shift(a, b):
        return f"{a} << {b}"

    @staticmethod
    def bitwise_right_shift(a, b):
        return f"{a} >> {b}"

    @staticmethod
    def load_seed(name, offset):
        assert isinstance(V.kernel, CppVecKernel)
        return f"{V.kernel.load(name, offset)}"

    @staticmethod
    def rand(seed, offset):
        assert isinstance(V.kernel, CppVecKernel)
        code = BracesBuffer()
        rand_function = (
            f"result[offset_idx] = normalized_rand_cpu({seed}, offset[offset_idx]);"
        )
        return codegen_rand(offset, code, rand_function)

    @staticmethod
    def randn(seed, offset):
        assert isinstance(V.kernel, CppVecKernel)
        code = BracesBuffer()
        rand_function = f"result[offset_idx] = randn_cpu({seed}, offset[offset_idx]);"
        return codegen_rand(offset, code, rand_function)

    @staticmethod
    def randint64(seed, offset, low, high):
        assert isinstance(V.kernel, CppVecKernel)
        code = BracesBuffer()
        rand_function = f"result[offset_idx] = randint64_cpu({seed}, offset[offset_idx], {low}, {high});"
        return codegen_rand(offset, code, rand_function, torch.int64)

    @staticmethod
    def remainder(a, b):
        assert (
            a.dtype == b.dtype
        ), "remainder vec implementation expect the same inputs' dtype."
        return f"{a} - ({CppVecOverrides.floordiv(a, b)}) * {b}"

    @staticmethod
    def tan(a):
        return f"{a}.tan()"

    @staticmethod
    def tanh(a):
        vec_one = f"decltype({a})(1)"
        vec_two = f"decltype({a})(2)"
        vec_minus_two = f"decltype({a})(-2)"
        return f"{vec_two} / ({vec_one} + ({vec_minus_two} * {a}).exp()) - {vec_one}"

    @staticmethod
    def reciprocal(a):
        return f"{a}.reciprocal()"

    @staticmethod
    def atan(x):
        return f"{x}.atan()"

    @staticmethod
    def acos(x):
        return f"{x}.acos()"

    @staticmethod
    def asin(x):
        return f"{x}.asin()"

    @staticmethod
    def cosh(x):
        return f"{x}.cosh()"

    @staticmethod
    def sinh(x):
        return f"{x}.sinh()"

    @staticmethod
    def log10(x):
        return f"{x}.log10()"

    @staticmethod
    def log2(x):
        return f"{x}.log2()"

    @staticmethod
    def nextafter(x, y):
        return f"{x}.nextafter({y})"

    @staticmethod
    def copysign(a, b):
        return f"{a}.copysign({b})"

    @staticmethod
    def atan2(a, b):
        return f"{a}.atan2({b})"

    @staticmethod
    def hypot(a, b):
        return f"{a}.hypot({b})"

    @staticmethod
    def atanh(x):
        # For real x, atanh(x) = 1/2 * log((1+x)/(1-x))
        vec_one = f"decltype({x})(1)"
        vec_one_half = f"decltype({x})(0.5)"
        return f"{vec_one_half} * (({vec_one} + {x})/({vec_one} - {x})).log()"

    @staticmethod
    def asinh(x):
        # For real x, asinh(x) = log(x + sqrt(1 + x**2))
        vec_one = f"decltype({x})(1)"
        return f"({x} + ({vec_one} + {x}*{x}).sqrt()).log()"

    @staticmethod
    def acosh(x):
        return f"{x}.acosh()"

    @staticmethod
    def relu(x):
        bug = config.cpp.inject_relu_bug_TESTING_ONLY
        if bug == "compile_error":
            return "compile error!"
        elif bug == "runtime_error":
            return f"{x}; throw 1"
        elif bug == "accuracy":
            return f"{x} + decltype({x})(1)"
        elif bug is None:
            return f"at::vec::clamp_min({x}, decltype({x})(0))"
        else:
            raise AssertionError(
                f"unrecognized config cpp.inject_relu_bug_TESTING_ONLY = {bug!r}"
            )

    # TODO: this seems to be dead
    @staticmethod
    def sigmoid(x):
        return f"decltype({x})(1)/(decltype({x})(1) + {x}.neg().exp())"

    @staticmethod
    def neg(x):
        return f"{x}.neg()"

    @staticmethod
    def floordiv(a, b):
        if is_float_dtype(a.dtype):
            assert (
                a.dtype == b.dtype
            ), "div_floor_floating_vec implementation expect the same inputs' dtype."
            return f"div_floor_floating_vec({a}, {b})"
        else:
            assert all(is_integer_dtype(item.dtype) for item in [a, b])
            # a and b are integer type
            _t = f"decltype({a})"
            if V.kernel._get_raw_num_vectors(b.dtype) < 1:
                # Doing blend to set the remaining bits of b to non-zero
                b = f"{_t}::blend<{(1 << V.kernel.tiling_factor) - 1}>({_t}(1), {b})"
            quot = f"{a} / {b}"
            has_rem = f"({a} % {b} != {_t}(0))"
            is_neg = f"(({a} < {_t}(0)) != ({b} < {_t}(0)))"
            return f"{_t}::blendv({quot}, {quot} - {_t}(1), {has_rem} & {is_neg})"

    @staticmethod
    def truncdiv(a, b):
        # a and b are integer type
        if V.kernel._get_raw_num_vectors(b.dtype) < 1:
            # Doing blend to set the remaining bits of b to non-zero
            _t = f"decltype({b})"
            b = f"{_t}::blend<{(1 << V.kernel.tiling_factor) - 1}>({_t}(1), {b})"
        return f"{a} / {b}"

    @staticmethod
    def minimum(a, b):
        if a.dtype == torch.bool:
            assert b.dtype == torch.bool
            a_cast, b_cast = unify_mask_base_type(V.kernel.compute, (a, b))
            return f"{a_cast} & {b_cast}"
        else:
            return f"at::vec::minimum({a}, {b})"

    @staticmethod
    def maximum(a, b):
        if a.dtype == torch.bool:
            assert b.dtype == torch.bool
            a_cast, b_cast = unify_mask_base_type(V.kernel.compute, (a, b))
            return f"{a_cast} | {b_cast}"
        else:
            return f"at::vec::maximum({a}, {b})"

    @staticmethod
    def square(a):
        return f"{a} * {a}"

    @staticmethod
    def where(a, b, c):
        assert isinstance(V.kernel, CppVecKernel)
        if b.dtype == torch.bool:
            assert c.dtype == torch.bool
            blendv_a, blendv_b, blendv_c = unify_mask_base_type(
                V.kernel.compute, (a, b, c)
            )
            return f"decltype({blendv_b})::blendv({blendv_c}, {blendv_b}, {blendv_a})"
        else:
            return f"decltype({b})::blendv({c}, {b}, {V.kernel._get_mask_cast(a, b.dtype)})"

    @staticmethod
    def sign(x):
        code = BracesBuffer()
        vec_zero = f"decltype({x})(0)"
        vec_one = f"decltype({x})(1)"
        blendv_l = f"decltype({x})::blendv({vec_zero}, {vec_one}, {vec_zero} < {x})"
        blendv_r = f"decltype({x})::blendv({vec_zero}, {vec_one}, {x} < {vec_zero})"
        code.writeline("[&]()")
        with code.indent():
            code.writeline(f"auto left = {blendv_l};")
            code.writeline(f"auto right = {blendv_r};")
            code.writeline("return left - right;")
        code.writeline("()")
        return code

    @staticmethod
    def to_dtype(x, dtype, src_dtype=None, use_compute_dtypes=True):
        assert dtype in [
            torch.bool,
            torch.float64,
            torch.float,
            torch.bfloat16,
            torch.float16,
            torch.uint8,
            torch.int8,
            torch.int32,
            torch.int64,
        ], f"{__name__} does not support {dtype}"
        assert isinstance(x, CppCSEVariable)
        src_dtype = x.dtype
        expr = V.kernel.get_to_dtype_expr(x, dtype, src_dtype)
        csevar = V.kernel.cse.generate(V.kernel.compute, expr)
        csevar.update_on_args("to_dtype", (x, dtype), {"src_dtype": src_dtype})
        if dtype in [torch.bfloat16, torch.float16] and src_dtype == torch.float:
            V.kernel.cache_dtype_convert(x, src_dtype, csevar, dtype)
        return csevar

    @staticmethod
    def log1p(x):
        bug = config.cpp.inject_log1p_bug_TESTING_ONLY
        if bug == "accuracy":
            return f"{x} + decltype({x})(1)"
        elif bug is None:
            return f"{x}.log1p()"
        else:
            raise AssertionError(
                f"unrecognized config cpp.inject_log1p_bug_TESTING_ONLY = {bug!r}"
            )

    @staticmethod
    def masked(mask, body, other):
        assert isinstance(V.kernel, CppVecKernel)
        code = BracesBuffer()
        var = V.kernel.cse.newvar()
        with V.kernel.masked(mask) as new_mask:
            code.writeline(f"auto {var} = [&]")
            with V.kernel.swap_buffers(code), code.indent():
                result = body()
                code.writeline(f"return {result};")
        code.writeline(";")
        V.kernel.compute.splice(code)

        dtype = result.dtype
        body_code = f"{var}()"
        body_code_vec = (
            body_code
            if result.is_vec
            else f"{V.kernel._get_vec_type(dtype)}({body_code})"
        )
        other_code = value_to_cpp(other, DTYPE_TO_CPP[dtype])
        # loading bool as VecMask<float, N>
        other_code_vec = (
            f"{V.kernel._get_mask_type()}::from({other_code})"
            if dtype == torch.bool
            else f"{V.kernel._get_vec_type(dtype)}({other_code})"
        )
        assert isinstance(new_mask, CppCSEVariable), new_mask
        if new_mask.is_vec:
            code = BracesBuffer()
            code.writeline("[&]")
            with V.kernel.swap_buffers(code), code.indent():
                code.writeline(f"if ({new_mask}.all_zero())")
                with code.indent():
                    code.writeline(f"return {other_code_vec};")
                code.writeline("else")
                with code.indent():
                    # Create cse variable to reuse kernel.overrides.where
                    body_vec_var = V.kernel.cse.generate(
                        V.kernel.compute,
                        body_code_vec,
                    )
                    other_vec_var = V.kernel.cse.generate(
                        V.kernel.compute,
                        other_code_vec,
                    )
                    assert isinstance(body_vec_var, CppCSEVariable), body_vec_var
                    assert isinstance(other_vec_var, CppCSEVariable), other_vec_var
                    body_vec_var.dtype = dtype
                    other_vec_var.dtype = dtype
                    code.writeline(
                        f"return {V.kernel.overrides.where(new_mask, body_vec_var, other_vec_var)};"
                    )
            code.writeline("()")
            csevar = V.kernel.cse.generate(
                V.kernel.compute,
                code,
            )
        elif result.is_vec:
            csevar = V.kernel.cse.generate(
                V.kernel.compute, f"{mask} ? {body_code_vec} : {other_code_vec}"
            )
        else:
            csevar = V.kernel.cse.generate(
                V.kernel.compute, f"{mask} ? {body_code} : {other_code}"
            )
        # `result` is explicitly added to the args for correct propagation
        # of relevant itervars and vectorization status.
        csevar.update_on_args("masked", (mask, body, other, result), {})
        return csevar

    @staticmethod
    def index_expr(expr, dtype):
        assert isinstance(V.kernel, CppVecKernel)
        index = V.kernel.rename_indexing(expr)
        tiling_var = V.kernel.itervars[V.kernel.tiling_idx]
        stride = V.kernel._try_get_const_stride(index, tiling_var)
        if stride == 0:
            return CppOverrides.index_expr(expr, dtype)
        elif stride is not None:
            idx = V.kernel.cse.generate(
                V.kernel.compute, cexpr(index), bounds=get_bounds_index_expr(expr)
            )
            value = ops.to_dtype(idx, dtype)
            if isinstance(value, OpsValue):
                value = value.value
            csevar = V.kernel.arange(value, stride)
        else:
            csevar = V.kernel._load_or_store_non_contiguous(  # type: ignore[assignment]
                None, index, dtype, V.kernel.compute
            )
        csevar.update_on_args("index_expr", (expr, dtype), {})
        return csevar

    @staticmethod
    def frexp(x):
        cache_keys = f"frexp({x})[0]", f"frexp({x})[1]"
        if all(cache_key in V.kernel.cse.cache for cache_key in cache_keys):
            return tuple(V.kernel.cse.cache[cache_key] for cache_key in cache_keys)

        cdtype = DTYPE_TO_CPP[x.dtype]
        size = V.kernel.tail_size if V.kernel.tail_size else V.kernel.tiling_factor
        code = BracesBuffer()
        exponent = V.kernel.cse.newvar()
        mantissa = V.kernel.cse.newvar()
        exponent.update_on_args("frexp", (x,), kwargs={})
        mantissa.update_on_args("frexp", (x,), kwargs={})
        n_vec = V.kernel._get_num_vectors(x.dtype)
        mantissa_t = (
            f"at::vec::Vectorized<{cdtype}>"
            if n_vec == 1
            else f"at::vec::VectorizedN<{cdtype}, {n_vec}>"
        )
        code.writeline(
            f"at::vec::Vectorized<int32_t> {exponent};"
            if n_vec == 1
            else f"at::vec::VectorizedN<int32_t, {n_vec}> {exponent};"
        )
        code.writeline(f"{mantissa_t} {mantissa};")
        code.writeline("[&]()")
        with code.indent():
            code.writeline(
                f"__at_align__ std::array<{cdtype}, {V.kernel.tiling_factor}> tmpbuf;"
            )
            code.writeline(f"{x}.store(tmpbuf.data(), {cexpr_index(size)});")
            code.writeline(
                f"__at_align__ std::array<int32_t, {V.kernel.tiling_factor}> tmpbuf_exponent;"
            )
            code.writeline(
                f"__at_align__ std::array<{cdtype}, {V.kernel.tiling_factor}> tmpbuf_mantissa;"
            )
            code.writeline(f"for (int i = 0; i < {cexpr_index(size)}; i++)")
            with code.indent():
                code.writeline(
                    "tmpbuf_mantissa[i] = std::frexp(tmpbuf[i], &tmpbuf_exponent[i]);"
                )
            code.writeline(
                f"{exponent} = at::vec::Vectorized<int32_t>::loadu(tmpbuf_exponent.data(), {cexpr_index(size)});"
                if n_vec == 1
                else f"{exponent} = at::vec::VectorizedN<int32_t, {n_vec}>::loadu(tmpbuf_exponent.data(), {cexpr_index(size)});"
            )
            code.writeline(
                f"{mantissa} = {mantissa_t}::loadu(tmpbuf_mantissa.data(), {cexpr_index(size)});"
            )
        code.writeline("();")
        V.kernel.compute.splice(code)
        cse_vars = (mantissa, exponent)
        for cache_key, cse_var in zip(cache_keys, cse_vars):
            V.kernel.cse.cache[cache_key] = cse_var
        return mantissa, exponent

    @classmethod
    def scalarize(cls, scalar_func):
        def inner(*args, **kwargs):
            assert not kwargs
            kernel = V.kernel
            assert isinstance(kernel, CppVecKernel)
            code = BracesBuffer()
            code.writeline("[&]()")
            vec_dtype = args[0].dtype
            n_vec = kernel._get_num_vectors(vec_dtype)
            size = kernel.tail_size if kernel.tail_size else kernel.tiling_factor
            scalar_args = []
            cdtype = DTYPE_TO_CPP[vec_dtype]
            output_mask = scalar_func.__name__ in (
                "isinf",
                "isnan",
                "signbit",
            )
            octype = "bool" if output_mask else cdtype
            octype = (
                DTYPE_TO_CPP[args[-2]]
                if (scalar_func.__name__ == "to_dtype_bitcast")
                else octype
            )
            with code.indent():
                for argidx, arg in enumerate(args):
                    if isinstance(arg, CppCSEVariable):
                        assert arg.is_vec
                        assert arg.dtype == vec_dtype
                        code.writeline(
                            f"__at_align__ std::array<{cdtype}, {kernel.tiling_factor}> tmpbuf{argidx};"
                        )
                        code.writeline(
                            f"{arg}.store(tmpbuf{argidx}.data(), {cexpr_index(size)});"
                        )
                        scalar_args.append(f"tmpbuf{argidx}[i]")
                    else:
                        scalar_args.append(arg)
                code.writeline(
                    f"__at_align__ std::array<{octype}, {kernel.tiling_factor}> tmpbuf_out;"
                )
                res = scalar_func(*scalar_args)
                code.writeline(f"for (int i = 0; i < {cexpr_index(size)}; i++)")
                with code.indent():
                    code.writeline(f"tmpbuf_out[i] = {res};")
                if output_mask:
                    assert not kernel.tail_size
                    load_args = "tmpbuf_out.data()"
                    load_fn = f"at::vec::VecMask<{cdtype},{n_vec}>::from"
                else:
                    load_args = f"tmpbuf_out.data(), {cexpr_index(size)}"
                    if n_vec == 1:
                        load_fn = f"at::vec::Vectorized<{octype}>::loadu"
                    else:
                        load_fn = f" at::vec::VectorizedN<{octype}, {n_vec}>::loadu"
                code.writeline(f"return {load_fn}({load_args});")
            code.writeline("()")
            return code

        return inner

    @classmethod
    def _initialize_scalarize(cls):
        for name, method in vars(CppOverrides).items():
            if getattr(method, "__class__", None) == staticmethod and name not in vars(
                CppVecOverrides
            ):
                func = cls.scalarize(method.__func__)
                func.__name__ = name
                setattr(cls, name, staticmethod(func))


CppVecOverrides._initialize_pointwise_overrides("cppvec")
CppVecOverrides._initialize_scalarize()


class CppTile2DOverrides(CppVecOverrides):
    @staticmethod
    def index_expr(expr, dtype):
        assert isinstance(V.kernel, CppTile2DKernel)
        expr = V.kernel.transform_indexing(expr)
        return CppVecOverrides.index_expr(expr, dtype)


class CppKernel(Kernel):
    overrides = CppOverrides  # type: ignore[assignment]
    sexpr = cexpr
    newvar_prefix = "auto "
    suffix = ";"

    def __init__(self, args, num_threads):
        super().__init__(args)
        self.call_ranges: Optional[Tuple[sympy.Expr, ...]] = None
        self.ranges: List[sympy.Expr] = []
        self.itervars: List[sympy.Symbol] = []
        self.reduction_depth = None
        self.reduction_prefix = IndentedBuffer()
        self.reduction_suffix = IndentedBuffer()
        self.parallel_reduction_prefix = IndentedBuffer()
        self.parallel_reduction_suffix = IndentedBuffer()
        self.local_reduction_init = IndentedBuffer()
        self.local_reduction_stores = IndentedBuffer()
        self.is_reduction = False
        self.non_parallel_reduction_prefix = IndentedBuffer()
        self.reduction_cse = CSE(self.newvar_prefix, self.suffix, name_prefix="tmp_acc")
        self.weight_recps_cse = CSE(
            self.newvar_prefix, self.suffix, name_prefix="wrecps"
        )
        self.preloads = IndentedBuffer()
        self.poststores = IndentedBuffer()
        self.num_threads = num_threads  # num_threads the kernel specialized for
        self.reduction_omp_dec: Dict[Tuple[str, str], str] = {}

    def _gen_parallel_reduction_buffers(
        self,
        acc,
        acc_type,
        reduction_type,
        dtype,
        reduction_combine_fn=reduction_combine,
        reduction_init_fn=reduction_init,
        welford_weight_reciprocal_vec_fn=None,
    ):
        if config.cpp.dynamic_threads and not self.parallel_reduction_prefix:
            self.parallel_reduction_prefix.writeline(
                "int max_threads = omp_get_max_threads();"
            )
        acc_local = f"{acc}_local"
        num_threads = (
            "max_threads" if config.cpp.dynamic_threads else parallel_num_threads()
        )
        acc_per_thread_var_name = f"{acc}_arr"
        acc_per_thread = f"{acc_per_thread_var_name}[{num_threads}]"
        """
        MSVC don't support dynamic array(VLA). Please use std::unique_ptr to instead of it.
        Ref: https://stackoverflow.com/questions/56555406/creating-dynamic-sized-array-using-msvc-c-compiler
        MSVC is the only one compiler, which not support VLA. And MSVC can't get good inductor performance.
        So, we can use unique_ptr make it works on MSVC.
        For other compilers, we continue to use VLA to get best performence.
        """
        acc_per_thread_unique_ptr_decl = f"auto {acc_per_thread_var_name} = std::make_unique<{acc_type}[]>({num_threads})"
        acc_per_thread_vla_decl = f"{acc_per_thread_var_name}[{num_threads}]"
        acc_local_in_array = acc_per_thread.replace(f"[{num_threads}]", "[tid]")
        self.local_reduction_init.writeline(
            f"{acc_type} {acc_local} = {reduction_init_fn(reduction_type, dtype)};"
        )
        self.parallel_reduction_prefix.writeline(
            f"{acc_per_thread_unique_ptr_decl};"
            if cpp_builder.is_msvc_cl()
            else f"{acc_type} {acc_per_thread_vla_decl};"
        )
        self.parallel_reduction_prefix.writelines(
            [
                f"for (int tid = 0; tid < {num_threads}; tid++)",
                "{",
                f"    {acc_local_in_array} = {reduction_init_fn(reduction_type, dtype)};",
                "}",
            ],
        )
        self.local_reduction_stores.writelines(
            [
                f"{acc_local_in_array} = {acc_local};",
            ]
        )
        self.parallel_reduction_suffix.writelines(
            [
                f"for (int tid = 0; tid < {num_threads}; tid++)",
                "{",
                f"    {acc} = {reduction_combine_fn(reduction_type, acc, acc_local_in_array, src_dtype=dtype)};",
                "}",
            ],
        )

    def get_reduction_var_pattern(self, line: str):
        return re.search("tmp_acc[0-9]+", line)

    def update_stores_with_parallel_reduction(self):
        for i, line in enumerate(self.stores._lines):
            if isinstance(line, str):
                m = self.get_reduction_var_pattern(line)
                if m:
                    var_name = m.group(0)
                    self.stores._lines[i] = line.replace(var_name, f"{var_name}_local")

    @contextlib.contextmanager
    def masked(self, mask):
        """Context manager to add an additional mask to loads and stores."""
        prior = self._load_mask
        if prior:
            mask = ops.and_(mask, prior)
            if isinstance(mask, OpsValue):
                mask = mask.value
                assert isinstance(mask, CppCSEVariable)
                # see NOTE [dtype of CppCSEVariable]
                # mask's dtype should be bool
                mask.dtype = torch.bool

        self._load_mask = mask
        try:
            yield mask
        finally:
            self._load_mask = prior

    def scale_index_with_offset(
        self, index: sympy.Expr, scale=1, itervar_idx=-1, offset=0
    ):
        var = self.itervars[itervar_idx]
        replacement = {var: var * scale + offset}
        new_index = sympy_subs(index, replacement)
        return new_index

    def index_to_str(self, index: sympy.Expr) -> str:
        """
        Convert an index expr to a string that can be used in cpp code.
        e.g. a sympy expression "s2" may actually appear as "ks1" in the cpp kernel.
        """
        return cexpr(self.rename_indexing(index))

    def index_indirect_depends_on(self, index: sympy.Expr, itervar: sympy.Symbol):
        """
        Check if an index has free symbol CppCSEVariable that depends on `itervar`.
        """
        return any(
            self.cse.varname_map[s.name].depends_on(itervar)  # type: ignore[attr-defined]
            for s in index.free_symbols
            if s.name in self.cse.varname_map  # type: ignore[attr-defined]
            and isinstance(self.cse.varname_map[s.name], CppCSEVariable)  # type: ignore[attr-defined]
        )

    def index_depends_on(self, index: sympy.Expr, itervar: sympy.Symbol):
        return itervar in index.free_symbols or self.index_indirect_depends_on(
            index, itervar
        )

    def var_ranges(self):
        return dict(zip(self.itervars, self.ranges))

    def check_bounds(
        self,
        expr: sympy.Expr,
        size: sympy.Expr,
        lower: bool,
        upper: bool,
    ):
        if not (lower or upper):
            return

        indirect = free_symbol_is_type(expr, SymT.TMP)
        if indirect:
            # indexing in compute
            csevar = ops.index_expr(expr, torch.int64).value
            buffer = V.kernel.compute
        else:
            # indexing in loads
            prior_compute = V.kernel.compute
            try:
                V.kernel.compute = self.loads
                csevar = ops.index_expr(expr, torch.int64).value
            finally:
                V.kernel.compute = prior_compute
            buffer = self.loads

        size_str = V.kernel.sexpr(self.rename_indexing(size)) if upper else None

        line = self.indirect_assert(
            csevar, "0" if lower else None, size_str, self._load_mask
        )
        self.cse.generate(buffer, line, assignment=False)

    def load(self, name: str, index: sympy.Expr):
        var = self.args.input(name)
        index = self.rename_indexing(index)
        line = f"{var}[{cexpr_index(index)}]"
        csevar = self.cse.generate(self.loads, line)
        csevar.update_on_args("load", (self, name, index), {})
        return csevar

    def store(self, name, index, value, mode=None):
        assert "buf" in name
        var = self.args.output(name)
        index = self.rename_indexing(index)
        if mode is None:
            line = f"{var}[{cexpr_index(index)}] = {value};"
        elif mode == "atomic_add":
            if not config.cpp.dynamic_threads and self.num_threads == 1:
                line = f"{var}[{cexpr_index(index)}] += {value};"
            else:
                dtype = V.graph.get_dtype(name)
                # mirroring static_cast<float>(...) in load:
                value = f"static_cast<{DTYPE_TO_CPP[dtype]}>({value})"
                line = f"atomic_add(&{var}[{cexpr_index(index)}], {value});"
        else:
            raise NotImplementedError(f"store mode={mode}")
        self.stores.writeline(DeferredLine(name, line))

    def reduction(self, dtype, src_dtype, reduction_type, value):
        argmax_or_argmin = reduction_type in {"argmax", "argmin"}
        reduction_key = src_dtype, reduction_type, value
        if reduction_key in self.reduction_cse.reduction_cache:
            return self.reduction_cse.reduction_cache[reduction_key]

        acc = self.reduction_cse.generate(
            self.loads, f"reduction {reduction_key}", write=False
        )
        self.is_reduction = True
        init_dtype = src_dtype if argmax_or_argmin else dtype
        acc_type = reduction_acc_type(reduction_type, init_dtype)
        self.reduction_prefix.writeline(
            f"{acc_type} {acc} = {reduction_init(reduction_type, init_dtype)};"
        )
        assert self.reduction_depth is not None
        index = self.itervars[self.reduction_depth]
        for i in range(self.reduction_depth + 1, len(self.itervars)):
            index = index * self.ranges[i] + self.itervars[i]
        self.stores.writeline(
            f"{acc} = {reduction_combine(reduction_type, acc, value, index)};"
        )
        self._gen_parallel_reduction_buffers(acc, acc_type, reduction_type, init_dtype)
        result = reduction_project(reduction_type, acc)
        self.reduction_cse.reduction_cache[reduction_key] = result
        return result

    def store_reduction(self, name, index, value):
        index = self.rename_indexing(index)
        var = self.args.output(name)
        self.reduction_suffix.writeline(
            DeferredLine(name, f"{var}[{cexpr_index(index)}] = {value};")
        )

    def set_ranges(self, lengths, reduction_lengths):
        if self.call_ranges:
            assert self.call_ranges == tuple(lengths) + tuple(
                reduction_lengths
            ), f"{self.call_ranges} == {tuple(lengths)} + {tuple(reduction_lengths)}"
            assert self.reduction_depth == len(lengths)
        else:
            self.call_ranges = tuple(lengths) + tuple(reduction_lengths)
            self.ranges = [self.rename_indexing(x) for x in self.call_ranges]
            self.itervars = [
                sympy_index_symbol_with_prefix(SymT.XBLOCK, n)
                for n in range(len(self.ranges))
            ]
            self.reduction_depth = len(lengths)
        return (
            self.itervars[: self.reduction_depth],
            self.itervars[self.reduction_depth :],
        )

    def size_hint(self):
        return V.graph.sizevars.size_hint(
            sympy_product(self.call_ranges), fallback=8192
        )

    def codegen_loops_impl(self, loop_nest, code, worksharing):
        threads = parallel_num_threads()
        assert self.call_ranges is not None
        kernels = loop_nest.get_kernels()
        has_outer_loop_kernel = any(
            isinstance(kernel, OuterLoopFusedKernel) for kernel in kernels
        )
        if has_outer_loop_kernel:
            assert len(kernels) == 1
            assert isinstance(kernels[0], OuterLoopFusedKernel)
            par_depth = kernels[0].decide_parallel_depth(
                loop_nest.max_parallel_depth(), threads
            )
        else:
            par_depth = self.decide_parallel_depth(
                loop_nest.max_parallel_depth(), threads
            )

        with contextlib.ExitStack() as stack:
            if par_depth:
                if loop_nest.is_reduction_only():
                    # need to close the worksharing scope to define reduction vars outside it
                    worksharing.close()
                else:
                    worksharing.parallel(threads)
                loop_nest.mark_parallel(par_depth)
            elif threads > 1:
                if worksharing.single():
                    stack.enter_context(code.indent())

            def gen_loop_kernel(loop: LoopLevel):
                def is_parallel_reduction(loop):
                    root = loop.get_root()
                    return root.is_reduction and root.parallel

                kernels = loop.get_kernels()
                assert len(kernels) == 1
                if not isinstance(
                    kernels[0], OuterLoopFusedKernel
                ) and is_parallel_reduction(loop):
                    kernels[0].update_stores_with_parallel_reduction()
                gen_kernel(kernels[0])

            def gen_kernel(kernel):
                if isinstance(kernel, OuterLoopFusedKernel):
                    for loop in kernel.inner:
                        if loop.inner:
                            gen_loops(loop.inner, loop.is_reduction)
                        else:
                            with contextlib.ExitStack() as stack:
                                # If there is any kernel existing at the final outer loop fusion level,
                                # the kernel code should be placed within its respective indent to prevent
                                # the duplication of variable definitions.
                                stack.enter_context(code.indent())
                                gen_loop_kernel(loop)
                else:
                    with contextlib.ExitStack() as stack:
                        assert kernel
                        if hasattr(kernel, "codegen_inner_loops"):
                            code.splice(kernel.preloads)
                            kernel.codegen_inner_loops(code)
                            stack.enter_context(code.indent())
                        code.splice(kernel.loads)
                        code.splice(kernel.compute)
                        code.splice(kernel.stores)
                    if hasattr(kernel, "codegen_inner_loops"):
                        code.splice(kernel.poststores)

            def get_reduction_code_buffer(loops, buffer="prefix"):
                assert buffer in ("prefix", "suffix", "local")
                for loop in loops:
                    for kernel in loop.get_kernels():
                        if buffer == "local":
                            return (
                                kernel.local_reduction_init,
                                kernel.local_reduction_stores,
                            )
                        elif buffer == "suffix":
                            suffix = kernel.reduction_suffix
                            if loop.parallel:
                                suffix = kernel.parallel_reduction_suffix + suffix
                            return suffix
                        else:
                            prefix = kernel.reduction_prefix
                            if loop.parallel:
                                prefix = prefix + kernel.parallel_reduction_prefix
                            else:
                                prefix = prefix + kernel.non_parallel_reduction_prefix
                            return prefix

            def gen_loops(loops: List[LoopLevel], in_reduction=False):
                with contextlib.ExitStack() as stack_outer:
                    local_reduction_init = local_reduction_stores = None
                    if loops:
                        loop = loops[0]
                        if loop.is_reduction and not in_reduction:
                            reduction_prefix = get_reduction_code_buffer(loops)
                            if reduction_prefix:
                                stack_outer.enter_context(code.indent())
                            code.splice(reduction_prefix)
                        if loop_nest.is_reduction_only() and loop.parallel:
                            (
                                local_reduction_init,
                                local_reduction_stores,
                            ) = get_reduction_code_buffer(loops, "local")
                            worksharing.parallel(threads)
                            if local_reduction_init:
                                assert local_reduction_stores
                                code.splice(local_reduction_init)

                    for loop in loops:
                        gen_loop(loop)

                    if loops:
                        loop = loops[0]
                        if loop_nest.is_reduction_only() and loop.parallel:
                            if local_reduction_stores:
                                code.splice(local_reduction_stores)
                            worksharing.close()
                        if loop.is_reduction and not in_reduction:
                            code.splice(get_reduction_code_buffer(loops, "suffix"))

            def gen_loop(loop: LoopLevel):
                with contextlib.ExitStack() as stack:
                    loop_lines = loop.lines()
                    if loop_lines is None:
                        return
                    code.writelines(loop_lines)
                    stack.enter_context(code.indent())
                    # generate inner loops or loop body
                    if loop.inner:
                        gen_loops(loop.inner, loop.is_reduction)
                    else:
                        gen_loop_kernel(loop)

            stack.enter_context(code.indent())
            if loop_nest.root:
                if (
                    has_outer_loop_kernel
                    and isinstance(V.local_buffer_context, LocalBufferContext)
                    and V.local_buffer_context.local_buffers
                ):
                    # Allocate local buffer
                    local_buffers = V.local_buffer_context.local_buffers
                    for local_buffer in local_buffers.values():
                        # For dynamic size, rename s to ks
                        local_buf_size = sympy_product(
                            [
                                self.rename_indexing(size_val)
                                for size_val in local_buffer.get_layout().size
                            ]
                        )
                        local_buf_dtype = DTYPE_TO_CPP[local_buffer.get_layout().dtype]
                        allocate = f"std::make_unique<{local_buf_dtype} []>({cexpr(local_buf_size)})"
                        local_buffer_name = local_buffer.get_name()
                        code.splice(
                            f"std::unique_ptr<{local_buf_dtype} []> buf_{local_buffer_name} = {allocate};"
                        )
                        code.splice(
                            f"{local_buf_dtype}* {local_buffer_name} = buf_{local_buffer_name}.get();"
                        )
                gen_loops(loop_nest.root)
            else:
                gen_kernel(loop_nest.kernel)

    def codegen_loops(self, code, worksharing):
        loop_nest = LoopNestWithSplit.build(self)
        self.codegen_loops_impl(loop_nest, code, worksharing)

    @property
    def assert_function(self) -> str:
        if config.abi_compatible:
            return "AOTI_TORCH_CHECK"
        else:
            return "TORCH_CHECK"

    def decide_parallel_depth(self, max_parallel_depth, threads):
        assert self.call_ranges is not None
        ranges = self.call_ranges[:max_parallel_depth]
        seq = self.size_hint()
        par = 1
        depth = 0
        for expr in ranges:
            hint = V.graph.sizevars.size_hint(expr, fallback=8192)
            if par >= 2 * threads or par == threads:
                break
            if seq // threads < config.cpp.min_chunk_size:
                # not enough work
                break
            depth += 1
            par *= hint
            seq /= hint
        # if we assume thread number is dynamic, make sure we
        # have at least one parallel scope and let OMP runtime
        # to manage the serial vs. parallel.
        if config.cpp.dynamic_threads and depth == 0 and len(ranges) > 0:
            depth = 1
        return depth

    @contextlib.contextmanager
    def write_to_suffix(self):
        prior = (self.loads, self.compute, self.stores, self.cse)
        self.loads = IndentedBuffer()
        self.compute = IndentedBuffer()
        self.stores = IndentedBuffer()
        self.cse = self.cse.clone()
        yield
        self.reduction_suffix.splice(self.loads)
        self.reduction_suffix.splice(self.compute)
        self.reduction_suffix.splice(self.stores)
        (self.loads, self.compute, self.stores, self.cse) = prior

    def create_cse_var(self, *args, **kwargs):
        return CppCSEVariable(*args, **kwargs)

    def get_to_dtype_expr(self, src, dtype, src_dtype):
        return f"c10::convert<{DTYPE_TO_CPP[dtype]}>({src})"

    def cache_dtype_convert(self, dst, dst_dtype, src, src_dtype):
        expr = self.get_to_dtype_expr(src, dst_dtype, src_dtype)
        self.cse.cache[expr] = dst


class CppVecKernel(CppKernel):
    overrides = CppVecOverrides  # type: ignore[assignment]

    def __init__(
        self,
        args,
        num_threads,
        tiling_factor,
        tiling_idx,
        tail_size=None,
    ):
        super().__init__(args, num_threads)
        self.vec_isa = cpu_vec_isa.pick_vec_isa()
        assert self.vec_isa
        assert tiling_factor > 0, "Expect pass in Non-Zero tiling_factor explicitly"
        self.tiling_factor = tiling_factor
        self.tiling_idx = tiling_idx
        self.tail_size = tail_size
        self.num_elems = tail_size if tail_size else tiling_factor

    def _try_get_const_stride(self, index: sympy.Expr, itervar: sympy.Symbol):
        if self.index_indirect_depends_on(index, itervar):
            return None
        for indirect_var in (
            self.cse.varname_map[s.name]  # type: ignore[attr-defined]
            for s in index.free_symbols
            if symbol_is_type(s, SymT.TMP)
        ):
            assert isinstance(indirect_var, CppCSEVariable)
            if indirect_var.is_vec:
                return None
        stride = stride_at_vec_range(index, itervar, self.tiling_factor)
        return stride if stride.is_number else None

    def _get_num_vectors(self, dtype: torch.dtype) -> int:
        num_vectors = math.ceil(
            self.tiling_factor * dtype.itemsize * 8 / self.vec_isa.bit_width()
        )
        assert num_vectors >= 1
        return num_vectors

    def _get_raw_num_vectors(self, dtype: torch.dtype) -> float:
        # This utility function is used to check if the vector lanes has been
        # fully utilized. For example, uint8 will only use 1/4 of the vector lanes.
        return self.tiling_factor * dtype.itemsize * 8 / self.vec_isa.bit_width()

    def _get_vec_type(self, dtype: torch.dtype) -> str:
        num_vectors = self._get_num_vectors(dtype)
        if num_vectors == 1:
            return f"at::vec::Vectorized<{DTYPE_TO_CPP[dtype]}>"
        else:
            return f"at::vec::VectorizedN<{DTYPE_TO_CPP[dtype]},{num_vectors}>"

    def _get_mask_type(self, dtype: torch.dtype = torch.float) -> str:
        if dtype == torch.bool:
            return ""
        num_vectors = self._get_num_vectors(dtype)
        return f"at::vec::VecMask<{DTYPE_TO_CPP[dtype]},{num_vectors}>"

    def _get_mask_cast(self, mask: CppCSEVariable, dtype: torch.dtype) -> str:
        assert mask.dtype == torch.bool, repr(mask)
        num_vectors = self._get_num_vectors(dtype)
        return f"{mask}.template cast<{DTYPE_TO_CPP[dtype]},{num_vectors}>()"

    def get_reduction_var_pattern(self, line: str):
        return re.search("tmp_acc[0-9]+_vec", line)

    def _get_vec_load_line(
        self,
        var: str,
        index: sympy.Expr,
        dtype: torch.dtype,
        load_mask: Optional[CppCSEVariable] = None,
    ):
        """
        Get a load line str that loads a vector from `var` at `index` of type `dtype`.
        If `load_mask` is not None, we do a masked load accordingly.
        Notes on the `dtype`:
        1. We always load `self.tiling_factor` number of elements regardless of the `dtype`.
           It means we load half of the vector lanes for 16-bit data types and quarter of the
           vector lanes for 8-bit data types.
        2. `torch.bool` and `torch.uint8` could mean masks and we load them as float mask vectors.
        """
        cpp_type = DTYPE_TO_CPP[dtype]
        num_vectors = self._get_num_vectors(dtype)
        load_mask_str = None
        if load_mask:
            if not load_mask.is_vec:
                # TODO: avoid hard-code torch.float
                load_mask_str = f"{self._get_mask_type(torch.float)}::from({load_mask})"
            else:
                load_mask_str = f"{self._get_mask_cast(load_mask, torch.float)}"
        loadbuf = f"{var} + {cexpr_index(index)}" if index != 0 else var
        if dtype == torch.bool:
            # TODO: should we consider load mask here?
            line = f"{self._get_mask_type()}::from({loadbuf})"
        else:
            line = (
                f"{load_mask_str}.template loadu<{cpp_type},{num_vectors}>({loadbuf})"
                if load_mask_str
                else f"{self._get_vec_type(dtype)}::loadu({loadbuf}, {cexpr_index(self.num_elems)})"
            )
        return line

    def _load_or_store_non_contiguous(
        self,
        var: Optional[str],
        index: sympy.Expr,
        dtype: torch.dtype,
        buffer: Optional[IndentedBuffer] = None,
        store_value: Optional[Union[str, CppCSEVariable]] = None,
        accu_store: bool = False,
    ) -> Optional[CppCSEVariable]:
        """
        Load or store a vector in a non-contiguous way. The vector is initialized from an array that is
        filled in an inner loop over the tiling factor.
        :param var: buffer to load from or store to, i.e. `var[transformed(index)]`. If None, we load the index
                    as index expression, i.e. `transformed(index)`.
        :param index: index into the `var` or the index expression by its own if `var` is None.
                      The `index` could contain indirect indexing or the tiling itervar. When used in
                      the inner loop, the index is transformed as follows:
                      1. the index is linearized along the tiling dim.
                      2. the indirect indexing vector variables are transformed into arrays over the tiling dim.
        :param dtype: data type of `var` or `index` if `var` is None.
        :param buffer: the code buffer to write the generated code to. If None, we write to `self.loads`.
        :param store_value: the value to store. If None, we load the vector.
        :param accu_store: whether accumulate the store_value to store_ptr. If True, a store_value should be provided
        :return: a CppCSEVariable that represents the loaded vector or None if it is a store.
        """
        assert not store_value or var is not None, "store var must be provided"
        if accu_store:
            assert store_value
        if buffer is None:
            buffer = self.loads

        def get_result_size(dtype: torch.dtype) -> int:
            if dtype.itemsize < 4:
                return self.num_elems * (4 // dtype.itemsize)
            else:
                return self.num_elems

        def get_tiling_size(dtype: torch.dtype) -> int:
            if dtype.itemsize < 4:
                return self.tiling_factor * (4 // dtype.itemsize)
            else:
                return self.tiling_factor

        def vec_to_array(vec_var: CppCSEVariable) -> CppCSEVariable:
            assert vec_var.is_vec
            code = BracesBuffer()
            code.writeline("[&]")
            with code.indent():
                vec_dtype = vec_var.dtype
                assert vec_dtype is not None
                if vec_dtype == torch.bool:
                    vec_dtype = torch.float
                result_size = get_result_size(vec_dtype)
                tiling_size = get_tiling_size(vec_dtype)
                code.writeline(
                    f"__at_align__ std::array<{DTYPE_TO_CPP[vec_dtype]}, {tiling_size}> tmpbuf;"
                )
                line = f"{vec_var}.store(tmpbuf.data(), {cexpr_index(result_size)});"
                code.writeline(line)
                code.writeline("return tmpbuf;")
            code.writeline("()")
            csevar = self.cse.generate(buffer, code)
            assert isinstance(csevar, CppCSEVariable)
            return csevar

        code = BracesBuffer()
        code.writeline("[&]")
        with code.indent():
            result_size = get_result_size(dtype)
            tiling_size = get_tiling_size(dtype)
            result_declare = (
                f"__at_align__ std::array<{DTYPE_TO_CPP[dtype]}, {tiling_size}> tmpbuf;"
            )
            code.writeline(result_declare)
            if store_value:
                code.writeline(
                    f"{store_value}.store(tmpbuf.data(), {cexpr_index(result_size)});"
                )
            itervar_inner = sympy_index_symbol(
                f"{self.itervars[self.tiling_idx]}_inner"
            )
            replacements = {}
            for indirect_var in (
                self.cse.varname_map[s.name]  # type: ignore[attr-defined]
                for s in index.free_symbols
                if symbol_is_type(s, SymT.TMP)
            ):
                assert isinstance(indirect_var, CppCSEVariable)
                if indirect_var.is_vec:
                    array_var = vec_to_array(indirect_var)
                    replacements[indirect_var] = f"{array_var}[{itervar_inner}]"
            index = self.scale_index_with_offset(
                index, itervar_idx=self.tiling_idx, offset=itervar_inner
            )
            load_mask = None
            if self._load_mask is not None:
                assert not store_value, "unexpected store with load mask"
                assert isinstance(self._load_mask, CppCSEVariable), self._load_mask
                if self._load_mask.is_vec:
                    load_mask = f"{self._load_mask}.is_masked({itervar_inner})"
                else:
                    load_mask = f"{self._load_mask} != 0"
            if cpp_builder.is_gcc():
                code.writeline(f"#pragma GCC unroll {self.tiling_factor}")
            else:
                code.writeline(f"#pragma unroll {self.tiling_factor}")
            code.writeline(
                f"for (long {itervar_inner} = 0; "
                + f"{itervar_inner} < {cexpr_index(self.num_elems)}; "
                + f"{itervar_inner}++)"
            )
            with code.indent(), contextlib.ExitStack() as stack:
                index_c = cexpr_index(index)
                for indirect_var in replacements:
                    index_c = re.sub(
                        r"\b" + f"{indirect_var}" + r"\b",
                        replacements[indirect_var],
                        index_c,
                    )
                rhs = f"{var}[{index_c}]" if var is not None else f"{index_c}"
                if load_mask:
                    code.writeline(f"if ({load_mask})")
                    stack.enter_context(code.indent())
                if store_value:
                    conjunction = "+=" if accu_store else "="
                    code.writeline(f"{rhs} {conjunction} tmpbuf[{itervar_inner}];")
                else:
                    code.writeline(f"tmpbuf[{itervar_inner}] = {rhs};")
            if not store_value:
                load_line = self._get_vec_load_line("tmpbuf.data()", 0, dtype)  # type: ignore[arg-type]
                code.writeline(f"return {load_line};")
        code.writeline("()")
        if store_value:
            code.writeline(";")
            buffer.splice(code)
            return None
        else:
            csevar = self.cse.generate(buffer, code)
            assert isinstance(csevar, CppCSEVariable)
            csevar.is_vec = True
            return csevar

    def load(self, name: str, index: sympy.Expr):
        var = self.args.input(name)
        index = self.rename_indexing(index)
        dtype = V.graph.get_dtype(name)
        tiling_var = self.itervars[self.tiling_idx]
        stride = self._try_get_const_stride(index, tiling_var)
        if stride == 0:
            # load scalar and lazily broadcast it on demand
            return super().load(name, index)
        elif stride == 1:
            # load contiguously
            line = self._get_vec_load_line(var, index, dtype, self._load_mask)
            csevar = self.cse.generate(self.loads, line)  # type: ignore[assignment]
        else:
            csevar = self._load_or_store_non_contiguous(var, index, dtype)  # type: ignore[assignment]
        assert isinstance(csevar, CppCSEVariable)
        csevar.update_on_args("load", (self, name, index), {})
        csevar.is_vec = True
        return csevar

    def _get_store_line(
        self,
        value: Union[str, CppCSEVariable],
        var: str,
        index: sympy.Expr,
        dtype: torch.dtype,
        accu_store: bool = False,
    ):
        """
        Get a store line buffer that stores `value` into `var` at `index` of `dtype`. It handles
        both contiguous and non-contiguous store cases.
        :param value: Vectorized type templaterized on `dtype`.
        :param var: buffer to store into.
        :index: index into the `var`.
        """
        # when value's type is str (e.g., welford reduction), caller should make sure
        # it is a vector
        assert isinstance(value, str) or (
            isinstance(value, CppCSEVariable) and value.is_vec
        ), value
        tiling_var = self.itervars[self.tiling_idx]
        var_expr = f"{var} + {cexpr_index(index)}"
        stride = self._try_get_const_stride(index, tiling_var)
        code = IndentedBuffer()
        if stride == 1:
            if dtype == torch.float and self.tail_size is None:
                code.writeline(f"{value}.store({var_expr});")
            else:
                code.writeline(
                    f"{value}.store({var_expr}, {cexpr_index(self.num_elems)});"
                )
        else:
            self._load_or_store_non_contiguous(
                var, index, dtype, buffer=code, store_value=value, accu_store=accu_store
            )
        return code

    def store(self, name, index, value, mode=None):
        assert "buf" in name
        assert isinstance(value, CppCSEVariable), value
        if not value.is_vec:
            # this happens when we store a scalar into a vectorized buffer like "fill"
            value = self.broadcast(value)
        var = self.args.output(name)
        index = self.rename_indexing(index)
        dtype = V.graph.get_dtype(name)
        if mode is None:
            code = self._get_store_line(value, var, index, dtype)
            self.stores.splice(code.map(lambda x: DeferredLine(name, x)))
        elif mode == "atomic_add":
            if not config.cpp.dynamic_threads and self.num_threads == 1:
                code = self._get_store_line(
                    f"{value}",
                    var,
                    index,
                    dtype,
                    accu_store=True,
                )
                self.stores.splice(code.map(lambda x: DeferredLine(name, x)))
            else:
                n_src = self._get_num_vectors(dtype)
                n_idx = self._get_num_vectors(torch.int64)
                cdtype = DTYPE_TO_CPP[dtype]
                index = ops.index_expr(index, torch.int64).value
                assert index.is_vec
                line = f"atomic_add_vec<{cdtype}, {n_idx}, {n_src}>({var}, {index}, {value});"
                self.stores.writeline(DeferredLine(name, line))
        else:
            raise NotImplementedError(f"store mode={mode}")

    def reduction(self, dtype, src_dtype, reduction_type, value):
        assert reduction_type in VECTORIZABLE_RTYPES
        argmax_or_argmin = reduction_type in {"argmax", "argmin"}
        horizontal_reduction = self.tiling_idx >= self.reduction_depth
        init_dtype = src_dtype if argmax_or_argmin else dtype
        assert isinstance(value, CppCSEVariable), value

        if not value.is_vec:
            value = self.broadcast(value)

        reduction_key = src_dtype, reduction_type, value
        if reduction_key in self.reduction_cse.reduction_cache:
            return self.reduction_cse.reduction_cache[reduction_key]

        vec_ns = "at::vec"
        vec = f"{vec_ns}::Vectorized<{DTYPE_TO_CPP[dtype]}>"
        acc_type = reduction_acc_type(reduction_type, init_dtype)
        acc_type_vec = self.reduction_acc_type_vec(reduction_type, init_dtype)

        acc = self.reduction_cse.generate(
            self.loads, f"reduction {reduction_key}", write=False
        )
        acc_vec = f"{acc}_vec"
        self.is_reduction = True
        self.reduction_prefix.writeline(
            f"{acc_type} {acc} = {reduction_init(reduction_type, init_dtype)};"
        )
        self.reduction_prefix.writeline(
            f"{acc_type_vec} {acc_vec} = {self.reduction_init_vec(reduction_type, init_dtype)};"
        )
        if reduction_type == "welford_reduce":
            # save the reciprocal of weights for welford reduce
            assert self.reduction_depth is not None
            # use masked acc_vec for tail vec kernel
            self.reduction_prefix.writeline(
                f"{acc_type_vec} masked_{acc_vec} = {self.reduction_init_vec(reduction_type, dtype)};"
            )
            reduction_size = functools.reduce(
                lambda x, y: x * y, self.ranges[self.reduction_depth :]
            )
            reduction_factor = (
                self.tiling_factor if self.tiling_idx >= self.reduction_depth else 1
            )
            self.weight_recp_vec_range = FloorDiv(reduction_size, reduction_factor)
            if self.weight_recp_vec_range not in self.weight_recps_cse.reduction_cache:
                self.weight_recps_val = self.weight_recps_cse.generate(
                    self.compute, f"reduction {self.weight_recp_vec_range}", write=False
                )
                self.weight_recps_cse.reduction_cache[
                    self.weight_recp_vec_range
                ] = self.weight_recps_val
                self.non_parallel_reduction_prefix.writeline(
                    self.welford_weight_reciprocal_vec(dtype)
                )
                # generate weight_recps for parallel reduction
                num_threads = (
                    "max_threads"
                    if config.cpp.dynamic_threads
                    else parallel_num_threads()
                )
                self.local_reduction_init.writeline(
                    self.welford_weight_reciprocal_vec(dtype, num_threads)
                )
            else:
                self.weight_recps_val = self.weight_recps_cse.reduction_cache[
                    self.weight_recp_vec_range
                ]
            # use masked acc_vec for tail vec kernel
            acc_vec_ = f"masked_{acc_vec}" if self.tail_size else acc_vec
            self.stores.writeline(
                f"{acc_vec_} = {self.reduction_combine_vec(reduction_type, acc_vec_, value, True)};"
            )
        else:
            assert self.reduction_depth is not None
            index = self.itervars[self.reduction_depth]
            for i in range(self.reduction_depth + 1, len(self.itervars)):
                index = index * self.ranges[i] + self.itervars[i]
            combine = self.reduction_combine_vec(
                reduction_type,
                acc_vec,
                value,
                index=index,
                horizontal_reduction=horizontal_reduction,
                src_dtype=src_dtype,
            )
            self.stores.writeline(f"{acc_vec} = {combine};")
        self._gen_parallel_reduction_buffers(
            acc,
            acc_type,
            reduction_type,
            init_dtype,
        )
        self._gen_parallel_reduction_buffers(
            acc_vec,
            acc_type_vec,
            reduction_type,
            init_dtype,
            reduction_combine_fn=self.reduction_combine_vec,
            reduction_init_fn=self.reduction_init_vec,
        )
        if reduction_type == "welford_reduce":
            # use masked acc_vec for tail vec kernel
            self._gen_parallel_reduction_buffers(
                f"masked_{acc_vec}",
                acc_type_vec,
                reduction_type,
                dtype,
                reduction_combine_fn=self.reduction_combine_vec,
                reduction_init_fn=self.reduction_init_vec,
            )
        tmpvar: Union[str, CSEVariable]
        is_bool = dtype == torch.bool
        if horizontal_reduction:
            # Horizontal reduction
            if is_welford_reduction(reduction_type):
                assert self._get_num_vectors(dtype) in [
                    1,
                    2,
                ], "Welford reduction does not support VectorizedN (N>2)"
                next_value = f"welford_vec_reduce_all({acc_vec})"
                masked_next_value = f"welford_vec_reduce_all(masked_{acc_vec})"
                self.reduction_suffix.writeline(
                    f"{acc} = {reduction_combine(reduction_type, acc, masked_next_value)};"
                )
            elif argmax_or_argmin:
                next_value = f"{reduction_type}_vec_reduce_all({acc_vec})"
            elif is_bool:
                if reduction_type in (
                    "any",
                    "sum",
                    "max",
                ):
                    next_value = f"!{acc_vec}.all_zero()"
                else:
                    assert reduction_type == "min"
                    next_value = f"{acc_vec}.all_masked()"
            else:
                reduce_all_body = (
                    "{ return "
                    + self.reduction_combine_vec(reduction_type, "x", "y")
                    + "; }"
                )
                is_bool = dtype == torch.bool
                # we are using at::vec::VecMask<float, N> for bool
                vec_dtype = torch.float if is_bool else dtype
                vec = f"at::vec::Vectorized<{DTYPE_TO_CPP[vec_dtype]}>"
                vec_reduce_all_func = f"at::vec::vec_reduce_all<{DTYPE_TO_CPP[vec_dtype]}, {self._get_num_vectors(vec_dtype)}>"
                next_value = f"{vec_reduce_all_func}([]({vec}& x, {vec}& y) {reduce_all_body}, {acc_vec})"

            self.reduction_suffix.writeline(
                f"{acc} = {reduction_combine(reduction_type, acc, next_value, src_dtype=src_dtype)};"
            )
            tmpvar = acc
        else:
            tmpvar = acc_vec
            if is_welford_reduction(reduction_type):
                masked_tmpvar = f"masked_{tmpvar}"
                self.reduction_suffix.writeline(
                    f"{tmpvar} = {reduction_combine(reduction_type, tmpvar, masked_tmpvar)};"
                )

        result = reduction_project(reduction_type, tmpvar)
        self.reduction_cse.reduction_cache[reduction_key] = result
        return result

    def store_reduction(self, name, index, value):
        index = self.rename_indexing(index)
        var = self.args.output(name)
        out_dtype = V.graph.get_dtype(name)
        dtype = (
            (out_dtype if out_dtype == torch.double else torch.float)
            if out_dtype.is_floating_point
            else torch.int64
        )
        out_num_vectors = V.kernel._get_num_vectors(out_dtype)
        src_num_vectors = V.kernel._get_num_vectors(dtype)
        code = IndentedBuffer()
        if self.tiling_idx >= self.reduction_depth:
            # Horizontal reduction
            code.writeline(
                f"{var}[{cexpr_index(index)}] = static_cast<{DTYPE_TO_CPP[out_dtype]}>({value});"
            )
        else:
            # Vertical reduction
            if out_dtype != dtype:
                converted_value = f"{DTYPE_TO_CPP[out_dtype]}_{value}"
                if out_dtype == torch.bool:
                    convert = f"{value}.template cast<bool,{self._get_num_vectors(torch.bool)}>()"
                else:
                    if src_num_vectors == out_num_vectors == 1:
                        convert = (
                            f"at::vec::convert<{DTYPE_TO_CPP[out_dtype]}>({value})"
                        )
                    else:
                        convert = (
                            f"at::vec::convert<{DTYPE_TO_CPP[out_dtype]},"
                            f"{out_num_vectors},{DTYPE_TO_CPP[dtype]},{src_num_vectors}>({value})"
                        )
                code.writeline(f"auto {converted_value} = {convert};")
                value = converted_value
            code.splice(self._get_store_line(value, var, index, out_dtype))
        self.reduction_suffix.splice(code.map(lambda x: DeferredLine(name, x)))

    def broadcast(self, scalar_var: CppCSEVariable) -> CppCSEVariable:
        assert not scalar_var.is_vec
        if scalar_var.dtype == torch.bool:
            vec_var = self.cse.generate(
                self.compute, f"{self._get_mask_type()}::from({scalar_var.name})"
            )
        else:
            assert scalar_var.dtype is not None
            vec_var = self.cse.generate(
                self.compute,
                f"{self._get_vec_type(scalar_var.dtype)}({scalar_var.name})",
            )
        assert isinstance(vec_var, CppCSEVariable)
        vec_var.dtype = scalar_var.dtype
        vec_var.dependent_itervars = scalar_var.dependent_itervars
        vec_var.is_vec = True
        return vec_var

    def arange(self, index: CppCSEVariable, stride: sympy.Symbol) -> CppCSEVariable:
        assert not index.is_vec
        assert index.dtype is not None
        csevar = self.cse.generate(
            self.compute,
            f"{self._get_vec_type(index.dtype)}::arange({index}, {stride})",
        )
        assert isinstance(csevar, CppCSEVariable)
        csevar.dtype = index.dtype
        csevar.is_vec = True
        return csevar

    def reduction_init_vec(self, reduction_type, dtype):
        scalar_type = DTYPE_TO_COMPUTATION_DTYPE[dtype]
        vec_type = self._get_vec_type(scalar_type)

        if is_welford_reduction(reduction_type):
            return f"Welford<{vec_type}>()"

        if reduction_type in {"argmin", "argmax"}:
            cdtype = DTYPE_TO_CPP[scalar_type]
            acc_type = self.reduction_acc_type_vec(reduction_type, dtype)
            if reduction_type == "argmin":
                val = (
                    f"std::numeric_limits<{cdtype}>::infinity()"
                    if is_float_dtype(dtype)
                    else f"std::numeric_limits<{cdtype}>::max()"
                )
            else:
                val = (
                    f"-std::numeric_limits<{cdtype}>::infinity()"
                    if is_float_dtype(dtype)
                    else f"std::numeric_limits<{cdtype}>::min()"
                )
            return f"{acc_type}({val})"

        if reduction_type == "any":
            return f"{self._get_mask_type()}::from(0)"

        scalar_init = reduction_init(reduction_type, dtype)
        vec_init = f"{vec_type}({scalar_init})"
        if dtype == torch.bool:
            assert reduction_type in ("min", "max", "sum")
            return f"{self._get_mask_type()}::from({scalar_init})"
        return vec_init

    def reduction_acc_type_vec(self, reduction_type, dtype):
        scalar_type = DTYPE_TO_COMPUTATION_DTYPE[dtype]
        vec_type = self._get_vec_type(scalar_type)
        if is_welford_reduction(reduction_type):
            return f"Welford<{vec_type}>"
        if reduction_type in {"argmin", "argmax"}:
            n_src = self._get_num_vectors(scalar_type)
            n_idx = self._get_num_vectors(torch.int64)
            return f"IndexValueVec<{DTYPE_TO_CPP[scalar_type]}, {n_src}, {n_idx}>"
        if dtype == torch.bool:
            assert reduction_type in ("min", "max", "any", "sum")
            return f"{self._get_mask_type()}"
        return vec_type

    def welford_weight_reciprocal_vec(self, dtype, num_threads=None):
        vec_num_range_thread = (
            CeilDiv(self.weight_recp_vec_range, num_threads)
            if num_threads
            else self.weight_recp_vec_range
        )
        vec_num_range_thread_expr = cexpr_index(vec_num_range_thread)
        return (
            f"static WeightRecp<{self._get_vec_type(dtype)}> {self.weight_recps_val}"
            f"("
            f"{vec_num_range_thread_expr}"
            f");"
        )

    def reduction_combine_vec(
        self,
        reduction_type,
        var,
        next_value,
        use_weight_recps=False,
        index: Optional[sympy.Symbol] = None,
        horizontal_reduction: Optional[bool] = None,
        src_dtype: Optional[torch.dtype] = torch.float32,
    ):
        is_bool = src_dtype == torch.bool
        if reduction_type == "max":
            if self.tail_size:
                return f"max_masked_reduce({var}, {next_value}, {cexpr_index(self.tail_size)})"
            else:
                return (
                    f"{var} | {next_value}"
                    if is_bool
                    else f"at::vec::maximum({var}, {next_value})"
                )
        elif reduction_type == "min":
            if self.tail_size:
                return f"min_masked_reduce({var}, {next_value}, {cexpr_index(self.tail_size)})"
            else:
                return (
                    f"{var} & {next_value}"
                    if is_bool
                    else f"at::vec::minimum({var}, {next_value})"
                )
        elif reduction_type == "sum":
            if self.tail_size:
                return f"sum_masked_reduce({var}, {next_value}, {cexpr_index(self.tail_size)})"
            else:
                conjunction = "|" if is_bool else "+"
                return f"{var} {conjunction} {next_value}"
        elif reduction_type == "prod":
            if self.tail_size:
                return f"prod_masked_reduce({var}, {next_value}, {cexpr_index(self.tail_size)})"
            else:
                return f"{var} * {next_value}"
        elif reduction_type == "xor_sum":
            if self.tail_size:
                return f"xor_sum_masked_reduce({var}, {next_value}, {cexpr_index(self.tail_size)})"
            else:
                return f"{var} ^ {next_value}"
        elif reduction_type == "welford_reduce":
            if use_weight_recps:
                if self.tail_size:
                    return f"welford_combine({var}, {next_value}, {cexpr_index(self.tail_size)}, &{self.weight_recps_val})"
                else:
                    return f"welford_combine({var}, {next_value}, &{self.weight_recps_val})"
            else:
                if self.tail_size:
                    return f"welford_combine({var}, {next_value}, {cexpr_index(self.tail_size)})"
                else:
                    return f"welford_combine({var}, {next_value})"
        elif reduction_type == "welford_combine":
            if isinstance(next_value, tuple):
                # When reading a value from Inductor IR we have a tuple of variable names
                mean, m2, weight = next_value
            else:
                # When combining intermediate accumulators we have a Welford<T> struct
                mean, m2, weight = reduction_project(reduction_type, next_value)
            if self.tail_size:
                return f"welford_combine({var}, {{{mean}, {m2}, {weight}}}, {cexpr_index(self.tail_size)})"
            else:
                return f"welford_combine({var}, {{{mean}, {m2}, {weight}}})"
        elif reduction_type in ("argmin", "argmax"):
            assert src_dtype is not None
            cdtype = DTYPE_TO_CPP[src_dtype]
            n_src = self._get_num_vectors(src_dtype)
            n_idx = self._get_num_vectors(torch.int64)
            t_extra = ""
            arg_extra = ""
            if index is not None:
                assert horizontal_reduction is not None
                t_extra = f", {str(horizontal_reduction).lower()}"
                arg_extra = f", {index}"
            if self.tail_size:
                return (
                    f"{reduction_type}_combine_vec<{cdtype}, {n_src}, {n_idx}{t_extra}>"
                    f"({var}, {next_value}{arg_extra}, {cexpr_index(self.tail_size)})"
                )
            else:
                return f"{reduction_type}_combine_vec<{cdtype}, {n_src}, {n_idx}{t_extra}>({var}, {next_value}{arg_extra})"
        elif reduction_type == "any":
            return f"{var} | {next_value}"
        else:
            raise NotImplementedError

    def indirect_assert(self, var, lower, upper, mask=None):
        assert isinstance(var, CppCSEVariable)
        assert var.dtype is not None
        if not var.is_vec:
            if isinstance(mask, CppCSEVariable) and mask.is_vec:
                mask = f"({mask}).all_masked()"
            return super().indirect_assert(var, lower, upper, mask)
        lower_scalar = lower
        upper_scalar = upper
        if lower:
            lower = f"{self._get_vec_type(var.dtype)}({lower})"
        if upper:
            upper = f"{self._get_vec_type(var.dtype)}({upper})"
        if lower and upper:
            cond = f"({lower} <= {var}) & ({var} < {upper})"
            cond_print = f"{lower_scalar} <= {var} < {upper_scalar}"
        elif lower:
            cond = f"{lower} <= {var}"
            cond_print = f"{lower_scalar} <= {var}"
        else:
            assert upper
            cond = f"{var} < {upper}"
            cond_print = f"{var} < {upper_scalar}"
        cond = f"{self._get_mask_type(var.dtype)}({cond})"
        if mask:
            if not mask.is_vec:
                mask = f"{self._get_mask_type(var.dtype)}({mask})"
            # We need not check when the mask is False
            cond = f"({cond}) | ~({mask})"
        if self.tail_size:
            cond = (
                f"{self._get_mask_type(var.dtype)}::set({self._get_mask_type(var.dtype)}::from(1)"
                f", ({cond}), {cexpr_index(self.tail_size)})"
            )
        cond = f"({cond}).all_masked()"
        return f'{self.assert_function}({cond}, "index out of bounds: {cond_print}")'

    def get_to_dtype_expr(self, src, dtype, src_dtype):
        assert isinstance(src, CppCSEVariable)
        if not src.is_vec:
            return super().get_to_dtype_expr(src, dtype, src_dtype)
        src_cpp_type = DTYPE_TO_CPP[src_dtype]
        src_num_vectors = self._get_num_vectors(src_dtype)
        dst_cpp_type = DTYPE_TO_CPP[dtype]
        dst_num_vectors = self._get_num_vectors(dtype)
        expr = f"({src})"
        if src_dtype != torch.bool and dtype == torch.bool:
            expr = f"{self._get_mask_type(src_dtype)}::from<{src_cpp_type},{src_num_vectors}>({src})"
        elif src_dtype == torch.bool and dtype != torch.bool:
            expr = f"{src}.to<{dst_cpp_type},{dst_num_vectors}>()"
        elif src_dtype != dtype:
            if src_num_vectors == dst_num_vectors == 1:
                expr = f"at::vec::convert<{dst_cpp_type}>({src})"
            else:
                expr = f"at::vec::convert<{dst_cpp_type},{dst_num_vectors},{src_cpp_type},{src_num_vectors}>({src})"
        return expr


class CppTile2DKernel(CppVecKernel):
    """
    A vector kernel that handles the 2d tiles with the tile size defined in `tiling_factor` on
    the inner-most loop level and one of the outer loop level (`outer_tiling_idx`). When the data
    tile is accessed in a contiguous way from the outer loop axis, a transposition is applied on the
    tile to make the access contiguous from the inner-most loop axis. Then, the same vectorization
    logic from its parent `CppVecKernel` is leveraged for load/store/compute. The transposed tile load
    and store are generated into kernel.preloads and kernel.poststores buffers.

    The loop structure looks like below:
    for ...
      for i_outer ...
        for ...
          for inner_most ...
            // generated by CppTile2DKernel
            float tmp0[16*16]; at::vec::transpose_mxn<...>(tmp0, in_ptr0 + ..., ...); // into kernel.preloads
            float tmp1[16*16]; // into kernel.preloads
            for i_inner ... { // the kernel inner loop
              vectorized loads/compute/stores (e.g., load tmp0, store tmp1) // into kernel.loads/compute/stores
            }
            at::vec::transpose_mxn(out_ptr0 + ..., tmp1, ...) // into kernel.poststores
          for inner_most ... (tail)
            // generated by CppVecKernel
            ...
      for i_outer ... (tail)
        for ...
          for ...
            // generated by CppKernel
            ...
    """

    overrides = CppTile2DOverrides  # type: ignore[assignment]

    def __init__(
        self,
        args,
        num_threads,
        tiling_factor,
        tiling_indices,
        inner_tail_size=None,
        outer_tail_size=None,
    ):
        super().__init__(
            args,
            num_threads,
            tiling_factor,
            tiling_indices[1],
            inner_tail_size,
        )
        self.tiling_indices = tiling_indices
        self.inner_tail_size = inner_tail_size
        self.outer_tail_size = outer_tail_size
        self.inner_num_elems = inner_tail_size if inner_tail_size else tiling_factor
        self.outer_num_elems = outer_tail_size if outer_tail_size else tiling_factor
        self.inner_is_tiling_idx = True

    def inner_itervar(self):
        return sympy_index_symbol(f"{self.itervars[self.outer_idx]}_inner")

    def need_vec_transpose(self, index):
        outer_var = self.itervars[self.outer_idx]
        inner_var = self.itervars[self.tiling_idx]
        outer_stride = stride_at_vec_range(index, outer_var, self.tiling_factor)
        inner_stride = stride_at_vec_range(index, inner_var, self.tiling_factor)
        return (
            self._load_mask is None  # TODO: support transposition with mask
            and outer_stride == 1
            and index.has(inner_var)
            and not inner_stride.has(inner_var)
            and not inner_stride.has(outer_var)
        )

    def gen_transposed_tile_load_store(self, name, var, index, is_store):
        # transposed tile load/store outside the kernel inner loop
        dtype = V.graph.get_dtype(name)
        factor = self.tiling_factor
        src = f"{var} + {cexpr_index(index)}"
        dst = "__place_holder__"
        ld_src = f"{cexpr_index(stride_at_vec_range(index, self.itervars[self.tiling_idx], self.tiling_factor))}"
        ld_dst = f"{cexpr_index(self.num_elems)}"
        if is_store:
            src, dst = dst, src
            ld_src, ld_dst = ld_dst, ld_src

        need_define = True
        if self.inner_is_tiling_idx ^ is_store:
            M, N = self.inner_num_elems, self.outer_num_elems
        else:
            M, N = (
                self.outer_num_elems,
                self.inner_num_elems,
            )
        if (isinstance(M, sympy.Expr) and not M.is_number) or (
            isinstance(N, sympy.Expr) and not N.is_number
        ):
            load_or_store = (
                f"at::vec::transpose_mxn<{DTYPE_TO_CPP[dtype]}>"
                f"({src}, {ld_src}, {dst}, {ld_dst}, {cexpr_index(M)}, {cexpr_index(N)});"
            )
        else:
            load_or_store = (
                f"at::vec::transpose_mxn<{DTYPE_TO_CPP[dtype]},{cexpr_index(M)},{cexpr_index(N)}>"
                f"({src}, {ld_src}, {dst}, {ld_dst});"
            )
        if is_store:
            tile_var = self.cse.newvar()
        elif load_or_store not in self.cse.cache:
            tile_var = self.cse.generate(self.preloads, load_or_store, write=False)
        else:
            need_define = False
            tile_var = self.cse.cache[load_or_store]

        if need_define:
            define_line = f"alignas({factor}) {DTYPE_TO_CPP[dtype]} {tile_var}[{factor}*{factor}];"
            self.preloads.writeline(define_line)

        load_or_store = load_or_store.replace("__place_holder__", str(tile_var))
        if is_store:
            self.poststores.writeline(DeferredLine(name, load_or_store))
        else:
            self.preloads.writeline(load_or_store)

        return tile_var

    def load(self, name: str, index: sympy.Expr):
        var = self.args.input(name)
        index = self.rename_indexing(index)

        inner = self.inner_itervar()
        if self.need_vec_transpose(index):
            tile_var = self.gen_transposed_tile_load_store(
                name, var, index, is_store=False
            )
            # vector load inside the kernel inner loop
            loadbuf = f"{tile_var} + {cexpr_index(inner * self.num_elems)}"
            dtype = V.graph.get_dtype(name)
            line = self._get_vec_load_line(loadbuf, 0, dtype)  # type: ignore[arg-type]
            csevar = self.cse.generate(self.loads, line)
            csevar.update_on_args("load", (self, name, index), {})
            assert isinstance(csevar, CppCSEVariable)
            csevar.is_vec = True
            return csevar
        else:
            new_index = self.transform_indexing(index)
            return super().load(name, new_index)

    def store(self, name, index, value, mode=None):
        assert "buf" in name
        var = self.args.output(name)

        inner = self.inner_itervar()
        index = self.rename_indexing(index)
        assert mode is None
        if self.need_vec_transpose(index):
            tile_var = self.gen_transposed_tile_load_store(
                name, var, index, is_store=True
            )
            # vector store inside the kernel inner loop
            storebuf = f"{tile_var} + {cexpr_index(inner * self.num_elems)}"
            if self.tail_size or V.graph.get_dtype(name) in DTYPE_LOWP_FP + [
                torch.uint8,
                torch.int8,
            ]:
                line = f"{value}.store({storebuf}, {cexpr_index(self.num_elems)});"
            else:
                line = f"{value}.store({storebuf});"
            self.stores.writeline(DeferredLine(name, line))
        else:
            new_index = self.transform_indexing(index)
            super().store(name, new_index, value, mode)

    def codegen_inner_loops(self, code):
        inner = self.inner_itervar()
        if self.inner_is_tiling_idx:
            code.writeline(
                f"for (long {inner} = 0; {inner} < {cexpr_index(self.outer_num_elems)}; {inner}++)"
            )
        else:
            code.writeline(
                f"for (long {inner} = 0; {inner} < {cexpr_index(self.inner_num_elems)}; {inner}++)"
            )

    def set_ranges(self, group, reduction_group):
        vars = super().set_ranges(group, reduction_group)
        # do vertical reduction as the tail loop
        self.outer_idx, self.tiling_idx = (
            self.tiling_indices
            if self.tiling_indices[1] < self.reduction_depth
            else reversed(self.tiling_indices)
        )
        if self.tiling_idx == self.tiling_indices[0]:
            self.tail_size = self.outer_tail_size
            self.num_elems = self.outer_num_elems
            self.inner_is_tiling_idx = False
        else:
            self.tail_size = self.inner_tail_size
            self.num_elems = self.inner_num_elems
            self.inner_is_tiling_idx = True
        return vars

    def transform_indexing(self, index: sympy.Expr) -> sympy.Expr:
        return self.scale_index_with_offset(
            index,
            itervar_idx=self.outer_idx,
            offset=self.inner_itervar(),
        )


def get_loop_body_lowp_fp(_body: LoopBody) -> Tuple[Optional[torch.dtype], bool]:
    """
    Returns the low precision data type (torch.float16/torch.bfloat16) contained in the nodes
    and if all the nodes can codegen with this data type without converting to float.
    Otherwise returns None and True.
    """
    sub_blocks = [_body.root_block] + list(_body.subblocks.values())

    _lowp_fp_type: Optional[torch.dtype] = None
    _use_fp32 = False
    for sub_block in sub_blocks:
        for _node in sub_block.graph.nodes:
            if _node.op == "placeholder" or _node.target in (
                "get_index",
                "index_expr",
            ):
                continue

            # Fast path if all operations can support bf16/fp16 without converting to fp32
            if _node.target not in [
                "load",
                "store",
                "abs",
                "neg",
                "output",
            ]:
                _use_fp32 = True

            if hasattr(_node, "meta") and _node.meta:
                assert OptimizationContext.key in _node.meta
                opt_ctx: OptimizationContext = _node.meta[OptimizationContext.key]
                if not opt_ctx.dtype or opt_ctx.dtype not in DTYPE_LOWP_FP:
                    _use_fp32 = True
                elif _lowp_fp_type is not None:
                    if _lowp_fp_type != opt_ctx.dtype:
                        warnings.warn("bf16 and fp16 are mixed in the scheduler node.")
                else:
                    _lowp_fp_type = opt_ctx.dtype
            else:
                _use_fp32 = True

    return _lowp_fp_type, _use_fp32


class TilingSelect:
    """
    Implement the heuristic to select the tiling factors and tiling indices.
    In the future, we can implement advanced heuristic in a subclass.
    """

    def __init__(self):
        super().__init__()

    def select_tiling(
        self,
        fn_list,
        var_sizes_list,
    ) -> Tuple[List[int], List[int]]:
        # TODO(jgong5): support alternative tiling factors and data types
        loop_bodies = _get_loop_body(fn_list)
        all_dtypes = _get_dtype_from_loopbodies(loop_bodies)
        assert all_dtypes
        if any(dtype not in VECTORIZABLE_DTYPES for dtype in all_dtypes):
            return [], []
        dtype = torch.float
        _lowp_fp_dtype = get_loop_body_lowp_fp(loop_bodies[0])[0]
        if _lowp_fp_dtype and all(
            (get_loop_body_lowp_fp(loop_body)[0] == _lowp_fp_dtype)
            for loop_body in loop_bodies[1:]
        ):
            dtype = _lowp_fp_dtype

        tiling_factor = cpu_vec_isa.pick_vec_isa().nelements(dtype=dtype)
        tiling_indices = self._select_tiling_indices(
            fn_list, var_sizes_list, tiling_factor
        )

        if tiling_indices:
            group, reduction_group = max(
                var_sizes_list, key=lambda sizes: len(sizes[1])
            )
            call_ranges = tuple(group) + tuple(reduction_group)

            if config.cpp.enable_tiling_heuristics:

                def _try_get_stride(
                    index,
                    itervars,
                    tiling_factor,
                    tiling_indices,
                ):
                    itervar = itervars[tiling_indices[0]]
                    stride = stride_at_vec_range(index, itervar, tiling_factor)
                    return stride if stride.is_number else None

                def _update_negative_op_count(
                    node_name, non_contig_indexing_op_counter
                ):
                    if node_name not in non_contig_indexing_op_counter:
                        non_contig_indexing_op_counter[node_name] = 1
                    else:
                        non_contig_indexing_op_counter[node_name] += 1

                def _is_valid_indices(
                    itervars,
                    tiling_indices,
                ):
                    return (
                        len(tiling_indices) == 1
                        and len(itervars) > 0
                        and (
                            tiling_indices[0]
                            if tiling_indices[0] >= 0
                            else tiling_indices[0] + len(itervars)
                        )
                        < len(itervars)
                    )

                itervars = [
                    sympy_index_symbol_with_prefix(SymT.XBLOCK, n)
                    for n in range(len(call_ranges))
                ]
                reduction_depth = len(group)
                vars, reduction_vars = (
                    itervars[:reduction_depth],
                    itervars[reduction_depth:],
                )
                op_counter: Dict[str, int] = {}
                # ops may cause overhead with vectorization, like non-contiguous
                # index_expr, load, store
                non_contig_indexing_op_counter: Dict[str, int] = {}
                for _body in loop_bodies:
                    sub_blocks = [_body.root_block] + list(_body.subblocks.values())
                    for sub_block in sub_blocks:
                        for _node in sub_block.graph.nodes:
                            if _node.target in ["index_expr", "load", "store"]:
                                # get the index and replace prefix from z to x
                                arg_idx = 1 if _node.target == "index_expr" else 2
                                index = sub_block.body.indexing_from_args(
                                    (vars, reduction_vars)
                                )[_node.args[arg_idx].args[0]]
                                if _is_valid_indices(itervars, tiling_indices):
                                    stride = _try_get_stride(
                                        index, itervars, tiling_factor, tiling_indices
                                    )
                                    if (
                                        stride is None
                                        if _node.target == "index_expr"
                                        else stride not in [0, 1]
                                    ):
                                        _update_negative_op_count(
                                            _node.target, non_contig_indexing_op_counter
                                        )
                            if isinstance(_node.target, str) and not (
                                _node.target.startswith("masked_subblock")
                                or _node.target
                                in ["ops", "output", "constant", "get_index"]
                            ):
                                if _node.target not in op_counter:
                                    op_counter[_node.target] = 1
                                else:
                                    op_counter[_node.target] += 1

                op_num = sum(op_counter.values())
                non_contig_indexing_op_num = sum(
                    non_contig_indexing_op_counter.values()
                )
                threshold = 0.08
                if op_num > 0 and non_contig_indexing_op_num / op_num >= threshold:
                    # Too many non-contiguous load/store/index_expr which hurts the
                    # vectorization performance. Disable vectorization when exceeding
                    # the threshold.
                    return [], []

                if (
                    not reduction_group
                    and group
                    and len(tiling_indices) == 1
                    and not has_free_symbols(
                        [
                            group[tiling_indices[0]],
                        ]
                    )
                    and group[tiling_indices[0]] < tiling_factor / 2
                ):
                    # For case of Multi Thread AMP Static shape of pyhpc_isoneutral_mixing,
                    # the inner loop range doesn't have enough elements to do vectorization
                    # explicitly and found that `#pragma GCC ivdep` has better performance than
                    # `#pragma omp simd simdlen(8)`. Disable vectorization for this case.
                    # <TODO> Leslie: maybe we can always disable vectorization when loop range is less
                    # than tiling factor and enable `#pragma omp simd simdlen(8)` for scalar kernel
                    # when needed.
                    return [], []

            if dtype in DTYPE_LOWP_FP:
                # For lower precision data type, if the call_range is not long enough,
                # use tiling_factor // 2 for better performance
                factor_lowp = cpu_vec_isa.pick_vec_isa().nelements(dtype=dtype)
                for tiling_indice in tiling_indices:
                    if tiling_indice < 0:
                        tiling_indice = tiling_indice + len(call_ranges)
                    if tiling_indice < 0 or tiling_indice >= len(call_ranges):
                        continue
                    if has_free_symbols(call_ranges):
                        call_range = V.graph.sizevars.size_hint(
                            call_ranges[tiling_indice], fallback=0
                        )
                        if call_range < factor_lowp:
                            V.graph.sizevars.guard_lt(call_range, factor_lowp)
                            tiling_factor = factor_lowp // 2
                            break
                    elif call_ranges[tiling_indice] < factor_lowp:
                        tiling_factor = factor_lowp // 2
                        break

            if len(tiling_indices) == 1:
                return [tiling_factor], tiling_indices
            if len(tiling_indices) == 2:
                return [tiling_factor, tiling_factor], tiling_indices
        return [], []

    def _select_tiling_indices(
        self,
        fn_list,
        var_sizes_list,
        tiling_factor,
    ):
        all_index = []
        for fn, var_sizes in zip(fn_list, var_sizes_list):
            rw = dependencies.extract_read_writes(fn, *var_sizes)
            all_index += [dep.index for dep in itertools.chain(rw.reads, rw.writes)]
        contig_vars = set()
        contig_vars_list = []
        non_contig_stride_const = set()
        non_contig_stride_other = set()
        for index in all_index:
            for var in index.free_symbols:
                if not re.search(r"^d\d+$", var.name):
                    continue
                stride = stride_at_vec_range(index, var, tiling_factor)
                if stride == 0:
                    continue
                elif stride == 1:
                    contig_vars.add(int(var.name[1:]))
                    contig_vars_list.append(int(var.name[1:]))
                elif all(symbol_is_type(s, SymT.SIZE) for s in stride.free_symbols):
                    non_contig_stride_const.add(int(var.name[1:]))
                else:
                    non_contig_stride_other.add(int(var.name[1:]))
        contig_only = contig_vars - non_contig_stride_const - non_contig_stride_other
        group, reduction_group = max(var_sizes_list, key=lambda sizes: len(sizes[1]))
        num_itervars = len(group) + len(reduction_group)
        if len(contig_vars) == 0:
            # no contiguous vars
            return [num_itervars - 1]
        if contig_only:
            return sorted(contig_only)[-1:]
        contig_and_const_stride = (
            contig_vars & non_contig_stride_const
        ) - non_contig_stride_other
        contig_vars_sorted = sorted(contig_vars)
        if (
            len(contig_vars_sorted) == 2
            and contig_vars_sorted[-1] in contig_and_const_stride
            and contig_vars_sorted[-1] == num_itervars - 1
        ):
            return contig_vars_sorted
        return sorted(contig_vars_sorted, key=contig_vars_list.count)[-1:]


class CppKernelProxy(CppKernel):
    def __init__(self, kernel_group):
        super().__init__(kernel_group.args, kernel_group.ws.num_threads)
        self.kernel_group = kernel_group
        self.loop_nest = None
        self.call_ranges = None
        self.picked_vec_isa: cpu_vec_isa.VecISA = cpu_vec_isa.pick_vec_isa()

    def data_type_propagation(self, nodes):
        for _node in nodes:
            assert isinstance(_node, SchedulerNode)
            DataTypePropagation.propagate_scheduler_node(_node)

    # Check if all the nodes of a given fx graph can support BF16/FP16
    def is_lowp_fp_scheduler(self, scheduler_node: SchedulerNode):
        if not isinstance(scheduler_node._body, LoopBody):
            return True
        # Propagate the dtype to check if all the fx node is bf16/fp16
        DataTypePropagation.propagate_scheduler_node(scheduler_node)
        return (
            get_loop_body_lowp_fp(scheduler_node._body)[0] is not None
            and not get_loop_body_lowp_fp(scheduler_node._body)[1]
        )

    def legalize_lowp_fp_dtype_loopbody(self, loop_body: LoopBody):
        def add_to_dtype(sub_graph: torch.fx.Graph):
            def is_lowp_fp_load(node: torch.fx.Node):
                if node.target not in ["load"]:
                    return False
                assert len(node.args) == 3
                load_dtype = V.graph.get_dtype(node.args[1])  # type: ignore[arg-type]
                return load_dtype in DTYPE_LOWP_FP

            def is_lowp_fp_store(node: torch.fx.Node):
                if node.target != "store":
                    return False
                _, store_var, _, _, _ = node.args
                store_dtype = V.graph.get_dtype(store_var)  # type: ignore[arg-type]
                return store_dtype in DTYPE_LOWP_FP

            sub_graph_nodes = list(sub_graph.nodes)
            to_lowp_fp_legalized_nodes = []
            for _node in sub_graph_nodes:
                if is_lowp_fp_load(_node):
                    # No need to promote to float if all users are direct stores
                    if all(user.target == "store" for user in _node.users):
                        continue
                    ops = _node.args[0]
                    with sub_graph.inserting_after(_node):
                        to_type_node = sub_graph.call_method(
                            "to_dtype", args=(ops, _node, torch.float)
                        )
                        to_type_node_args = to_type_node.args
                        _node.replace_all_uses_with(to_type_node)
                        to_type_node.args = to_type_node_args
                        metrics.cpp_to_dtype_count += 1
                elif is_lowp_fp_store(_node):
                    ops, name, _, value_var, _ = _node.args
                    # No need to promote to float if it is a user of a load which are all directly stored
                    if value_var.target == "load" and all(
                        user.target == "store" for user in value_var.users
                    ):
                        continue
                    dtype = V.graph.get_dtype(name)
                    with sub_graph.inserting_before(_node):
                        to_type_node = sub_graph.call_method(
                            "to_dtype", args=(ops, value_var, dtype)
                        )
                        _node.replace_input_with(value_var, to_type_node)
                        metrics.cpp_to_dtype_count += 1
                elif _node.target == "reduction":
                    (
                        ops,
                        dtype,
                        src_dtype,
                        reduction_type,
                        value,
                    ) = _node.args
                    if src_dtype in DTYPE_LOWP_FP:
                        # Since we always convert the load/store value to float if the tensor is bfloat16/float16.
                        # Therefore, the reduction should never work with bfloat16/float16 value. Hence, we update
                        # the bfloat16/float16 reduction by
                        #     1) updating the src_dtype to float
                        # and 2) updating the dtype to float if it is bfloat16/float16.
                        assert dtype in [
                            torch.float,
                            torch.bfloat16,
                            torch.float16,
                            torch.int64,
                        ]
                        _node.args = (
                            ops,
                            torch.float if dtype in DTYPE_LOWP_FP else dtype,
                            torch.float,
                            reduction_type,
                            value,
                        )
                elif _node.target == "to_dtype" and _node.args[-1] in DTYPE_LOWP_FP:
                    (ops, x, _) = _node.args
                    # The legalization always loads the BF16/FP16 tensor as FP32 for computation
                    # and converts back to BF16/FP16 after the computation.
                    # Hence, there should be no computation w/ BF16/FP16.
                    # Therefore, we update the to_dtype by replacing the bf16/fp16 dtype with fp32.
                    # Save the legalized to_dtype node for the elimination(eliminate_to_dtype step):
                    #  1) Eliminate the redundant to_dtype node if we have a pattern as follows:
                    #     graph():
                    #       %lowp_fp_legalized = call_method[target=to_dtype](args = (%ops, %input, torch.float))
                    #       %to_dtype2 = call_method[target=to_dtype](args = (%ops, %lowp_fp_legalized, torch.bfloat16/float16))
                    # Regarding the first to_dtype, it is redundant because
                    # the second to_type also converts to the torch.bfloat16/torch.float16.
                    # Hence, we remove the first to_type.
                    to_lowp_fp_legalized_nodes.append(_node)
                    _node.args = (ops, x, torch.float)
                else:
                    pass

            def eliminate_to_dtype(sub_graph: torch.fx.Graph):
                def _eliminate_duplicate_to_node(sub_graph: torch.fx.Graph):
                    # Eliminate the redundant to_dtype node. Let's consider a pattern as follows:
                    #   graph():
                    #     %to_dtype1 = call_method[target=to_dtype](args = (%ops, %input, torch.float), kwargs = {})
                    #     %to_dtype2 = call_method[target=to_dtype](args = (%ops, %to_dtype1, torch.float), kwargs = {})
                    # Regarding the first to_dtype, it is redundant because the second to_type also converts to the
                    # torch.float. Hence, we remove the first to_type
                    def _used_by_to(to_node: torch.fx.Node):
                        return all(usr.target == "to_dtype" for usr in to_node.users)

                    all_to_nodes = [
                        node for node in sub_graph.nodes if node.target == "to_dtype"
                    ]
                    all_to_nodes_and_users = [
                        {node: node.users} for node in all_to_nodes if _used_by_to(node)
                    ]
                    for node_users in all_to_nodes_and_users:
                        for node, users in node_users.items():
                            if node in sub_graph.nodes and (
                                all(usr.args[-1] == node.args[-1] for usr in users)
                                or (
                                    node in to_lowp_fp_legalized_nodes
                                    and all(
                                        usr.args[-1] in DTYPE_LOWP_FP for usr in users
                                    )
                                )
                            ):
                                val_node = node.all_input_nodes[-1]
                                node.replace_all_uses_with(val_node)
                                sub_graph.erase_node(node)

                    # For debug mode, the graph of LoopBody will attach a new GraphModule as
                    # owning_module for debugging while the release mode will not. The lint will
                    # check whether the graph has owning_module to decide if it needs to check
                    # call_module. LoopBody might contain get_index as a module call. But it
                    # is just a function. Hence, it cannot pass the lint check for debug mode.
                    # We bypass the check if the owning_module is None. Eventually, we should call
                    # get_index via call_function but not call_module.
                    if sub_graph.owning_module is None:
                        sub_graph.lint()

                _eliminate_duplicate_to_node(sub_graph)

            eliminate_to_dtype(sub_graph)

        sub_blocks = [loop_body.root_block] + list(loop_body.subblocks.values())
        for sub_block in sub_blocks:
            add_to_dtype(sub_block.graph)

    def legalize_lowp_fp_dtype(self, nodes):
        if all(
            isinstance(_node, SchedulerNode) and self.is_lowp_fp_scheduler(_node)
            for _node in nodes
        ):
            # Mark the load node to load bf16/fp16
            for _node in nodes:
                sub_blocks = [_node._body.root_block] + list(
                    _node._body.subblocks.values()
                )
                for sub_block in sub_blocks:
                    for fx_node in sub_block.graph.nodes:
                        if fx_node.target in ["load", "store"]:
                            assert fx_node.meta
                            assert OptimizationContext.key in fx_node.meta
                            opt_ctx: OptimizationContext = fx_node.meta[
                                OptimizationContext.key
                            ]
                            assert opt_ctx.dtype in DTYPE_LOWP_FP

            # Bypass the legalization as the kernel can run with bf16/fp16 directly
            return

        for _node in nodes:
            assert isinstance(_node, SchedulerNode)
            assert isinstance(_node._body, LoopBody)
            body: LoopBody = _node._body
            if not body.is_memory_copy():
                self.legalize_lowp_fp_dtype_loopbody(body)

    def codegen_functions(self, fn_list, var_sizes_list):
        assert len(fn_list) == len(var_sizes_list)
        kernel_group = self.kernel_group
        group, reduction_group = max(var_sizes_list, key=lambda sizes: len(sizes[1]))

        self.set_ranges(group, reduction_group)

        def codegen_kernel(cls, *args):
            with kernel_group.new_kernel(cls, *args) as kernel:
                # Ugly hack to maintain the metrics kernel count since
                # we only count in CppKernelProxy, not those contained in it
                metrics.generated_kernel_count -= 1

                run(kernel)
                return kernel

        def run(kernel):
            vars, reduction_vars = kernel.set_ranges(group, reduction_group)
            in_suffix = False
            for fn, var_sizes in zip(fn_list, var_sizes_list):
                if var_sizes in [
                    (group, reduction_group),
                    (tuple(itertools.chain(group, reduction_group)), ()),
                ]:
                    assert not in_suffix
                    fn(vars, reduction_vars)
                else:
                    in_suffix = True
                    assert var_sizes == (
                        group,
                        (),
                    ), f"unexpected group: {var_sizes} != {group}, {reduction_group}"
                    # we can fuse in some extra pointwise into the suffix
                    with kernel.write_to_suffix():
                        fn(vars, ())

        scalar_kernel = codegen_kernel(CppKernel)
        V.graph.removed_buffers |= scalar_kernel.removed_buffers
        V.graph.inplaced_to_remove |= scalar_kernel.inplaced_to_remove
        self.loop_nest = LoopNestWithSplit.build(scalar_kernel)

        if not self.picked_vec_isa:
            return

        if not self.itervars:
            # not a loop
            return

        # Kernels share the same global contexts like V.graph.wrapper_code, V.kernel.args.
        # But the generated scalar kernel has updated these global contexts. Hence, the other kernels
        # should not do this again to avoid context conflict. By now, we only control the
        # config.inplace_buffers. In the future, we could maintain more contexts.
        with torch._inductor.config.patch(inplace_buffers=False):
            tiling_select = TilingSelect()
            tiling_factors, tiling_indices = tiling_select.select_tiling(
                fn_list, var_sizes_list
            )
            assert len(tiling_factors) == len(tiling_indices)
            # <TODO> This should be removed after full support for vectorization is implemented.
            could_masked_vec = True
            all_dtypes = _get_dtype_from_loopbodies(_get_loop_body(fn_list))
            if any(dtype not in MASKED_VECTORIZABLE_DTYPES for dtype in all_dtypes):
                # can be removed after masked vectorizable dtype are same with vectorizable dtype
                could_masked_vec = False

            if len(tiling_indices) == 1:
                vec_kernel = codegen_kernel(
                    CppVecKernel, tiling_factors[0], tiling_indices[0]
                )
                metrics.generated_cpp_vec_kernel_count += 1
                main_loop, tail_loop = self.loop_nest.split_with_tiling(
                    tiling_indices[0], factor=tiling_factors[0]
                )
                main_loop.set_kernel(vec_kernel)
                main_loop.simd_vec = True
                if config.cpp.enable_loop_tail_vec and could_masked_vec:
                    tail_loop.steps = tail_loop.size - tail_loop.offset
                    masked_vec_kernel = codegen_kernel(
                        CppVecKernel,
                        tiling_factors[0],
                        tiling_indices[0],
                        tail_loop.steps,
                    )
                    tail_loop.set_kernel(masked_vec_kernel)
                    tail_loop.simd_vec = True
                else:
                    tail_loop.set_kernel(scalar_kernel)
                    tail_loop.simd_omp = True
                # We chop the loop into two cubes by the nelements - main loop and tail loop.
                # Regarding the main loop, it is straightforward that it could be vectorized with
                # nelements. But for the tail loop, it still could be vectorized. For example,
                # if the nelements is 8(256bits), then the tail loop still could be vectorized
                # as 4(128bits).
                tail_loop.simd_nelements = tiling_factors[0] // 2
            elif len(tiling_indices) == 2:
                assert (
                    tiling_indices[1] == len(self.itervars) - 1
                    and tiling_factors[0] == tiling_factors[1]
                )

                metrics.generated_cpp_vec_kernel_count += 2
                outer_main_loop, outer_tail_loop = self.loop_nest.split_with_tiling(
                    tiling_indices[0], factor=tiling_factors[0]
                )
                (
                    inner_main_loop,
                    inner_tail_loop,
                ) = outer_main_loop.split_with_tiling(
                    tiling_indices[1] - tiling_indices[0], factor=tiling_factors[0]
                )
                tile2d_kernel = codegen_kernel(
                    CppTile2DKernel, tiling_factors[0], tiling_indices
                )
                inner_main_loop.set_kernel(tile2d_kernel)

                if config.cpp.enable_loop_tail_vec and could_masked_vec:
                    (
                        inner_main_loop_of_outer_tail_loop,
                        inner_tail_loop_of_outer_tail_loop,
                    ) = outer_tail_loop.split_with_tiling(
                        tiling_indices[1] - tiling_indices[0], factor=tiling_factors[0]
                    )

                    for tail_loop in (
                        inner_tail_loop,
                        outer_tail_loop,
                        inner_tail_loop_of_outer_tail_loop,
                    ):
                        tail_loop.steps = tail_loop.size - tail_loop.offset

                    for tail_loop, inner_tail_size, outer_tail_size in (
                        (inner_tail_loop, inner_tail_loop.steps, None),
                        (
                            inner_main_loop_of_outer_tail_loop,
                            None,
                            outer_tail_loop.steps,
                        ),
                        (
                            inner_tail_loop_of_outer_tail_loop,
                            inner_tail_loop_of_outer_tail_loop.steps,
                            outer_tail_loop.steps,
                        ),
                    ):
                        masked_tile2d_kernel = codegen_kernel(
                            CppTile2DKernel,
                            tiling_factors[0],
                            tiling_indices,
                            inner_tail_size,
                            outer_tail_size,
                        )
                        tail_loop.set_kernel(masked_tile2d_kernel)
                else:
                    vec_kernel = codegen_kernel(
                        CppVecKernel, tiling_factors[0], tiling_indices[0]
                    )
                    inner_tail_loop.set_kernel(vec_kernel)

                    outer_tail_loop.set_kernel(scalar_kernel)

    def codegen_loop_bodies(self, loop_bodies, var_sizes_list):
        for body in loop_bodies:
            self.legalize_lowp_fp_dtype_loopbody(body)
            DataTypePropagation.propagate_loopbody(body)
        self.codegen_functions(loop_bodies, var_sizes_list)

    def codegen_nodes(self, nodes: List[SchedulerNode]):
        # Legalize BF16 node by adding to_dtype explicitly
        self.legalize_lowp_fp_dtype(nodes)
        self.data_type_propagation(nodes)
        assert len(nodes) >= 1

        def fn(node, *index_vars):
            node.decide_inplace_update()
            node.mark_run()
            if isinstance(V.kernel, NullKernelHandler):
                return node._body(*index_vars)
            else:
                return node.codegen(index_vars)

        fn_list = [functools.partial(fn, node) for node in nodes]

        if (
            isinstance(V.local_buffer_context, LocalBufferContext)
            and V.local_buffer_context.local_buffers
        ):

            def wrap_fn(fn):
                wrapped_fn = V.local_buffer_context.localize_function(
                    fn,
                )
                wrapped_fn.original_fn = fn
                return wrapped_fn

            fn_list = [wrap_fn(fn) for fn in fn_list]

        var_sizes_list = [node.group[1] for node in nodes]
        self.codegen_functions(fn_list, var_sizes_list)

    def codegen_loops(self, code, worksharing):
        self.codegen_loops_impl(self.loop_nest, code, worksharing)


class OuterLoopFusedKernel(CppKernel):
    def __init__(self, kernel_group):
        super().__init__(kernel_group.args, kernel_group.ws.num_threads)
        self.inner: List[LoopLevel] = []

    def decide_parallel_depth(self, max_parallel_depth, threads) -> int:
        kernels_parallel_depth = []
        nested_kernels: List[List[CppKernel]] = [
            loop.get_kernels() for loop in self.inner
        ]
        for kernels in nested_kernels:
            # For any ScalarKernel, VecKernel, or Tile2DKernel,
            # they should all have the same call_ranges
            call_ranges = kernels[0].call_ranges
            assert call_ranges is not None
            assert all(kernel.call_ranges == call_ranges for kernel in kernels)
            kernels_parallel_depth.append(
                kernels[0].decide_parallel_depth(len(call_ranges), threads)
            )
        return min(
            max_parallel_depth,
            max(kernels_parallel_depth),
        )


class ReasonFusedNodes(Enum):
    SAME_VARS_REDUCE = "same_vars_reduce"
    COMPATIBLE_REDUCTION = "compatible_reduction"
    COMPATIBLE_RANGES_NO_REDUCTION = "compatible_ranges_no_reduction"


class CppScheduling(BaseScheduling):
    # ctypes limits the number of args to 1024, refer to:
    # https://github.com/python/cpython/commit/a285af7e626d1b81cf09f8b2bf7656f100bc1237
    # We set a conservative threshold here.
    MAX_FUSED_KERNEL_ARGS_NUM = 500
    backend_features = dict.fromkeys(
        [
            BackendFeature.INPLACE_BUFFERS,
            BackendFeature.REDUCE_TO_SINGLE_ELEMENT,
        ]
    )

    @classmethod
    def get_backend_features(cls, device: torch.device):
        return cls.backend_features

    def __init__(self, scheduler):
        super().__init__()
        self.scheduler = scheduler
        if scheduler:
            self.reset_kernel_group()
        self._ready_to_flush = False

    def _set_flush_status(self, status: bool):
        self._ready_to_flush = status

    def group_fn(self, sizes):
        return tuple(tuple(map(V.graph.sizevars.simplify, s)) for s in sizes)

    def reset_kernel_group(self):
        from .cpp_wrapper_cpu import CppWrapperCpu

        self.kernel_group: Union[CppWrapperKernelGroup, KernelGroup]
        if isinstance(V.graph.wrapper_code, CppWrapperCpu):
            self.kernel_group = CppWrapperKernelGroup()
        else:
            self.kernel_group = KernelGroup()

    def fuse(self, node1, node2):
        if node1.is_foreach() or node2.is_foreach():
            return ForeachKernelSchedulerNode.fuse(node1, node2)
        elif node1.is_template():
            assert not node2.is_template()
            return FusedSchedulerNode.fuse(node1, node2)
        else:
            if (
                self._why_fuse_nodes(node1, node2)
                == ReasonFusedNodes.COMPATIBLE_RANGES_NO_REDUCTION
            ):
                assert isinstance(node1, (SchedulerNode, FusedSchedulerNode))
                assert isinstance(node2, (SchedulerNode, FusedSchedulerNode))

                _, (vars1, reduce1) = node1.group
                _, (vars2, reduce2) = node2.group
                assert reduce1 == () and reduce2 == (), (reduce1, reduce2)

                def get_indexing_ranges_exprs(node):
                    if isinstance(node, FusedSchedulerNode):
                        assert len(node.snodes) > 0, node.snodes
                        var_ranges = None
                        indexing_exprs = set()
                        for snode in node.snodes:
                            v, exprs = get_indexing_ranges_exprs(snode)
                            if var_ranges is None:
                                var_ranges = v
                            assert var_ranges == v, (var_ranges, v, node.snodes)
                            indexing_exprs.update(exprs)
                        return var_ranges, list(indexing_exprs)
                    else:
                        assert isinstance(node, SchedulerNode)
                        comp_buffer = node.node
                        assert isinstance(comp_buffer, ir.ComputedBuffer)
                        _, body, _ = comp_buffer.get_default_sizes_body()
                        return body.var_ranges, list(body.indexing_exprs.values())

                node_to_recomp = node1 if len(vars1) < len(vars2) else node2
                assert isinstance(node_to_recomp, SchedulerNode)

                ref_node = node2 if len(vars1) < len(vars2) else node1

                extra_indexing_constraints = get_indexing_ranges_exprs(ref_node)

                node_to_recomp.recompute_size_and_body(
                    extra_indexing_constraints=extra_indexing_constraints
                )

                _, (vars1, _) = node1.group
                _, (vars2, _) = node2.group
                assert vars1 == vars2, (vars1, vars2)
                return FusedSchedulerNode.fuse(node1, node2)
            elif self.can_fuse_vertical_outer_loop(node1, node2):
                return OuterLoopFusedSchedulerNode.fuse(
                    node1, node2, self._get_outer_loop_fusion_depth(node1, node2)
                )
            else:
                return FusedSchedulerNode.fuse(node1, node2)

    def _why_fuse_nodes(self, node1, node2) -> Optional[ReasonFusedNodes]:
        _, (vars1, reduce1) = node1.group
        _, (vars2, reduce2) = node2.group

        if vars1 == vars2 and reduce1 == reduce2:
            return ReasonFusedNodes.SAME_VARS_REDUCE
        if reduce1 == () and vars1 == vars2 + reduce2:
            return ReasonFusedNodes.COMPATIBLE_REDUCTION
        if self._can_fuse_nodes_with_compatible_ranges(node1, node2):
            return ReasonFusedNodes.COMPATIBLE_RANGES_NO_REDUCTION
        # TODO(jansel): allow fusion pointwise (vars1, ()) suffix?
        return None

    def _can_fuse_nodes_with_compatible_ranges(self, node1, node2):
        # Here we try to fuse SchedulerNode/FusedSchedulerNode with compatible ranges
        # e.g. (s0, s1, s2) and (s0 * s1 * s2)
        _, (vars1, reduce1) = node1.group
        _, (vars2, reduce2) = node2.group

        c1 = reduce1 == () and reduce2 == ()
        c2 = math.prod(vars1) == math.prod(vars2)
        c3 = len(vars1) == 1 or len(vars2) == 1
        if not (c1 and c2 and c3):
            return False

        node_to_recomp = node1 if len(vars1) < len(vars2) else node2
        ref_node = node2 if len(vars1) < len(vars2) else node1

        # We can not recompute sizes and body for nodes other than SchedulerNode
        # TODO: we can extend fusion support with compatible ranges for FusedSchedulerNode
        if isinstance(node_to_recomp, FusedSchedulerNode):
            return False

        # It may happen that node1 and node2 compatible number of elements
        # but different original ranges, for example:
        # {d0: s0, d1: s1, d2: s2} vs {d0: s0*s1*s2}
        # See https://github.com/pytorch/pytorch/pull/120077/files#r1500427848 for more details
        # TODO: we can fix if it allows us to CSE at least one of the variables

        assert isinstance(node_to_recomp, SchedulerNode)
        if isinstance(node_to_recomp.node, ir.TemplateBuffer):
            return False
        assert isinstance(node_to_recomp.node, ir.ComputedBuffer)
        # node.data.get_size() is a cheaper version of node.get_read_writes().var_ranges
        # but without variable name
        ranges2 = node_to_recomp.node.data.get_size()
        ranges1 = None
        if isinstance(ref_node, FusedSchedulerNode):
            ranges_set = set()
            for snode in ref_node.snodes:
                if isinstance(snode.node, ir.TemplateBuffer):
                    break
                assert isinstance(snode.node, ir.ComputedBuffer)
                ranges_set.add(tuple(snode.node.data.get_size()))

            if len(ranges_set) != 1:
                return False

            ranges1 = list(next(iter(ranges_set)))
        else:
            assert isinstance(ref_node, SchedulerNode)
            assert isinstance(ref_node.node, ir.ComputedBuffer)
            ranges1 = ref_node.node.data.get_size()

        if ranges1 != ranges2:
            return False

        return True

    def _can_fuse_horizontal_impl(self, node1, node2):
        assert isinstance(node1, (FusedSchedulerNode, SchedulerNode))
        assert isinstance(node2, (FusedSchedulerNode, SchedulerNode))
        if any(
            isinstance(node, OuterLoopFusedSchedulerNode) for node in (node1, node2)
        ):
            return False
        return self._why_fuse_nodes(node1, node2) is not None

    def can_fuse_horizontal(self, node1, node2):
        if node1.is_template() or node2.is_template():
            return False
        if (
            len(node1.get_nodes()) + len(node2.get_nodes())
            > config.cpp.max_horizontal_fusion_size
        ):
            return False

        return self._can_fuse_horizontal_impl(node1, node2)

    def _get_outer_loop_fusion_depth(self, node1, node2):
        DISABLE_OUTER_LOOP_FUSION = 0
        if not all(
            type(node)
            in (OuterLoopFusedSchedulerNode, FusedSchedulerNode, SchedulerNode)
            for node in (node1, node2)
        ):
            return DISABLE_OUTER_LOOP_FUSION

        _node1 = (
            node1.get_outer_nodes()[-1]
            if isinstance(node1, OuterLoopFusedSchedulerNode)
            else node1
        )
        assert isinstance(_node1, (FusedSchedulerNode, SchedulerNode))
        _node2 = (
            node2.get_outer_nodes()[0]
            if isinstance(node2, OuterLoopFusedSchedulerNode)
            else node2
        )
        assert isinstance(_node2, (FusedSchedulerNode, SchedulerNode))

        _, (vars1, reduce1) = _node1.group
        _, (vars2, reduce2) = _node2.group
        if vars1 == () and vars2 == () and reduce1 != () and reduce2 != ():
            # Reduction only
            return DISABLE_OUTER_LOOP_FUSION
        if all(type(node) is OuterLoopFusedSchedulerNode for node in (node1, node2)):
            return (
                node1.outer_loop_fusion_depth
                if node1.outer_loop_fusion_depth == node2.outer_loop_fusion_depth
                else DISABLE_OUTER_LOOP_FUSION
            )
        outer_loop_fusion_depth = min(len(vars1), len(vars2))
        if (
            outer_loop_fusion_depth >= 1
            and vars1[:outer_loop_fusion_depth] == vars2[:outer_loop_fusion_depth]
        ):
            if any(
                type(node) is OuterLoopFusedSchedulerNode for node in (node1, node2)
            ):
                _compare_node = (
                    node1 if type(node1) is OuterLoopFusedSchedulerNode else node2
                )
                if _compare_node.outer_loop_fusion_depth == outer_loop_fusion_depth:
                    # Same outer loop fusion depth as prev nodes in OuterLoopFusedSchedulerNode
                    return outer_loop_fusion_depth
                else:
                    return DISABLE_OUTER_LOOP_FUSION
            else:
                # First 2 nodes to generate OuterLoopFusedSchedulerNode
                return outer_loop_fusion_depth
        return DISABLE_OUTER_LOOP_FUSION

    def can_fuse_vertical_outer_loop(self, node1, node2):
        return (
            not node1.is_template()
            and not node2.is_template()
            and node1.get_operation_names() & node2.ancestors
            and not (
                self._can_fuse_horizontal_impl(node1, node2)
                and not node1.is_reduction()
            )
            and self._get_outer_loop_fusion_depth(node1, node2) >= 1
        )

    def get_fusion_pair_priority(self, node1, node2):
        if self.can_fuse_vertical_outer_loop(node1, node2):
            # Outer loop fusion with lower priority
            return 1
        else:
            return 0

    def can_fuse_vertical(self, node1, node2):
        if node2.is_template():
            # TODO(jgong5): support pre-op fusion with template
            return False
        if node1.is_template():
            return not node2.is_reduction()
        return (
            self._can_fuse_horizontal_impl(node1, node2) and not node1.is_reduction()
        ) or self.can_fuse_vertical_outer_loop(node1, node2)

    def try_loop_split(self, nodes: List[SchedulerNode]):
        """
        Apply loop split optimization.
        When one of the indexing_exprs contains a division, we eliminate the division by splitting the loop
        to avoid non-contiguous loads, subject to the following conditions:
            1. No reduction and no mudular index for all nodes.
            2. Only one node's one indexing_exprs contains a division, according to this indexing_exprs,
               we can get the dimension that needs to be split, and the split dimension is contiguous
               in all other indexing_exprs.

        For example, if the node's var_ranges: {z0: 2, z1: 9216, z2: 960} and indexing_exprs:
        {'index0': 8847360*z0 + 960*z1 + z2, 'index1': 32*z0 + (z2//30), 'index2': z2},
        we will split z2 -> 30*z2 + z3, then the node's var_ranges will be changed to
        {z0: 2, z1: 9216, z2: 32, z3: 30} and indexing_exprs will be changed to
        {'index0': 8847360*z0 + 960*z1 + 30*z2 + z3, 'index1': 32*z0 + z2, 'index2': 30*z2 + z3}.
        """

        # No reduction and no mudular
        if any(
            len(node.group[1][1]) != 0
            or any(
                expr.has(ModularIndexing) for expr in node._body.indexing_exprs.values()
            )
            for node in nodes
        ):
            return nodes

        split_var = None
        split_number = None
        divide_index_name = None
        num_div = 0
        match_div = False
        matched_node = None

        for node in nodes:
            assert isinstance(node.node, ir.ComputedBuffer)
            _, original_body, _ = node.node.get_default_sizes_body()
            for name, expr in original_body.indexing_exprs.items():
                num_div += expr.count(FloorDiv)
                if num_div > 1:
                    return nodes
                if expr.count(FloorDiv) == 1:
                    div_expr = expr.find(FloorDiv).pop()
                    split_var = div_expr.args[0]
                    split_number = div_expr.args[1]
                    divide_index_name = name
                    if (
                        isinstance(split_number, sympy.core.numbers.Integer)
                        and isinstance(split_var, sympy.core.symbol.Symbol)
                        and split_var in original_body.iter_vars
                        and divide_index_name is not None
                        and all(
                            stride_at_vec_range(expr, split_var) == 1
                            for name, expr in original_body.indexing_exprs.items()
                            if name != divide_index_name
                        )
                    ):
                        match_div = True
                        matched_node = node

        # Only one node contains a division, and the split dimension is contiguous in all other indexing_exprs.
        if not match_div:
            return nodes

        extra_indexing_constraints = None

        def loop_split(sizes, body, vars):
            index_size, reduce_size = sizes
            index_vars, reduce_vars = vars
            split_idx = index_vars.index(split_var)
            new_index_size = index_size.copy()
            new_index_size[split_idx] = index_size[split_idx] // split_number
            new_index_size.insert(split_idx + 1, split_number)
            (new_index_vars, _), var_ranges = dependencies.index_vars_no_squeeze(
                new_index_size, reduce_size, prefix="y"
            )
            iter_vars = new_index_vars.copy()
            divisor_var = iter_vars.pop(split_idx + 1)
            iter_vars[split_idx] = split_number * iter_vars[split_idx] + divisor_var
            body = ir.LoopBody(
                body, [iter_vars, reduce_vars], var_ranges, new_index_vars, reduce_vars
            )
            nonlocal extra_indexing_constraints
            if not extra_indexing_constraints:
                extra_indexing_constraints = (
                    body.var_ranges,
                    list(body.indexing_exprs.values()),
                )
            return (
                (new_index_size, reduce_size),
                body,
                (new_index_vars, reduce_vars),
            )

        # Here decide the final loop order
        for node in nodes:
            if node == matched_node:
                node.recompute_size_and_body(recompute_sizes_body_func=loop_split)
        for node in nodes:
            if node != matched_node:
                node.recompute_size_and_body(
                    extra_indexing_constraints=extra_indexing_constraints,
                    recompute_sizes_body_func=loop_split,
                )

        return nodes

    def codegen_outer_loop_node(
        self,
        node: OuterLoopFusedSchedulerNode,
    ):
        """
        Generate the code for the outer loop fused scheduler node.
        1. Codegen with fused outer loop: depends on the analysis of
            the outer loop fused scheduler node, with or without the local buffer.
        2. If failed, fallback to standard codegen.
        """
        kernel_group = self.kernel_group
        generated_cpp_vec_kernel_count = metrics.generated_cpp_vec_kernel_count
        cpp_kernel_proxy_list: List[CppKernelProxy] = []
        nodes_list: List[List[SchedulerNode]] = []
        assert isinstance(node, OuterLoopFusedSchedulerNode)

        def try_outer_loop_fusion_with_local_buf(node: OuterLoopFusedSchedulerNode):
            """
            Codegen code with fused outer loop and local Buffer.
            """
            assert isinstance(node, OuterLoopFusedSchedulerNode)
            cpp_kernel_proxy_list.clear()
            nodes_list.clear()

            def get_call_ranges(node: BaseSchedulerNode):
                assert isinstance(node, (SchedulerNode, FusedSchedulerNode))
                nodes: List[SchedulerNode] = node.get_nodes()  # type: ignore[assignment]
                _, (group, reduction_group) = max(
                    nodes, key=lambda x: int(x.is_reduction())
                ).group
                call_ranges = tuple(group) + tuple(reduction_group)
                return call_ranges

            local_buffers: List[ir.Buffer] = []
            # Map local buffer name to a list of global buffers
            local_to_global_buffers: Dict[str, List[ir.Buffer]] = {}
            if all(
                len(get_call_ranges(_node)) == node.outer_loop_fusion_depth + 1
                for _node in node.get_outer_nodes()
            ):
                # Ref to the typical case of local buffer
                # in https://github.com/pytorch/pytorch/blob/
                # 1115a25c36340554442f28f9570abd42f0aface2/aten/src/ATen/native/cpu/SoftMaxKernel.cpp#L159
                # where the buffer is with size of last dim and contiguous.
                # Only support this typical case at first.
                visited_scheduler_nodes: Set[str] = set()
                for scheduler_node in node.get_nodes():
                    # all users inside same OuterLoopFusedSchedulerNode
                    assert isinstance(scheduler_node, SchedulerNode)
                    visited_scheduler_nodes.add(scheduler_node.get_name())
                    if (
                        scheduler_node.is_reduction()
                        or len(scheduler_node.get_outputs()) != 1
                    ):
                        continue

                    scheduler_buffer = scheduler_node.get_outputs()[0]
                    if all(
                        user.node in node.get_nodes() for user in scheduler_buffer.users
                    ):
                        global_buffer = scheduler_buffer.node
                        assert isinstance(global_buffer, ir.ComputedBuffer)
                        global_buffer_layout = global_buffer.get_layout()
                        size_offset = node.outer_loop_fusion_depth - len(
                            get_call_ranges(scheduler_node)
                        )

                        def is_all_write_read_contiguous():
                            contiguous_index_expr = 0
                            stride = 1
                            for var, range in reversed(
                                scheduler_node._body.var_ranges.items()
                            ):
                                contiguous_index_expr += stride * var
                                stride *= range
                            write_index_expr = scheduler_node._body.get_write_expr(
                                scheduler_buffer.get_name()
                            )

                            def is_contiguous_index(x):
                                return x == contiguous_index_expr

                            return is_contiguous_index(write_index_expr) and all(
                                isinstance(user.node, SchedulerNode)
                                and is_contiguous_index(
                                    user.node._body.get_read_expr(
                                        scheduler_buffer.get_name()
                                    ),
                                )
                                for user in scheduler_buffer.users
                            )

                        if not (
                            global_buffer_layout.is_contiguous()
                            and is_all_write_read_contiguous()
                        ):
                            continue
                        # Local Buffer is a view of global buffer
                        local_buffer_layout = ir.FixedLayout(
                            global_buffer_layout.device,
                            global_buffer_layout.dtype,
                            global_buffer_layout.size[size_offset:],
                            global_buffer_layout.stride[size_offset:],
                        )

                        def try_share_local_buffer(local_buffer_layout, local_buffers):
                            for local_buf in local_buffers:
                                if local_buffer_layout == local_buf.layout and all(
                                    all(
                                        user.node.get_name() in visited_scheduler_nodes
                                        for user in V.graph.scheduler.name_to_buf[
                                            global_buffer.name
                                        ].users
                                    )
                                    for global_buffer in local_to_global_buffers[
                                        local_buf.name
                                    ]
                                    if global_buffer.name is not None
                                ):
                                    return local_buf
                            return None

                        local_buf_prefix = "local_buffer_data"
                        # Share existing local buffer
                        local_buffer_used = try_share_local_buffer(
                            local_buffer_layout, local_buffers
                        )
                        if not local_buffer_used:
                            # Create new local buffer
                            local_buffer_used = ir.Buffer(
                                f"{local_buf_prefix}_{len(local_buffers)}",
                                local_buffer_layout,
                            )
                            local_buffers.append(local_buffer_used)
                            local_to_global_buffers[local_buffer_used.name] = []
                        local_to_global_buffers[local_buffer_used.name].append(
                            global_buffer,
                        )

            with LocalBufferContext(kernel_group.args) as scope:
                if len(local_buffers) > 0:
                    for local_buffer in local_buffers:
                        assert local_buffer.name is not None
                        scope.add_local_buffer(
                            local_buffer, local_to_global_buffers[local_buffer.name]
                        )
                for _node in node.get_outer_nodes():
                    assert isinstance(_node, (FusedSchedulerNode, SchedulerNode))
                    cpp_kernel_proxy = CppKernelProxy(kernel_group)
                    cpp_kernel_proxy.codegen_nodes(_node.get_nodes())  # type: ignore[arg-type]
                    cpp_kernel_proxy_list.append(cpp_kernel_proxy)
                    nodes_list.append(_node.get_nodes())  # type: ignore[arg-type]

                if not node.check_outer_fusion_loop_level_attr(
                    cpp_kernel_proxy_list, node.outer_loop_fusion_depth
                ):
                    return False
                metrics.cpp_outer_loop_fused_inner_counts.append(
                    metrics.CppOuterLoopFusedCount(
                        len(cpp_kernel_proxy_list),
                        local_buffer_number=len(scope.local_buffers),
                    )
                )
                outer_fusion_cpp_kernel_proxy = node.merge_outer_fusion_kernels(
                    cpp_kernel_proxy_list,
                )
                kernel_group.finalize_kernel(
                    outer_fusion_cpp_kernel_proxy,
                    [_node for _nodes in nodes_list for _node in _nodes],
                )

            return True

        if not try_outer_loop_fusion_with_local_buf(node):
            # Reset generated_cpp_vec_kernel_count to codegen again
            metrics.generated_cpp_vec_kernel_count = generated_cpp_vec_kernel_count
            cpp_kernel_proxy_list.clear()
            nodes_list.clear()
            # Similar as comment in
            # https://github.com/pytorch/pytorch/blob/469383755fe416eb1c41fa724762ad3eaecdff07/torch/_inductor/codegen/cpp.py#L3269-L3272
            # Kernels share the same global contexts like V.graph.wrapper_code, V.kernel.args.
            with torch._inductor.config.patch(inplace_buffers=False):
                for _node in node.get_outer_nodes():
                    assert isinstance(_node, (FusedSchedulerNode, SchedulerNode))
                    _nodes: List[SchedulerNode] = _node.get_nodes()  # type: ignore[assignment]
                    cpp_kernel_proxy = CppKernelProxy(kernel_group)
                    cpp_kernel_proxy.codegen_nodes(_nodes)
                    kernel_group.finalize_kernel(cpp_kernel_proxy, _nodes)

    def codegen_node(
        self,
        node: Union[OuterLoopFusedSchedulerNode, FusedSchedulerNode, SchedulerNode],
    ):
        """
        Turn an set of pre-fused nodes into a C++ kernel.
        """
        kernel_group = self.kernel_group

        if isinstance(node, OuterLoopFusedSchedulerNode):
            self.codegen_outer_loop_node(node)
        else:
            nodes: List[SchedulerNode] = node.get_nodes()  # type: ignore[assignment]
            nodes = self.try_loop_split(nodes)
            cpp_kernel_proxy = CppKernelProxy(kernel_group)
            cpp_kernel_proxy.codegen_nodes(nodes)
            kernel_group.finalize_kernel(cpp_kernel_proxy, nodes)

        args_num = self._get_scheduled_num_args()
        if args_num > CppScheduling.MAX_FUSED_KERNEL_ARGS_NUM:
            self._set_flush_status(True)

    def is_cpp_template(self, node: BaseSchedulerNode) -> bool:
        return isinstance(node, SchedulerNode) and isinstance(
            node.node, ir.CppTemplateBuffer
        )

    def codegen_template(
        self,
        template_node: BaseSchedulerNode,
        epilogue_nodes: Sequence[BaseSchedulerNode],
    ):
        """
        Codegen a CPP template, possibly with fused epilogues
        """
        counters["inductor"]["cpp_epilogue_fusion_counter"] += len(epilogue_nodes)
        assert self.is_cpp_template(
            template_node
        ), "Template node passed to CppScheduler.codegen_template must be a SchedulerNode that wraps a CppTemplateBuffer"
        template_node = cast(SchedulerNode, template_node)
        _, (_, rnumel) = template_node.group
        assert rnumel == ()
        ctb: ir.CppTemplateBuffer = cast(ir.CppTemplateBuffer, template_node.node)
        epilogue_ir_nodes: List[Optional[ir.Operation]] = [
            n.node for n in epilogue_nodes
        ]
        assert all(
            isinstance(n, ir.ComputedBuffer) for n in epilogue_ir_nodes
        ), "Epilogue nodes must all be instances of ir.ComputedBuffer"

        def template_buffer_has_other_users(
            template_buffer, outputs_by_name, epilogue_nodes
        ):
            assert template_buffer.get_name() in outputs_by_name
            users = outputs_by_name[template_buffer.get_name()].users
            return not all(
                isinstance(user.node, BaseSchedulerNode)
                and user.node.node in epilogue_nodes
                for user in users
            )

        flag_template_buffer_has_other_users = template_buffer_has_other_users(
            ctb, template_node.outputs_by_name, epilogue_ir_nodes
        )
        kernel, render = ctb.make_kernel_render(
            ctb,
            flag_template_buffer_has_other_users=flag_template_buffer_has_other_users,
            epilogue_nodes=epilogue_ir_nodes,
        )
        with kernel:
            for node in [template_node, *epilogue_nodes]:
                node.mark_run()  # type: ignore[attr-defined]
            src_code = render()

        with V.set_kernel_handler(kernel):
            node_schedule = [template_node, *epilogue_nodes]
            kernel_name = self.define_kernel(src_code, node_schedule, kernel.args)
        kernel.call_kernel(kernel_name, ctb)
        V.graph.removed_buffers |= kernel.removed_buffers
        self.scheduler.free_buffers()

    def _get_scheduled_num_args(self):
        return self.kernel_group.get_num_args()

    def ready_to_flush(self):
        return self._ready_to_flush

    def codegen_sync(self):
        pass

    def define_kernel(self, src_code, nodes, kernel_args=None):
        wrapper = V.graph.wrapper_code
        fused_name = (
            get_fused_kernel_name(nodes, config.cpp.descriptive_names)
            if config.cpp.descriptive_names
            else ""
        )
        kernel_name = "_".join(["cpp", fused_name, wrapper.next_kernel_suffix()])
        kernel_decl_name = kernel_name if V.graph.cpp_wrapper else "kernel"
        src_code = src_code.replace(str(Placeholder.KERNEL_NAME), kernel_decl_name)
        src_code = src_code.replace(str(Placeholder.DESCRIPTIVE_NAME), kernel_name)
        # TODO(voz): Ostensibly, we should not need this. But there are cases where C++ codegen does
        # not use BracesBuffer, so we have no good indicator of a C++ buffer atm.
        src_code = src_code.replace("#pragma CMT", "//")

        compile_wrapper = IndentedBuffer()
        args = self.kernel_group.args if kernel_args is None else kernel_args
        _, _, arg_types = args.cpp_argdefs()
        if not V.graph.cpp_wrapper:
            compile_wrapper.writeline(f"async_compile.cpp_pybinding({arg_types!r}, '''")
        compile_wrapper.splice(src_code, strip=True)
        if not V.graph.cpp_wrapper:
            compile_wrapper.writeline("''')")
        wrapper.define_kernel(kernel_name, compile_wrapper.getvalue(), gpu=False)
        return kernel_name

    def flush(self):
        src_code = self.kernel_group.codegen_group()
        if src_code:
            kernel_name = self.define_kernel(
                src_code, self.kernel_group.scheduled_nodes
            )
            self.kernel_group.call_kernel(V.graph.wrapper_code, kernel_name)
        self.reset_kernel_group()
        self._set_flush_status(False)


class KernelGroup:
    def __init__(self):
        super().__init__()
        self.args = KernelArgs()
        self.loops_code = BracesBuffer()
        self.ws = WorkSharing(self.loops_code)
        self.stack = contextlib.ExitStack()
        self.stack.enter_context(self.ws)
        self.scheduled_nodes = []

    def new_kernel(self, cls, *args):
        return cls(self.args, parallel_num_threads(), *args)

    def finalize_kernel(self, new_kernel, nodes):
        self.scheduled_nodes += nodes
        code = self.loops_code
        ws = self.ws
        new_kernel.codegen_loops(code, ws)

    def get_num_args(self):
        arg_defs, call_args, arg_types = self.args.cpp_argdefs()
        args_num = len(arg_defs)
        return args_num

    def codegen_group(self, name=None) -> str:
        self.stack.close()
        if not self.scheduled_nodes:
            return ""
        code = BracesBuffer()
        # 1. Include header files
        # TODO: support kernel profile on other platforms
        enable_kernel_profile = config.cpp.enable_kernel_profile and sys.platform in [
            "linux",
            "win32",
        ]
        if enable_kernel_profile:
            code.writelines(["#include <ATen/record_function.h>"])
        code.writeline(codecache.cpp_prefix())

        # 2. Function definition
        kernel_decl_name = str(Placeholder.KERNEL_NAME) if name is None else name
        kernel_name = str(Placeholder.DESCRIPTIVE_NAME) if name is None else name
        arg_defs, _, _ = self.args.cpp_argdefs()
        arg_defs = ",\n".ljust(25).join(arg_defs)
        func_export_decl = get_export_declaration()
        code.writeline(
            f'extern "C" {func_export_decl} void {kernel_decl_name}({arg_defs})'
        )

        # 3. Function body
        with code.indent():
            if enable_kernel_profile:
                graph_id = V.graph.graph_id
                prefix = "graph_" + str(graph_id) + "_" if graph_id is not None else ""
                code.writelines(
                    [
                        f'RECORD_FUNCTION("{prefix + kernel_name}", c10::ArrayRef<c10::IValue>({{}}));'
                    ]
                )
            for old, new in self.args.aliases():
                code.writeline(f"auto {old} = {new};")
            code.splice(self.loops_code)
        return code.getvalue()

    def call_kernel(self, wrapper, kernel_name):
        _, call_args, arg_types = self.args.cpp_argdefs()
        wrapper.generate_kernel_call(
<<<<<<< HEAD
            kernel_name, call_args, cuda=False, triton=False, arg_types=arg_types
=======
            kernel_name, call_args, gpu=False, arg_types=arg_types
>>>>>>> b8eef500
        )


class CppWrapperKernelGroup(KernelGroup):
    def __init__(self):
        super().__init__()
        self.args = CppWrapperKernelArgs()


class WorkSharing:
    def __init__(self, code):
        self.code = code
        self.in_parallel = False
        self.num_threads = None
        self.stack = contextlib.ExitStack()

    def parallel(self, threads):
        if self.in_parallel and threads != self.num_threads:
            # wrong number of threads
            self.close()
        if not self.in_parallel:
            self.num_threads = threads
            self.in_parallel = True
            if config.cpp.dynamic_threads:
                self.code.writeline("#pragma omp parallel")
            else:
                self.code.writeline(f"#pragma omp parallel num_threads({threads})")
            self.stack.enter_context(self.code.indent())
            self.code.writeline(
                "int tid = omp_get_thread_num();",
            )

    def single(self):
        if self.in_parallel:
            self.code.writeline("#pragma omp single")
        return self.in_parallel

    def close(self):
        self.stack.close()
        self.in_parallel = False

    def __enter__(self):
        self.stack.__enter__()
        return self

    def __exit__(self, exc_type, exc_val, exc_tb):
        self.stack.__exit__(exc_type, exc_val, exc_tb)


@dataclasses.dataclass
class LoopLevel:
    var: Optional[sympy.Expr] = None
    size: Optional[sympy.Expr] = None
    offset: sympy.Expr = sympy.Integer(0)
    steps: sympy.Expr = sympy.Integer(1)
    parallel: int = 0
    simd_omp: bool = False
    simd_vec: bool = False
    collapsed: bool = False
    is_reduction: bool = False
    parent: Optional["LoopLevel"] = None
    # the next inner level of the loop, empty if it is inner-most
    # contains >1 LoopLevel if the inner level of loop is split
    inner: List["LoopLevel"] = dataclasses.field(default_factory=list)
    # kernel assigned to this loop level, only valid when it is a leaf
    kernel: Optional[CppKernel] = None

    def __post_init__(self):
        # Regarding the C++/OpenMP backend, `cpu_vec_isa.pick_vec_isa()` to check
        # vectorization ISA is a time-consuming and one-shot operation. It leads
        # to taking a longer time to import `codegen.cpp` package because the
        # `LoopLevel` of the package is decorated by `@dataclasses.dataclass` while
        # the decorator will invoke `cpu_vec_isa.pick_vec_isa()` to initialize the
        # `simd_nelements` of the `LoopLevel`. It might introduce additional compilation
        # overhead to the Triton backend. Therefore, we moved the `simd_nelements` to
        # `__post_init__`
        picked_vec_isa: cpu_vec_isa.VecISA = cpu_vec_isa.pick_vec_isa()
        self.simd_nelements: int = picked_vec_isa.nelements() if picked_vec_isa else 0

    def get_kernels(self) -> List[CppKernel]:
        """Get all kernel objects under this loop level"""
        if self.kernel:
            return [self.kernel]
        kernels = []
        for loop in self.inner:
            kernels += loop.get_kernels()
        return kernels

    def get_root(self):
        """Get all kernel objects under this loop level"""
        root = self
        while root.parent:
            root = root.parent
        return root

    def set_kernel(self, kernel: CppKernel):
        """
        Set the kernel under this loop level. No split is allowed under
        this loop level.
        """
        if not self.inner:
            self.kernel = kernel
            loop: Optional[LoopLevel] = self
            assert loop is not None
            return
        assert len(self.inner) == 1
        self.inner[0].set_kernel(kernel)

    def get_loops_at(self, depth) -> List["LoopLevel"]:
        if depth == 0:
            return [self]
        else:
            loops = []
            for loop in self.inner:
                loops += loop.get_loops_at(depth - 1)
            return loops

    def split_with_tiling(self, depth, factor):
        def clone_inner():
            inner = []
            if self.inner:
                for loop in self.inner:
                    inner.append(loop.clone())
            return inner

        def do_split_with_tiling():
            sympy_factor = sympy.Integer(factor)

            offset = FloorDiv(self.size, sympy_factor) * sympy_factor
            main_loop = LoopLevel(self.var, offset)
            main_loop.steps = sympy_factor
            main_loop.parallel = self.parallel
            main_loop.collapsed = False
            main_loop.is_reduction = self.is_reduction
            main_loop.inner = clone_inner()
            if main_loop.inner:
                for loop in main_loop.inner:
                    loop.parent = main_loop

            tail_loop = LoopLevel(self.var, self.size)
            tail_loop.offset = offset
            tail_loop.parallel = self.parallel
            tail_loop.collapsed = False
            tail_loop.is_reduction = self.is_reduction
            tail_loop.inner = clone_inner()
            if tail_loop.inner:
                for loop in tail_loop.inner:
                    loop.parent = tail_loop

            return main_loop, tail_loop

        if depth == 0:
            main_loop, tail_loop = do_split_with_tiling()
            parent = self.parent
            if parent:
                parent.inner = [main_loop, tail_loop]
                main_loop.parent = parent
                tail_loop.parent = parent
            return main_loop, tail_loop
        else:
            assert len(self.inner) == 1
            return self.inner[0].split_with_tiling(depth - 1, factor)

    def clone(self):
        loop = copy(self)
        loop.inner = []
        if self.inner:
            for inner_loop in self.inner:
                inner_loop_clone = inner_loop.clone()
                inner_loop_clone.parent = loop
                loop.inner.append(inner_loop_clone)
        loop.kernel = deepcopy(self.kernel)
        return loop

    def lines(self):
        offset_expr = cexpr_index(self.offset)
        size_expr = cexpr_index(self.size)
        if config.cpp.no_redundant_loops and offset_expr == size_expr:
            return None
        simd = (
            f"simd simdlen({self.simd_nelements}) "
            if self.simd_omp and self.simd_nelements > 1
            else ""
        )
        if self.parallel:
            # TODO(jansel): look into chunk size and other schedules
            line1 = "#pragma omp for"
            if self.parallel > 1:
                line1 += f" collapse({self.parallel})"
            if self.simd_omp:
                line1 = line1.replace(" for ", f" for {simd}")
        elif self.simd_vec:
            line1 = ""
        elif self.simd_omp:
            line1 = f"#pragma omp {simd}"
        elif not self.is_reduction and cpp_builder.is_gcc():
            line1 = "#pragma GCC ivdep"
        else:
            line1 = ""
        offset_str = f"{INDEX_TYPE} {self.var}={offset_expr}"
        size_str = f"{self.var}<{size_expr}"
        if self.steps.is_number:
            steps_str = f"{self.var}+={cexpr_index(self.steps)}"
        else:
            # If the step size is 0, change it to 1 because a step size of 0
            # will cause floating point exception (core dump) during parallelization.
            steps_str = (
                f"{self.var}+=({cexpr_index(self.steps)} == 0 ? "
                f"1 : {cexpr_index(self.steps)})"
            )
        line2 = f"for({offset_str}; {size_str}; {steps_str})"
        if self.collapsed or not line1:
            return [line2]
        return [line1, line2]


@dataclasses.dataclass
class LoopNestWithSplit:
    """
    A loop-nest like structure but with some loop level split along
    the loop range into the main tiling loop and the tail. It is built
    with the `build` method as a loop nest and then split with
    `split_with_tiling` at some depth.

    A typical case is for vectorization where we typically split at the inner-most
    loop level. A more complicated case is 2D tiling where we split at
    both inner-most and outer levels.
    """

    root: Optional[List[LoopLevel]] = None
    kernel: Optional[CppKernel] = None

    @staticmethod
    def build(kernel: CppKernel):
        """Build a LoopNest with the given `kernel` as the leaf"""
        itervars = kernel.itervars
        ranges = kernel.ranges
        reduction_depth = kernel.reduction_depth
        assert reduction_depth is not None

        root: List[LoopLevel] = []
        levels: List[LoopLevel] = root
        loop: Optional[LoopLevel] = None
        for loop_idx, (var, size) in enumerate(zip(itervars, ranges)):
            loop = LoopLevel(var, size, parent=loop)
            if loop_idx >= reduction_depth:
                loop.is_reduction = kernel.is_reduction
            levels.append(loop)
            levels = loop.inner
        loop_nest = LoopNestWithSplit(root)
        if loop:
            loop.kernel = kernel
        else:
            loop_nest.kernel = kernel
        return loop_nest

    def __bool__(self):
        return bool(self.root)

    def get_loops_at(self, depth) -> List[LoopLevel]:
        """Get all the loop levels at the given `depth` (most outer loop has depth 0)"""
        loops: List[LoopLevel] = []
        assert self.root is not None
        for loop in self.root:
            loops += loop.get_loops_at(depth)
        return loops

    @cache_on_self
    def max_parallel_depth(self):
        """
        Maximal allowed depth for parallelism:
        1) Levels without splitting and
        2) All reduction or non-reduction levels
        When the loop is split at the top level, the max depth is 1.
        """
        max_depth = 0
        assert self.root is not None
        loops = self.root
        if len(loops) > 1:
            return 1
        is_reduction = loops[0].is_reduction if loops else False
        while len(loops) == 1 and loops[0].is_reduction == is_reduction:
            max_depth += 1
            loops = loops[0].inner
        return max_depth

    def is_reduction_only(self):
        """
        Whether all the loops are for reduction. Reduction loops
        are always the inner most ones.
        """
        return (
            self.root is not None and len(self.root) > 0 and self.root[0].is_reduction
        )

    def mark_parallel(self, par_depth):
        assert (
            par_depth <= self.max_parallel_depth()
        ), "Parallel depth cannot exceed the maximal allowed parallel depth"
        assert self.root is not None
        loops = self.root
        for loop in loops:
            loop.parallel = par_depth
        for i in range(1, par_depth):
            loops = loops[0].inner
            loops[0].collapsed = True

    def split_with_tiling(self, depth, factor):
        """
        Split the loop into main and tail loops at given `depth` so that the range
        of the main loop has range `floor_div(range, factor) * factor` and
        the tail loop handles the remainder. The main loop is tiled
        according to the `factor`.
        """
        loops = self.get_loops_at(depth)
        assert len(loops) == 1
        split_loops = loops[0].split_with_tiling(0, factor)
        if depth == 0:
            self.root = split_loops
        return split_loops

    def get_kernels(self) -> List[CppKernel]:
        """Get all kernel objects under this loop nest"""
        if self.kernel:
            return [self.kernel]
        kernels: List[CppKernel] = []
        assert self.root is not None
        for loop in self.root:
            kernels += loop.get_kernels()
        return kernels<|MERGE_RESOLUTION|>--- conflicted
+++ resolved
@@ -4643,11 +4643,7 @@
     def call_kernel(self, wrapper, kernel_name):
         _, call_args, arg_types = self.args.cpp_argdefs()
         wrapper.generate_kernel_call(
-<<<<<<< HEAD
-            kernel_name, call_args, cuda=False, triton=False, arg_types=arg_types
-=======
-            kernel_name, call_args, gpu=False, arg_types=arg_types
->>>>>>> b8eef500
+            kernel_name, call_args, gpu=False, triton=False, arg_types=arg_types
         )
 
 
