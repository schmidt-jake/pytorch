--- conflicted
+++ resolved
@@ -608,7 +608,6 @@
             fn.memory_usage[MemoryUsageType.BUCKETIZE]
         ):
             inner.bucketize(
-<<<<<<< HEAD
                 None,
                 entry_0.buffer_name,
                 name_to_index[entry_0.index_name],
@@ -616,9 +615,6 @@
                 None,
                 None,
                 None,
-=======
-                None, entry.buffer_name, name_to_index[entry.index_name], None, None  # type: ignore[arg-type]
->>>>>>> cdfec6d7
             )
         # fn.memory_usage[MemoryUsageType.CHECK_BOUNDS] intentionally skipped
     else:
