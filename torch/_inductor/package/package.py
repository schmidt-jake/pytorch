--- conflicted
+++ resolved
@@ -210,10 +210,7 @@
         in_spec = pytree.treespec_loads(call_spec[0])
         out_spec = pytree.treespec_loads(call_spec[1])
         flat_inputs = pytree.tree_flatten((args, reorder_kwargs(kwargs, in_spec)))[0]
-<<<<<<< HEAD
-=======
         flat_inputs = [x for x in flat_inputs if isinstance(x, torch.Tensor)]
->>>>>>> 9b2e453e
         flat_outputs = self.loader.run(flat_inputs)  # type: ignore[attr-defined]
         return pytree.tree_unflatten(flat_outputs, out_spec)
 
