--- conflicted
+++ resolved
@@ -15,11 +15,7 @@
 import sys
 import threading
 import time
-<<<<<<< HEAD
-from typing import Any, Dict, List, Optional, Set, Tuple
-=======
 from typing import Any, Container, Dict, List, Optional, Set, Tuple
->>>>>>> 9b2e453e
 
 import torch
 
@@ -191,10 +187,7 @@
         configs,
         save_cache_hook,
         mutated_arg_names: List[str],  # see [Note: clone mutated buffers]
-<<<<<<< HEAD
-=======
         optimize_mem,
->>>>>>> 9b2e453e
         heuristic_type,
         size_hints=None,
         inductor_meta=None,  # metadata not relevant to triton
@@ -334,11 +327,7 @@
                     ):
                         continue
 
-<<<<<<< HEAD
-                    nreg_per_warp = nreg * device_prop.warp_size
-=======
                     nreg_per_warp = nreg * warp_size
->>>>>>> 9b2e453e
                     nreg_per_block = nreg_per_warp * triton_config.num_warps
 
                     # Previously we set max_blocks_per_sm to 'max_threads_per_multi_processo / (32 * num_warps)'
@@ -696,17 +685,12 @@
         device_interface = self.get_device_interface()
         stream = device_interface.get_raw_stream(device_interface.current_device())
 
-<<<<<<< HEAD
-        def kernel_call():
-            cloned_args, cloned_kwargs = self.clone_args(*args, **kwargs)
-=======
         cpu_copies = self.copy_args_to_cpu_if_needed(*args, **kwargs)
 
         def kernel_call():
             cloned_args, cloned_kwargs = self.maybe_clone_args(
                 cpu_copies, *args, **kwargs
             )
->>>>>>> 9b2e453e
             launcher(
                 *cloned_args,
                 **cloned_kwargs,
@@ -717,25 +701,9 @@
 
         if with_profiler:
             from torch._inductor.utils import do_bench_using_profiling
-<<<<<<< HEAD
 
             return do_bench_using_profiling(kernel_call, warmup=10, rep=40)
 
-        return benchmarker.benchmark_gpu(kernel_call, rep=40)
-=======
->>>>>>> 9b2e453e
-
-            return do_bench_using_profiling(kernel_call, warmup=10, rep=40)
-
-<<<<<<< HEAD
-        # [Note: clone mutated buffers]
-        # clone inplace buffers to avoid autotune contaminating them if
-        # the kernel does in-place stores. avoid cloning other buffers because
-        # it leads to increase memory use
-        cloned_args = []
-        for i, arg in enumerate(args):
-            if self.fn.arg_names[i] in self.mutated_arg_names:
-=======
         if self.device_props.type == "cpu":
             return benchmarker.benchmark_cpu(kernel_call)
 
@@ -758,7 +726,6 @@
         def maybe_copy(name, arg):
             if name in self.mutated_arg_names:
                 nonlocal budget
->>>>>>> 9b2e453e
                 assert isinstance(arg, torch.Tensor)
                 assert not arg.is_cpu
                 size = arg.numel() * arg.element_size()
@@ -944,13 +911,9 @@
             )
         return config2launcher.get(best_config)
 
-<<<<<<< HEAD
-    def run(self, *args, grid, stream, **kwargs):  # type:ignore[override]
-=======
     def run(
         self, *args, grid, stream, benchmark_run=False, **kwargs
     ):  # type:ignore[override]
->>>>>>> 9b2e453e
         if len(self.launchers) != 1:
             if len(self.launchers) == 0:
                 start_time = time.time_ns()
@@ -1081,11 +1044,7 @@
         super().__init__(*args, **kwargs)
         self.cached = None
 
-<<<<<<< HEAD
-    def run(self, *args, grid, stream):  # type: ignore[override]
-=======
     def run(self, *args, grid, stream, **kwargs):
->>>>>>> 9b2e453e
         possible_names = _find_names(self)
         kernel_name = f"{max(possible_names, key=len)}"
         if not re.match(self.regex_filter, kernel_name):
