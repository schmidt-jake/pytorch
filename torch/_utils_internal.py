# mypy: allow-untyped-defs
import functools
import logging
import os
import sys
import tempfile
<<<<<<< HEAD
from typing import Any, Callable, Dict, Optional, TypeVar
from typing_extensions import ParamSpec
=======
from typing import Any, Dict, List, Optional
>>>>>>> cfbee30c

import torch
from torch._strobelight.compile_time_profiler import StrobelightCompileTimeProfiler


_T = TypeVar("_T")
_P = ParamSpec("_P")

log = logging.getLogger(__name__)

if os.environ.get("TORCH_COMPILE_STROBELIGHT", False):
    import shutil

    if not shutil.which("strobeclient"):
        log.info(
            "TORCH_COMPILE_STROBELIGHT is true, but seems like you are not on a FB machine."
        )
    else:
        log.info("Strobelight profiler is enabled via environment variable")
        StrobelightCompileTimeProfiler.enable()

# this arbitrary-looking assortment of functionality is provided here
# to have a central place for overrideable behavior. The motivating
# use is the FB build environment, where this source file is replaced
# by an equivalent.

if torch._running_with_deploy():
    # __file__ is meaningless in the context of frozen torch used in torch deploy.
    # setting empty torch_parent should allow below functions to operate without crashing,
    # but it's unclear if there is a valid use case for them in the context of deploy.
    torch_parent = ""
else:
    if os.path.basename(os.path.dirname(__file__)) == "shared":
        torch_parent = os.path.dirname(os.path.dirname(os.path.dirname(__file__)))
    else:
        torch_parent = os.path.dirname(os.path.dirname(__file__))


def get_file_path(*path_components: str) -> str:
    return os.path.join(torch_parent, *path_components)


def get_file_path_2(*path_components: str) -> str:
    return os.path.join(*path_components)


def get_writable_path(path: str) -> str:
    if os.access(path, os.W_OK):
        return path
    return tempfile.mkdtemp(suffix=os.path.basename(path))


def prepare_multiprocessing_environment(path: str) -> None:
    pass


def resolve_library_path(path: str) -> str:
    return os.path.realpath(path)


def throw_abstract_impl_not_imported_error(opname, module, context):
    if module in sys.modules:
        raise NotImplementedError(
            f"{opname}: We could not find the fake impl for this operator. "
        )
    else:
        raise NotImplementedError(
            f"{opname}: We could not find the fake impl for this operator. "
            f"The operator specified that you may need to import the '{module}' "
            f"Python module to load the fake impl. {context}"
        )


# NB!  This treats "skip" kwarg specially!!
def compile_time_strobelight_meta(
    phase_name: str,
) -> Callable[[Callable[_P, _T]], Callable[_P, _T]]:
    def compile_time_strobelight_meta_inner(
        function: Callable[_P, _T],
    ) -> Callable[_P, _T]:
        @functools.wraps(function)
        def wrapper_function(*args: _P.args, **kwargs: _P.kwargs) -> _T:
            if "skip" in kwargs and isinstance(skip := kwargs["skip"], int):
                kwargs["skip"] = skip + 1

            if not StrobelightCompileTimeProfiler.enabled:
                return function(*args, **kwargs)

            return StrobelightCompileTimeProfiler.profile_compile_time(
                function, phase_name, *args, **kwargs
            )

        return wrapper_function

    return compile_time_strobelight_meta_inner


# Meta only, see
# https://www.internalfb.com/intern/wiki/ML_Workflow_Observability/User_Guides/Adding_instrumentation_to_your_code/
#
# This will cause an event to get logged to Scuba via the signposts API.  You
# can view samples on the API at https://fburl.com/scuba/workflow_signpost/zh9wmpqs
# we log to subsystem "torch", and the category and name you provide here.
# Each of the arguments translate into a Scuba column.  We're still figuring
# out local conventions in PyTorch, but category should be something like
# "dynamo" or "inductor", and name should be a specific string describing what
# kind of event happened.
#
# Killswitch is at
# https://www.internalfb.com/intern/justknobs/?name=pytorch%2Fsignpost#event
def signpost_event(category: str, name: str, parameters: Dict[str, Any]):
    log.info("%s %s: %r", category, name, parameters)


def log_compilation_event(metrics):
    log.info("%s", metrics)


def upload_graph(graph):
    pass


def set_pytorch_distributed_envs_from_justknobs():
    pass


def log_export_usage(**kwargs):
    pass


def log_trace_structured_event(*args, **kwargs) -> None:
    pass


def log_cache_bypass(*args, **kwargs) -> None:
    pass


def log_torchscript_usage(api: str, **kwargs):
    _ = api
    return


def check_if_torch_exportable():
    return False


def export_training_ir_rollout_check() -> bool:
    return False


def log_torch_jit_trace_exportability(
    api: str,
    type_of_export: str,
    export_outcome: str,
    result: str,
):
    _, _, _, _ = api, type_of_export, export_outcome, result
    return


def capture_pre_autograd_graph_using_training_ir() -> bool:
    return False


class JustKnobsConfig:
    """Represents a lazily loaded config

    This is designed to be used to specify a value in a config.

    i.e. foo.bar = JustknobsConfig(name="//foo:bar", env_name="FORCE_FOO_BAR")

    Call .get() in order to access the value
    i.e. if foo.bar.get():

    Note that the value is fetched once, and then not allowed to change. This
    means less suprises, at the downside that you may have to restart a job
    to pick up an update.

    It can also be set explicitly via set - i.e.
    foo.bar = JustknobsConfig(name="//foo:bar")
    foo.bar.set(True)

    Note that this does allow for no JK name (so that you can use this to replace old configurations).
    """

    def __init__(
        self, *, name: Optional[str] = None, env_name=None, default: bool = True
    ):
        self.name = name
        self.env_name = env_name
        self.default = default
        self.value: Optional[bool] = None
        self.executed_value = None

    def set(self, value: bool):
        self.value = value

    def get(self):
        if self.executed_value is None:
            self.executed_value = justknobs_feature(
                self.name,
                config_value=self.value,
                env_name=self.env_name,
                default=self.default,
            )
        return self.executed_value

    def __str__(self):
        v = bool(self)
        return f"JustknobsConfig(name={self.name}, env_name={self.env_name}, default={self.default} - evals_to={v})"

    def __bool__(self):
        return self.get()


def justknobs_feature(
    name: Optional[str], config_value=None, env_name=None, default: bool = True
):
    """Returns whether or not a specific justknob feature is enabled.

    This is a slightly higher level API then justknobs_check, designed to make it "easy" to do the right thing.
    The primary thing it does, is allow configuration to override JK by default, while retaining some features to force this
    the other way during sevs.

    The preference order (i.e. who wins first) in OSS (and FB) is
    - Config if specified
    - Environment Variable if specified
    - JK (FB), or default (OSS)


    Quickstart
    Have a config variable
    Make a JK which is set to your "enabled" value (generally true).
    Use this feature to check it (if you set the JK to be false, change the default).
    If you have an env variable, also use the function to check it.

    Arguments:
        name - This should correspond 1:1 to a JK name internally to FB.
        env_name - If this is set, we'll try and read the value from environment variables
        config_value - If this is set to anything other than None, we'll use this value by
            default. Note that within FB, there is some functionality to force override these
            configs
        default - This is the value to return in OSS. This avoids having to write weird double
            negatives within justknobs and the config code, if you just want to have the
            killswitch work by having feature return True to turn off features

    Requirements:
        WARNING - Don't use this at import time - Simply pass in the existing config.
        If you want to use this at config time, use JustKnobsConfig
    """
    if config_value is not None:
        return config_value
    if env_name is not None and ((env := os.getenv(env_name)) is not None):
        env = env.upper()
        if env in ("1", "TRUE"):
            return True
        if env in ("0", "FALSE"):
            return False
        log.error(
            "Difficulty parsing env variable %s=%s for feature %s - Assuming env variable means true and returning True",
            env_name,
            env,
            name,
        )
        # We could return default here, but that was confusing to log.
        return True
    if name is None:
        return True
    if not default:
        return not justknobs_check(name)
    return justknobs_check(name)


def justknobs_check(name: str) -> bool:
    """
    This function can be used to killswitch functionality in FB prod,
    where you can toggle this value to False in JK without having to
    do a code push.  In OSS, we always have everything turned on all
    the time, because downstream users can simply choose to not update
    PyTorch.  (If more fine-grained enable/disable is needed, we could
    potentially have a map we lookup name in to toggle behavior.  But
    the point is that it's all tied to source code in OSS, since there's
    no live server to query.)

    This is the bare minimum functionality I needed to do some killswitches.
    We have a more detailed plan at
    https://docs.google.com/document/d/1Ukerh9_42SeGh89J-tGtecpHBPwGlkQ043pddkKb3PU/edit
    In particular, in some circumstances it may be necessary to read in
    a knob once at process start, and then use it consistently for the
    rest of the process.  Future functionality will codify these patterns
    into a better high level API.

    WARNING: Do NOT call this function at module import time, JK is not
    fork safe and you will break anyone who forks the process and then
    hits JK again.
    """
    return True


def justknobs_getval_int(name: str) -> int:
    """
    Read warning on justknobs_check
    """
    return 0


def is_fb_unit_test() -> bool:
    return False


@functools.lru_cache(None)
def max_clock_rate():
    if not torch.version.hip:
        from triton.testing import nvsmi

        return nvsmi(["clocks.max.sm"])[0]
    else:
        # Manually set max-clock speeds on ROCm until equivalent nvmsi
        # functionality in triton.testing or via pyamdsmi enablement. Required
        # for test_snode_runtime unit tests.
        gcn_arch = str(torch.cuda.get_device_properties(0).gcnArchName.split(":", 1)[0])
        if "gfx94" in gcn_arch:
            return 1700
        elif "gfx90a" in gcn_arch:
            return 1700
        elif "gfx908" in gcn_arch:
            return 1502
        elif "gfx11" in gcn_arch:
            return 1700
        elif "gfx103" in gcn_arch:
            return 1967
        elif "gfx101" in gcn_arch:
            return 1144
        else:
            return 1100


TEST_MASTER_ADDR = "127.0.0.1"
TEST_MASTER_PORT = 29500
# USE_GLOBAL_DEPS controls whether __init__.py tries to load
# libtorch_global_deps, see Note [Global dependencies]
USE_GLOBAL_DEPS = True
# USE_RTLD_GLOBAL_WITH_LIBTORCH controls whether __init__.py tries to load
# _C.so with RTLD_GLOBAL during the call to dlopen.
USE_RTLD_GLOBAL_WITH_LIBTORCH = False
# If an op was defined in C++ and extended from Python using the
# torch.library.register_fake, returns if we require that there be a
# m.set_python_module("mylib.ops") call from C++ that associates
# the C++ op with a python module.
REQUIRES_SET_PYTHON_MODULE = False


def maybe_upload_prof_stats_to_manifold(profile_path: str) -> Optional[str]:
    print("Uploading profile stats (fb-only otherwise no-op)")
    return None


def log_chromium_event_internal(
    event: Dict[str, Any],
    stack: List[str],
    compile_id: Optional[str],
    logger_uuid: str,
    start_time_ns: int,
):
    return None<|MERGE_RESOLUTION|>--- conflicted
+++ resolved
@@ -4,12 +4,8 @@
 import os
 import sys
 import tempfile
-<<<<<<< HEAD
-from typing import Any, Callable, Dict, Optional, TypeVar
+from typing import Any, Callable, Dict, List, Optional, TypeVar
 from typing_extensions import ParamSpec
-=======
-from typing import Any, Dict, List, Optional
->>>>>>> cfbee30c
 
 import torch
 from torch._strobelight.compile_time_profiler import StrobelightCompileTimeProfiler
