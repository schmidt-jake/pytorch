import math
<<<<<<< HEAD
from typing import Any, Callable, Dict, Sequence, Tuple, Union
=======
from typing import Any, Callable, Dict, List, Optional, Sequence, Tuple, Union
>>>>>>> 9b2e453e

import torch
import torch.utils._pytree as pytree
from torch import Tensor
from torch._C import DispatchKey
from torch._higher_order_ops.utils import (
    _has_potential_branch_input_mutation,
    autograd_not_implemented,
    reenter_make_fx,
    UnsupportedAliasMutationException,
)
from torch._ops import HigherOrderOperator
from torch._subclasses import FakeTensorMode
from torch.fx.experimental.proxy_tensor import (
    make_fx,
    ProxyTorchDispatchMode,
    track_tensor_tree,
)
from torch.fx.graph_module import GraphModule


# Duplicate of _inductor/kernel/flex_attention.py to avoid circular import
def _construct_strides(
    sizes: Sequence[int],
    fill_order: Sequence[int],
) -> Sequence[int]:
    """From a list of sizes and a fill order, construct the strides of the permuted tensor."""
    # Initialize strides
    assert len(sizes) == len(
        fill_order
    ), "Length of sizes must match the length of the fill order"
    strides = [0] * len(sizes)

    # Start with stride 1 for the innermost dimension
    current_stride = 1

    # Iterate through the fill order populating strides
    for dim in fill_order:
        strides[dim] = current_stride
        current_stride *= sizes[dim]

    return strides


def _permute_strides(out: torch.Tensor, query_strides: Tuple[int, ...]) -> torch.Tensor:
    """
    Create a new tensor with the same data and shape as the input,
    but with strides permuted based on the input tensor's stride order.

    Args:
        out (torch.Tensor): The output tensor of attention.
        query_strides (List[int]): The stride order of the input query tensor

    Returns:
        torch.Tensor: A new tensor with same shape and data as the input,
        but with strides permuted based on the query tensor's stride order.
    """
    from torch._inductor.ir import get_stride_order, stride_order2fill_order

    stride_order = get_stride_order(query_strides)
    fill_order = stride_order2fill_order(stride_order)
    assert out.storage_offset() == 0, "Only support storage_offset == 0"
    out_strides = _construct_strides(out.shape, fill_order)
    new_out = out.new_empty(out.shape).as_strided(out.shape, out_strides)
    new_out.copy_(out)
    return new_out


<<<<<<< HEAD
class TransformGetItemToIndex(TorchFunctionMode):
    # This is needed since we want to support calling
    # A[q_idx], where q_idx is a scalar tensor in score_mod.
    # Today, when q_idx is a scalar tensor, we implicitly convert it to a python
    # scalar and create a view. We do not want that behavior in this case, so we
    # use this torchfunctionmode to override that behavior for score_mod
    # wherever we're running it.
    def __torch_function__(self, func, types, args=(), kwargs=None):
        if func == torch.Tensor.__getitem__:
            index_args = pytree.tree_leaves(args[1])
            if all(isinstance(x, torch.Tensor) for x in index_args):
                return torch.ops.aten.index(args[0], index_args)
        return func(*args, **(kwargs or {}))
=======
@torch.library.custom_op("mylib::zeros_and_scatter", mutates_args=())  # type: ignore[misc]
def zeros_and_scatter(
    shape: List[int],
    indices: List[Tensor],
    vals: Tensor,
) -> Tensor:
    grad = torch.zeros(shape, device=vals.device, dtype=vals.dtype)

    for i, idx in enumerate(indices):
        assert isinstance(idx, torch.Tensor)  # Appease the mypy overlords
        indices[i] = idx.expand(vals.shape)

    return torch.ops.aten.index_put(grad, indices, vals, accumulate=True)


@zeros_and_scatter.register_fake  # type: ignore[misc]
def _(
    shape: List[int],
    indices: List[Tensor],
    vals: Tensor,
) -> Tensor:
    return torch.empty(shape, device=vals.device)


@zeros_and_scatter.register_vmap  # type: ignore[misc]
def _(info, in_dims, shape, indices, val):  # type: ignore[no-untyped-def]
    if len(indices) > 1:
        for i, idx in enumerate(indices):
            # TODO: Don't use is_batchedtensor API, use in_dims instead.
            if torch._C._functorch.is_batchedtensor(idx):
                indices[i] = idx.unsqueeze(-1)

    out = torch.ops.mylib.zeros_and_scatter(
        shape,
        indices,
        val,
    )
    return out, None
>>>>>>> 9b2e453e


class FlexAttentionHOP(HigherOrderOperator):
    def __init__(self) -> None:
        super().__init__("flex_attention", cacheable=True)

    def __call__(
        self,
        query: torch.Tensor,
        key: torch.Tensor,
        value: torch.Tensor,
        score_mod: Callable,
        block_mask: Tuple,
        scale: float,
        kernel_options: Dict[str, Any],
        score_mod_other_buffers: Tuple = (),
        mask_mod_other_buffers: Tuple = (),
    ) -> Tuple[torch.Tensor, torch.Tensor]:
        if not all(
            isinstance(buf, torch.Tensor)
            for buf in score_mod_other_buffers + mask_mod_other_buffers
        ):
            raise RuntimeError("Other buffers must be tensors.")
        return super().__call__(
            query,
            key,
            value,
            score_mod,
            block_mask,
            scale,
            kernel_options,
            score_mod_other_buffers,
            mask_mod_other_buffers,
        )


flex_attention = FlexAttentionHOP()


class FlexAttentionBackwardHOP(HigherOrderOperator):
    def __init__(self) -> None:
        super().__init__("flex_attention_backward")

    def __call__(
        self,
        query: torch.Tensor,
        key: torch.Tensor,
        value: torch.Tensor,
        out: torch.Tensor,
        logsumexp: torch.Tensor,
        grad_out: torch.Tensor,
        grad_logsumexp: torch.Tensor,
        fw_graph: Union[Callable, GraphModule],
        joint_graph: GraphModule,
        block_mask: Tuple,
        scale: float,
        kernel_options: Dict[str, Any],
        score_mod_other_buffers: Tuple = (),
        mask_mod_other_buffers: Tuple = (),
    ) -> Tuple[
        torch.Tensor, torch.Tensor, torch.Tensor, Tuple[Optional[torch.Tensor], ...]
    ]:
        if not all(
            isinstance(buf, torch.Tensor)
            for buf in score_mod_other_buffers + mask_mod_other_buffers
        ):
            raise RuntimeError("Other buffers must be tensors.")
        return super().__call__(
            query,
            key,
            value,
            out,
            logsumexp,
            grad_out,
            grad_logsumexp,
            fw_graph,
            joint_graph,
            block_mask,
            scale,
            kernel_options,
            score_mod_other_buffers,
            mask_mod_other_buffers,
        )


flex_attention_backward = FlexAttentionBackwardHOP()


def _math_attention_inner(
    query: torch.Tensor,
    key: torch.Tensor,
    value: torch.Tensor,
    score_mod: Callable,
    block_mask: Tuple,
    scale: float,
    kernel_options: Dict[str, Any],
    score_mod_other_buffers: Tuple = (),
    mask_mod_other_buffers: Tuple = (),
) -> Tuple[torch.Tensor, torch.Tensor]:
    from torch._dynamo._trace_wrapped_higher_order_op import TransformGetItemToIndex

    working_precision = torch.float64 if query.dtype == torch.float64 else torch.float32

    scores = (query @ key.transpose(-2, -1)).to(dtype=working_precision)

    b = torch.arange(0, scores.size(0), device=scores.device)
    h = torch.arange(0, scores.size(1), device=scores.device)
    m = torch.arange(0, scores.size(2), device=scores.device)
    n = torch.arange(0, scores.size(3), device=scores.device)

    captured_buffers_in_dim = (None,) * len(score_mod_other_buffers)
    from torch.nn.attention.flex_attention import _vmap_for_bhqkv

    # first input is score
    score_mod = _vmap_for_bhqkv(score_mod, prefix=(0,), suffix=captured_buffers_in_dim)

    mask_mod = block_mask[-1]
    mask_mod_in_dim_buffers = (None,) * len(mask_mod_other_buffers)
    mask_mod = _vmap_for_bhqkv(mask_mod, prefix=(), suffix=mask_mod_in_dim_buffers)

    with TransformGetItemToIndex():
        scores = (scores * scale).to(working_precision)
        post_mod_scores = torch.where(
            mask_mod(b, h, m, n, *mask_mod_other_buffers),
            score_mod(scores, b, h, m, n, *score_mod_other_buffers),
            torch.tensor(-float("inf"), dtype=working_precision, device=scores.device),
        )

    return scores, post_mod_scores


def math_attention(
    query: torch.Tensor,
    key: torch.Tensor,
    value: torch.Tensor,
    score_mod: Callable,
    block_mask: Tuple,
    scale: float,
    kernel_options: Dict[str, Any],
    score_mod_other_buffers: Tuple = (),
    mask_mod_other_buffers: Tuple = (),
) -> Tuple[torch.Tensor, torch.Tensor]:
    """Eager implementation

    This implementation uses vmap to vectorize the score_mod function over the batch, head, m, and n dimensions.
    We then apply the vectorized score_mod function to the scores matrix. Each wrap of vmap applies one of the
    batch, head, m, or n dimensions. We need to apply vmap 4 times to vectorized over all 4 dimensions.

    Args:
        query: The query tensor
        key: The key tensor
        value: The value tensor
        score_mod: The score_mod function
        other_buffers: Other buffers that are passed to the score_mod function
    """
    # broadcast query & key along head dim for GQA
    G = query.size(1) // key.size(1)
    value = torch.repeat_interleave(value, G, dim=1)
    key = torch.repeat_interleave(key, G, dim=1)

    Bq, Bkv = query.size(0), key.size(0)
    if not ((Bq == Bkv) or (Bq > 1 and Bkv == 1)):
        raise RuntimeError(f"Bq and Bkv must broadcast. Got Bq={Bq} and Bkv={Bkv}")

    key = key.expand((Bq, *key.size()[1:]))
    value = value.expand((Bq, *value.size()[1:]))

    _, post_mod_scores = _math_attention_inner(
        query,
        key,
        value,
        score_mod,
        block_mask,
        scale,
        kernel_options,
        score_mod_other_buffers,
        mask_mod_other_buffers,
    )

    # Set fully masked rows' sumexp to 0.0
    logsumexp = post_mod_scores.logsumexp(dim=-1)
    masked_rows = torch.all(post_mod_scores == -float("inf"), dim=-1)
    logsumexp = torch.where(masked_rows, -float("inf"), logsumexp)

    post_mod_scores = torch._safe_softmax(post_mod_scores, dim=-1)

    return post_mod_scores.to(query.dtype) @ value, logsumexp / math.log(2)


@flex_attention.py_impl(DispatchKey.CompositeExplicitAutograd)
def sdpa_dense(
    query: torch.Tensor,
    key: torch.Tensor,
    value: torch.Tensor,
    score_mod: Callable,
    block_mask: Tuple,
    scale: float,
    kernel_options: Dict[str, Any],
    score_mod_other_buffers: Tuple = (),
    mask_mod_other_buffers: Tuple = (),
) -> Tuple[torch.Tensor, torch.Tensor]:
    out, lse = math_attention(
        query,
        key,
        value,
        score_mod,
        block_mask,
        scale,
        kernel_options,
        score_mod_other_buffers,
        mask_mod_other_buffers,
    )
    out = _permute_strides(out, query.stride())
    return out, lse


def trace_flex_attention(
    proxy_mode: ProxyTorchDispatchMode,
    query: torch.Tensor,
    key: torch.Tensor,
    value: torch.Tensor,
    score_mod: Callable,
    block_mask: Tuple,
    scale: float,
    kernel_options: Dict[str, Any],
    score_mod_other_buffers: Tuple = (),
    mask_mod_other_buffers: Tuple = (),
) -> Tuple[torch.Tensor, torch.Tensor]:
    """Traces the flex_attention operator with the given score_mod function and other_buffers.

    Trace SDPA will call make_fx with "fake" example vals and then trace the score_mod function
    This will produce a GraphModule that will be stored on the root tracer as "sdpa_score". We
    access this graph module in inductor to inline the score_mod function to the triton template.
    """
    from torch._dynamo._trace_wrapped_higher_order_op import TransformGetItemToIndex

    example_out = flex_attention(
        query,
        key,
        value,
        score_mod,
        block_mask,
        scale,
        kernel_options,
        score_mod_other_buffers,
        mask_mod_other_buffers,
    )
    example_vals = [query.new_zeros((), requires_grad=query.requires_grad)] + [
        query.new_zeros((), dtype=torch.int) for _ in range(4)
    ]
    mask_example_vals = [query.new_zeros((), dtype=torch.int) for _ in range(4)]
    mask_mod = block_mask[-1]
    with TransformGetItemToIndex():
        score_graph = reenter_make_fx(score_mod)(
            *example_vals, *score_mod_other_buffers
        )
        mask_graph = reenter_make_fx(mask_mod)(
            *mask_example_vals, *mask_mod_other_buffers
        )
    assert isinstance(proxy_mode.tracer, torch.fx.Tracer)
    block_mask = block_mask[:-1] + (mask_graph,)
    qualname = proxy_mode.tracer.get_fresh_qualname("sdpa_score")
    proxy_mode.tracer.root.register_module(qualname, score_graph)
    mask_qualname = proxy_mode.tracer.get_fresh_qualname("sdpa_mask")
    proxy_mode.tracer.root.register_module(mask_qualname, mask_graph)
    node_args = (
        query,
        key,
        value,
        score_graph,
        block_mask,
        scale,
        kernel_options,
        score_mod_other_buffers,
        mask_mod_other_buffers,
    )
    proxy_args = pytree.tree_map(proxy_mode.tracer.unwrap_proxy, node_args)
    out_proxy = proxy_mode.tracer.create_proxy(
        "call_function", flex_attention, proxy_args, {}
    )
    return track_tensor_tree(
        example_out, out_proxy, constant=None, tracer=proxy_mode.tracer
    )


@flex_attention.py_impl(ProxyTorchDispatchMode)
def flex_attention_proxy_torch_dispatch_mode(
    mode: ProxyTorchDispatchMode,
    query: torch.Tensor,
    key: torch.Tensor,
    value: torch.Tensor,
    score_mod: Callable,
    block_mask: Tuple,
    scale: float,
    kernel_options: Dict[str, Any],
    score_mod_other_buffers: Tuple = (),
    mask_mod_other_buffers: Tuple = (),
) -> Tuple[torch.Tensor, torch.Tensor]:
    assert mode is not None, "Mode should always be enabled for python fallback key"
    return trace_flex_attention(
        mode,
        query,
        key,
        value,
        score_mod,
        block_mask,
        scale,
        kernel_options,
        score_mod_other_buffers,
        mask_mod_other_buffers,
    )


@flex_attention.py_functionalize_impl
def flex_attention_functionalize(
    ctx: torch._subclasses.functional_tensor.BaseFunctionalizeAPI,
    query: torch.Tensor,
    key: torch.Tensor,
    value: torch.Tensor,
    score_mod: Callable,
    block_mask: Tuple,
    scale: float,
    kernel_options: Dict[str, Any],
    score_mod_other_buffers: Tuple = (),
    mask_mod_other_buffers: Tuple = (),
) -> Tuple[torch.Tensor, torch.Tensor]:
    """Defines the functionalization rules for the flex_attention operator.

    Write now we are unwrapping each tensor and then redispatching to the next, however we want to
    guard against any mutations in the score_mod function, to the other_buffers since those
    are free variables.
    """
    from torch._dynamo._trace_wrapped_higher_order_op import TransformGetItemToIndex

    query_unwrapped = ctx.unwrap_tensors(query)
    key_unwrapped = ctx.unwrap_tensors(key)
    value_unwrapped = ctx.unwrap_tensors(value)
    block_mask_unwrapped = ctx.unwrap_tensors(block_mask)
    score_mod_other_buffers_unwrapped = ctx.unwrap_tensors(score_mod_other_buffers)
    mask_mod_other_buffers_unwrapped = ctx.unwrap_tensors(mask_mod_other_buffers)

    # Appease the mypy overlords
    assert isinstance(query_unwrapped, torch.Tensor)
    assert isinstance(key_unwrapped, torch.Tensor)
    assert isinstance(value_unwrapped, torch.Tensor)
    assert isinstance(block_mask_unwrapped, tuple)
    assert isinstance(score_mod_other_buffers_unwrapped, tuple)
    assert isinstance(mask_mod_other_buffers_unwrapped, tuple)
    assert all(
        isinstance(item, torch.Tensor)
        for item in score_mod_other_buffers_unwrapped + mask_mod_other_buffers_unwrapped
    )

    example_vals = (
        [torch.zeros((), dtype=query.dtype)]
        + [torch.zeros((), dtype=torch.int) for _ in range(4)]
        + list(score_mod_other_buffers_unwrapped)
    )
    with ctx.redispatch_to_next() as m:
        functional_score_mod = ctx.functionalize(score_mod)
        pre_dispatch = hasattr(ctx, "mode") and ctx.mode.pre_dispatch
        with TransformGetItemToIndex():
            mutates = _has_potential_branch_input_mutation(
                functional_score_mod, example_vals, pre_dispatch
            )
        # The only care about mutations of existing buffers since we can't replay these.
        # However, we can just error if anything is detected
        if mutates:
            raise UnsupportedAliasMutationException("Mutations detected in score_mod")

        out = flex_attention(
            query_unwrapped,
            key_unwrapped,
            value_unwrapped,
            functional_score_mod,
            block_mask_unwrapped,
            scale,
            kernel_options,
            score_mod_other_buffers_unwrapped,
            mask_mod_other_buffers_unwrapped,
        )
    return ctx.wrap_tensors(out)  # type: ignore[return-value, arg-type]


@flex_attention.py_impl(FakeTensorMode)
def flex_attention_fake_tensor_mode(
    mode: FakeTensorMode,
    query: torch.Tensor,
    key: torch.Tensor,
    value: torch.Tensor,
    score_mod: Callable,
    block_mask: Tuple,
    scale: float,
    kernel_options: Dict[str, Any],
    score_mod_other_buffers: Tuple = (),
    mask_mod_other_buffers: Tuple = (),
) -> Tuple[torch.Tensor, torch.Tensor]:
    with mode:
        v_head_dim = value.size(-1)
        batch_size, num_heads, seq_len_q, q_head_dim = query.shape
        logsumexp = query.new_empty(
            batch_size, num_heads, seq_len_q, dtype=torch.float32
        )
        out_shape = (batch_size, num_heads, seq_len_q, v_head_dim)
        out = query.new_empty(out_shape)
        out = _permute_strides(out, query.stride())
        return out, logsumexp


# ---------------------------- Autograd Implementation ----------------------------
def create_fw_bw_graph(
    score_mod: Callable,
    index_values: Tuple[Tensor, Tensor, Tensor, Tensor, Tensor],
    other_buffers: Tuple[Tensor, ...],
) -> Tuple[Callable, Callable]:
    # See Note:[HOP create fw_bw graph]

    # All of these imports need to be here in order to avoid circular dependencies
    from torch._dispatch.python import suspend_functionalization
    from torch._functorch.aot_autograd import AOTConfig, create_joint
    from torch._subclasses.fake_tensor import FakeTensor, FakeTensorMode
    from torch._subclasses.functional_tensor import disable_functional_mode
    from torch.fx.experimental.proxy_tensor import disable_proxy_modes_tracing

    dummy_aot_config = AOTConfig(
        fw_compiler=None,  # type: ignore[arg-type]
        bw_compiler=None,  # type: ignore[arg-type]
        partition_fn=None,  # type: ignore[arg-type]
        decompositions={},
        num_params_buffers=0,
        aot_id=0,
        keep_inference_input_mutations=False,
    )

    with suspend_functionalization(), disable_functional_mode():
        with disable_proxy_modes_tracing():

            def _from_fun(t: Tensor) -> Tensor:
                return torch.empty_strided(
                    t.size(),
                    t.stride(),
                    device=t.device,
                    dtype=t.dtype,
                    requires_grad=t.requires_grad,
                )

            # If someone runs this hop under the default compiler backend ("eager")
            # Then this path will be run with the actual user inputs. We convert them
            # to fake tensors in order to not perform any actual compute.
            from torch._guards import detect_fake_mode

            fake_mode = detect_fake_mode(index_values)
            if fake_mode is None:
                fake_mode = FakeTensorMode(allow_non_fake_inputs=True)

            with fake_mode:
                unwrapped_score_mod_indexes = pytree.tree_map(_from_fun, index_values)
                unwrapped_other_buffers = pytree.tree_map(_from_fun, other_buffers)

            assert all(isinstance(t, FakeTensor) for t in unwrapped_score_mod_indexes)
            assert all(isinstance(t, FakeTensor) for t in unwrapped_other_buffers)

            example_flat_out = pytree.tree_map(
                _from_fun,
                score_mod(*unwrapped_score_mod_indexes, *unwrapped_other_buffers),
            )
            if not isinstance(example_flat_out, torch.Tensor):
                raise RuntimeError(
                    "Expected output of score_mod to be a tensor."
                    f"Got type {type(example_flat_out)}."
                )
            example_grad = _from_fun(example_flat_out)

        def joint_f(
            score: Tensor,
            b: Tensor,
            h: Tensor,
            m: Tensor,
            n: Tensor,
            example_grad: Tensor,
            *other_buffers: Tuple[Tensor, ...],
        ) -> Tuple[Tensor, ...]:
            def fw_with_masks(
                *args: Tuple[Tensor, ...]
            ) -> Tuple[Tuple[Tensor], Tuple[bool]]:
                fw_out = score_mod(*args)
                out_requires_grad = fw_out.requires_grad
                return ((fw_out,), (out_requires_grad,))

            joint = create_joint(fw_with_masks, aot_config=dummy_aot_config)
            args = [score, b, h, m, n] + list(other_buffers)
            optional_grad = [example_grad] if example_grad.requires_grad else []
            _, grads = joint(args, optional_grad)

            return grads

        joint_graph = make_fx(joint_f)(
            *unwrapped_score_mod_indexes, example_grad, *unwrapped_other_buffers
        )
        return score_mod, joint_graph


class FlexAttentionAutogradOp(torch.autograd.Function):
    @staticmethod
    def forward(
        ctx: Any,
        query: Tensor,
        key: Tensor,
        value: Tensor,
        fw_graph: Callable,
        joint_graph: Callable,
        block_mask: Tuple[Any, ...],
        scale: float,
        kernel_options: Dict[str, Any],
        mask_mod_other_buffers: Tuple[Any, ...],
        *score_mod_other_buffers: Tuple[Any, ...],
    ) -> Tuple[torch.Tensor, torch.Tensor]:
        any_buffer_requires_grad = any(
            buffer.requires_grad for buffer in mask_mod_other_buffers
        )
        assert (
            not any_buffer_requires_grad
        ), "Captured buffers from mask mod that require grad are not yet supported."
        ctx._fw_graph = fw_graph
        ctx._joint_graph = joint_graph
        ctx._mask_graph = block_mask[-1]
        # KV_BLOCK_SIZE and Q_BLOCK_SIZE are integers, so can't use ctx.save_for_backward
        ctx._Q_BLOCK_SIZE = block_mask[8]
        ctx._KV_BLOCK_SIZE = block_mask[9]
        ctx.scale = scale
        ctx.kernel_options = kernel_options
        ctx._score_mod_other_buffers_len = len(score_mod_other_buffers)
        with torch._C._AutoDispatchBelowAutograd():
            out, logsumexp = flex_attention(
                query,
                key,
                value,
                fw_graph,
                block_mask,
                scale,
                kernel_options,
                score_mod_other_buffers,
                mask_mod_other_buffers,
            )

        ctx.save_for_backward(
            query,
            key,
            value,
            out,
            logsumexp,
            *block_mask[:8],
            *score_mod_other_buffers,
            *mask_mod_other_buffers,
        )
        return out, logsumexp

    @staticmethod
    def backward(ctx: Any, grad_out: Tensor, grad_logsumexp: Tensor) -> Tuple[Optional[Tensor], ...]:  # type: ignore[override]
        fw_args = ctx.saved_tensors
        (
            query,
            key,
            value,
            out,
            logsumexp,
            kv_num_blocks,
            kv_indices,
            full_kv_num_blocks,
            full_kv_indices,
            q_num_blocks,
            q_indices,
            full_q_num_blocks,
            full_q_indices,
            *other_buffers,
        ) = fw_args
        fw_graph = ctx._fw_graph
        joint_graph = ctx._joint_graph
        mask_graph = ctx._mask_graph
        KV_BLOCK_SIZE = ctx._KV_BLOCK_SIZE
        Q_BLOCK_SIZE = ctx._Q_BLOCK_SIZE
        scale = ctx.scale
        kernel_options = ctx.kernel_options
        score_mod_other_buffers = tuple(
            other_buffers[: ctx._score_mod_other_buffers_len]
        )
        mask_mod_other_buffers = tuple(
            other_buffers[ctx._score_mod_other_buffers_len :]
        )
        # We have asserted that mask_mod_other_buffers do not require grad,
        # but score_mod_other_buffers can require grad.
        none_grads = [None] * 6
        (
            grad_query,
            grad_key,
            grad_value,
            grad_score_mod_captured,
        ) = flex_attention_backward(
            query,
            key,
            value,
            out,
            logsumexp,
            grad_out,
            grad_logsumexp,
            fw_graph,
            joint_graph,
            (
                kv_num_blocks,
                kv_indices,
                full_kv_num_blocks,
                full_kv_indices,
                q_num_blocks,
                q_indices,
                full_q_num_blocks,
                full_q_indices,
                Q_BLOCK_SIZE,
                KV_BLOCK_SIZE,
                mask_graph,
            ),
            scale,
            kernel_options,
            score_mod_other_buffers,
            mask_mod_other_buffers,
        )
        return grad_query, grad_key, grad_value, *none_grads, *grad_score_mod_captured


@flex_attention.py_impl(DispatchKey.Autograd)
def flex_attention_autograd(
    query: torch.Tensor,
    key: torch.Tensor,
    value: torch.Tensor,
    score_mod: Callable,
    block_mask: Tuple,
    scale: float,
    kernel_options: Dict[str, Any],
    score_mod_other_buffers: Tuple[Tensor, ...] = (),
    mask_mod_other_buffers: Tuple[Tensor, ...] = (),
) -> Tuple[torch.Tensor, torch.Tensor]:
    from torch._dynamo._trace_wrapped_higher_order_op import TransformGetItemToIndex

    with TransformGetItemToIndex():
        input_requires_grad = any(t.requires_grad for t in (query, key, value))
        if torch.is_grad_enabled() and input_requires_grad:
            example_vals = (
                torch.zeros((), dtype=query.dtype, requires_grad=input_requires_grad),
                torch.zeros((), dtype=torch.int),
                torch.zeros((), dtype=torch.int),
                torch.zeros((), dtype=torch.int),
                torch.zeros((), dtype=torch.int),
            )
            fw_graph, bw_graph = create_fw_bw_graph(
                score_mod, example_vals, score_mod_other_buffers
            )
        else:
            fw_graph, bw_graph = score_mod, None
        out, logsumexp = FlexAttentionAutogradOp.apply(
            query,
            key,
            value,
            fw_graph,
            bw_graph,
            block_mask,
            scale,
            kernel_options,
            mask_mod_other_buffers,
            *score_mod_other_buffers,
        )
    return out, logsumexp


# ---------------------------- Backward HOP Implementation ----------------------------


@flex_attention_backward.py_impl(DispatchKey.CompositeExplicitAutograd)
def sdpa_dense_backward(
    query: torch.Tensor,
    key: torch.Tensor,
    value: torch.Tensor,
    out: torch.Tensor,
    logsumexp: torch.Tensor,
    grad_out: torch.Tensor,
    grad_logsumexp: torch.Tensor,
    fw_graph: Callable,  # GraphModule type hint?
    joint_graph: Callable,
    block_mask: Tuple,
    scale: float,
    kernel_options: Dict[str, Any],
    score_mod_other_buffers: Tuple,
    mask_mod_other_buffers: Tuple,
<<<<<<< HEAD
) -> Tuple[torch.Tensor, torch.Tensor, torch.Tensor]:
=======
) -> Tuple[
    torch.Tensor, torch.Tensor, torch.Tensor, Tuple[Optional[torch.Tensor], ...]
]:
    from torch._dynamo._trace_wrapped_higher_order_op import TransformGetItemToIndex

>>>>>>> 9b2e453e
    # Get outputs before calling repeat interleave
    actual_grad_query = torch.empty_like(query)
    actual_grad_key = torch.empty_like(key)
    actual_grad_value = torch.empty_like(value)
<<<<<<< HEAD
=======
    actual_grad_score_mod_captured = [
        torch.empty_like(buffer) if buffer.requires_grad else None
        for buffer in score_mod_other_buffers
    ]
>>>>>>> 9b2e453e

    Bq, Bkv = query.size(0), key.size(0)
    if not ((Bq == Bkv) or (Bq > 1 and Bkv == 1)):
        raise RuntimeError(f"Bq and Bkv must broadcast. Got Bq={Bq} and Bkv={Bkv}")

    key = key.expand((Bq, *key.size()[1:]))
    value = value.expand((Bq, *value.size()[1:]))

    G = query.size(1) // key.size(1)
    key = torch.repeat_interleave(key, G, dim=1)
    value = torch.repeat_interleave(value, G, dim=1)

    # We're undoing the log -> log2 change of base in the forwards
    logsumexp = logsumexp * math.log(2)
    # The backwards formula for the log -> log2 change of base in the forwards
    grad_logsumexp = grad_logsumexp / math.log(2)
    scores, post_mod_scores = _math_attention_inner(
        query,
        key,
        value,
        fw_graph,
        block_mask,
        scale,
        kernel_options,
        score_mod_other_buffers,
        mask_mod_other_buffers,
    )
    masked_out_rows = logsumexp == -float("inf")
    softmax_scores = torch.exp(post_mod_scores - logsumexp.unsqueeze(-1))
    softmax_scores = torch.where(masked_out_rows.unsqueeze(-1), 0, softmax_scores)

    grad_value = softmax_scores.to(query.dtype).transpose(-2, -1) @ grad_out

    grad_softmax_scores = grad_out @ value.transpose(-2, -1)

    sum_scores = torch.sum(out * grad_out, -1, keepdim=True)
    grad_score_mod = softmax_scores * (
        grad_softmax_scores - sum_scores + grad_logsumexp.unsqueeze(-1)
    )

    b = torch.arange(0, scores.size(0), device=scores.device)
    h = torch.arange(0, scores.size(1), device=scores.device)
    m = torch.arange(0, scores.size(2), device=scores.device)
    n = torch.arange(0, scores.size(3), device=scores.device)

    mask_graph = block_mask[-1]
    # Gradient of the inline score_mod function, with respect to the scores
    captured_buffers_in_dim = (None,) * len(score_mod_other_buffers)
    out_dims = [0, None, None, None, None] + [None] * len(score_mod_other_buffers)
    from torch.nn.attention.flex_attention import _vmap_for_bhqkv

    # inputs are [score, b, h, q_idx, kv_idx, gradOut, ...]
    # score and gradOut are "fully" batched
    joint_score_mod = _vmap_for_bhqkv(
        joint_graph,
        prefix=(0,),
        suffix=(0,) + captured_buffers_in_dim,
        out_dims=out_dims,
    )
    with TransformGetItemToIndex():
        grad_scores, _, _, _, _, *grad_score_mod_captured = joint_score_mod(
            scores, b, h, m, n, grad_score_mod, *score_mod_other_buffers
        )
    grad_scores = grad_scores * scale
    grad_scores = grad_scores.to(query.dtype)

    mask_mod = _vmap_for_bhqkv(
        mask_graph, prefix=(), suffix=(None,) * len(mask_mod_other_buffers)
    )
    with TransformGetItemToIndex():
        mask_scores = mask_mod(b, h, m, n, *mask_mod_other_buffers)
        grad_scores = torch.where(
            mask_scores, grad_scores, torch.tensor(0, dtype=query.dtype)
        )

    grad_query = grad_scores @ key
    grad_key = grad_scores.transpose(-2, -1) @ query

    # Reduce DK, DV along broadcasted heads.
    grad_key = grad_key.view(
        grad_key.size(0), -1, G, grad_key.size(-2), grad_key.size(-1)
    )
    grad_value = grad_value.view(
        grad_value.size(0), -1, G, grad_value.size(-2), grad_value.size(-1)
    )

    grad_key = torch.sum(grad_key, 2, keepdim=False)
    grad_value = torch.sum(grad_value, 2, keepdim=False)

    if Bq != Bkv:
        assert (
            Bq > 1 and Bkv == 1
        ), f"Bq and Bkv must broadcast. Got Bq={Bq} and Bkv={Bkv}"

        # Reduce DK, DV along broadcasted batches.
        grad_key = torch.sum(grad_key, 0, keepdim=True)
        grad_value = torch.sum(grad_value, 0, keepdim=True)

    actual_grad_query.copy_(grad_query)
    actual_grad_key.copy_(grad_key)
    actual_grad_value.copy_(grad_value)

<<<<<<< HEAD
    return actual_grad_query, actual_grad_key, actual_grad_value
=======
    score_mod_other_buffer_grads = [
        actual_grad.copy_(grad) if actual_grad is not None else actual_grad
        for actual_grad, grad in zip(
            actual_grad_score_mod_captured, grad_score_mod_captured
        )
    ]

    return (
        actual_grad_query,
        actual_grad_key,
        actual_grad_value,
        tuple(score_mod_other_buffer_grads),
    )
>>>>>>> 9b2e453e


def trace_flex_attention_backward(
    proxy_mode: ProxyTorchDispatchMode,
    query: torch.Tensor,
    key: torch.Tensor,
    value: torch.Tensor,
    out: torch.Tensor,
    logsumexp: torch.Tensor,
    grad_out: torch.Tensor,
    grad_logsumexp: torch.Tensor,
    fw_graph: Union[Callable, GraphModule],
    joint_graph: GraphModule,
    block_mask: Tuple,
    scale: float,
    kernel_options: Dict[str, Any],
    score_mod_other_buffers: Tuple = (),
    mask_mod_other_buffers: Tuple = (),
) -> Tuple[
    torch.Tensor, torch.Tensor, torch.Tensor, Tuple[Optional[torch.Tensor], ...]
]:
    """We already have the forward graph and joint graph from the forward pass, so we create a proxy attach both graphs"""
    from torch._dynamo._trace_wrapped_higher_order_op import TransformGetItemToIndex

    example_out = flex_attention_backward(
        query,
        key,
        value,
        out,
        logsumexp,
        grad_out,
        grad_logsumexp,
        fw_graph,
        joint_graph,
        block_mask,
        scale,
        kernel_options,
        score_mod_other_buffers,
        mask_mod_other_buffers,
    )

    fw_example_vals = [
        torch.zeros((), dtype=query.dtype, requires_grad=query.requires_grad)
    ] + [torch.zeros((), dtype=torch.int) for _ in range(4)]
    bw_example_vals = fw_example_vals + [torch.zeros((), dtype=query.dtype)]
    mask_example_vals = [torch.zeros((), dtype=torch.int) for _ in range(4)]
    mask_graph = block_mask[-1]
    with TransformGetItemToIndex():
        fw_graph = reenter_make_fx(fw_graph)(*fw_example_vals, *score_mod_other_buffers)
        joint_graph = reenter_make_fx(joint_graph)(
            *bw_example_vals, *score_mod_other_buffers
        )
        mask_graph = reenter_make_fx(mask_graph)(
            *mask_example_vals, *mask_mod_other_buffers
        )
    assert isinstance(proxy_mode.tracer, torch.fx.Tracer)
    block_mask = block_mask[:-1] + (mask_graph,)
    proxy_mode.tracer.root.register_module("fw_graph", fw_graph)  # type: ignore[arg-type]
    proxy_mode.tracer.root.register_module("joint_graph", joint_graph)
    proxy_mode.tracer.root.register_module("mask_graph", mask_graph)
    node_args = (
        query,
        key,
        value,
        out,
        logsumexp,
        grad_out,
        grad_logsumexp,
        fw_graph,
        joint_graph,
        block_mask,
        scale,
        kernel_options,
        score_mod_other_buffers,
        mask_mod_other_buffers,
    )
    proxy_args = pytree.tree_map(proxy_mode.tracer.unwrap_proxy, node_args)
    out_proxy = proxy_mode.tracer.create_proxy(
        "call_function",
        flex_attention_backward,
        proxy_args,
        {},
        name="flex_attention_backward",
    )
    return track_tensor_tree(
        example_out, out_proxy, constant=None, tracer=proxy_mode.tracer
    )


@flex_attention_backward.py_impl(ProxyTorchDispatchMode)
def flex_attention_backward_proxy_torch_dispatch_mode(
    mode: ProxyTorchDispatchMode,
    query: torch.Tensor,
    key: torch.Tensor,
    value: torch.Tensor,
    out: torch.Tensor,
    logsumexp: torch.Tensor,
    grad_out: torch.Tensor,
    grad_logsumexp: torch.Tensor,
    fw_graph: Union[Callable, GraphModule],
    joint_graph: GraphModule,
    block_mask: Tuple,
    scale: float,
    kernel_options: Dict[str, Any],
    score_mod_other_buffers: Tuple = (),
    mask_mod_other_buffers: Tuple = (),
) -> Tuple[
    torch.Tensor, torch.Tensor, torch.Tensor, Tuple[Optional[torch.Tensor], ...]
]:
    assert mode is not None, "Mode should always be enabled for python fallback key"
    return trace_flex_attention_backward(
        mode,
        query,
        key,
        value,
        out,
        logsumexp,
        grad_out,
        grad_logsumexp,
        fw_graph,
        joint_graph,
        block_mask,
        scale,
        kernel_options,
        score_mod_other_buffers,
        mask_mod_other_buffers,
    )


@flex_attention_backward.py_functionalize_impl
def flex_attention_backward_functionalize(
    ctx: torch._subclasses.functional_tensor.BaseFunctionalizeAPI,
    query: torch.Tensor,
    key: torch.Tensor,
    value: torch.Tensor,
    out: torch.Tensor,
    logsumexp: torch.Tensor,
    grad_out: torch.Tensor,
    grad_logsumexp: torch.Tensor,
    fw_graph: Union[Callable, GraphModule],
    joint_graph: GraphModule,
    block_mask: Tuple,
    scale: float,
    kernel_options: Dict[str, Any],
    score_mod_other_buffers: Tuple = (),
    mask_mod_other_buffers: Tuple = (),
) -> Tuple[
    torch.Tensor, torch.Tensor, torch.Tensor, Tuple[Optional[torch.Tensor], ...]
]:
    """Defines the functionalization rules for the flex_attention operator.

    Write now we are unwrapping each tensor and then redispatching to the next,
    since we know that the forward score mod function is assured to be free of mutations
    to the other_buffers, we skip that mutate check and go straight to redispatching.
    """
    query_unwrapped = ctx.unwrap_tensors(query)
    key_unwrapped = ctx.unwrap_tensors(key)
    value_unwrapped = ctx.unwrap_tensors(value)
    out_unwrapped = ctx.unwrap_tensors(out)
    logsumexp_unwrapped = ctx.unwrap_tensors(logsumexp)
    grad_out_unwrapped = ctx.unwrap_tensors(grad_out)
    grad_logsumexp_unwrapped = ctx.unwrap_tensors(grad_logsumexp)
    block_mask_unwrapped = ctx.unwrap_tensors(block_mask)
    score_mod_other_buffers_unwrapped = ctx.unwrap_tensors(score_mod_other_buffers)
    mask_mod_other_buffers_unwrapped = ctx.unwrap_tensors(mask_mod_other_buffers)

    # Appease the mypy overlords
    assert isinstance(query_unwrapped, torch.Tensor)
    assert isinstance(key_unwrapped, torch.Tensor)
    assert isinstance(value_unwrapped, torch.Tensor)
    assert isinstance(out_unwrapped, torch.Tensor)
    assert isinstance(logsumexp_unwrapped, torch.Tensor)
    assert isinstance(grad_out_unwrapped, torch.Tensor)
    assert isinstance(grad_logsumexp_unwrapped, torch.Tensor)
    assert isinstance(block_mask_unwrapped, tuple)
    assert isinstance(score_mod_other_buffers_unwrapped, tuple)
    assert isinstance(mask_mod_other_buffers_unwrapped, tuple)
    assert all(
        isinstance(item, torch.Tensor)
        for item in score_mod_other_buffers_unwrapped + mask_mod_other_buffers_unwrapped
    )

    with ctx.redispatch_to_next() as m:
        functional_fw_graph = ctx.functionalize(fw_graph)
        functional_joint_graph = ctx.functionalize(joint_graph)

        (
            grad_query,
            grad_key,
            grad_value,
            grad_score_mod_captured,
        ) = flex_attention_backward(
            query_unwrapped,
            key_unwrapped,
            value_unwrapped,
            out_unwrapped,
            logsumexp_unwrapped,
            grad_out_unwrapped,
            grad_logsumexp_unwrapped,
            functional_fw_graph,  # type: ignore[arg-type]
            functional_joint_graph,  # type: ignore[arg-type]
            block_mask_unwrapped,
            scale,
            kernel_options,
            score_mod_other_buffers_unwrapped,
            mask_mod_other_buffers_unwrapped,
        )

    return ctx.wrap_tensors((grad_query, grad_key, grad_value, grad_score_mod_captured))  # type: ignore[return-value,arg-type]


@flex_attention_backward.py_impl(FakeTensorMode)
def flex_attention_backward_fake_tensor_mode(
    mode: FakeTensorMode,
    query: torch.Tensor,
    key: torch.Tensor,
    value: torch.Tensor,
    out: torch.Tensor,
    logsumexp: torch.Tensor,
    grad_out: torch.Tensor,
    grad_logsumexp: torch.Tensor,
    fw_graph: Union[Callable, GraphModule],
    joint_graph: GraphModule,
    block_mask: Tuple,
    scale: float,
    kernel_options: Dict[str, Any],
    score_mod_other_buffers: Tuple = (),
    mask_mod_other_buffers: Tuple = (),
) -> Tuple[
    torch.Tensor, torch.Tensor, torch.Tensor, Tuple[Optional[torch.Tensor], ...]
]:
    with mode:
        grad_query = torch.empty_like(query)
        grad_key = torch.empty_like(key)
        grad_value = torch.empty_like(value)
        grad_score_mod_captured = tuple(
            [
                torch.empty_like(buffer) if buffer.requires_grad else None
                for buffer in score_mod_other_buffers
            ]
        )
        return grad_query, grad_key, grad_value, grad_score_mod_captured


flex_attention_backward.py_impl(DispatchKey.Autograd)(
    autograd_not_implemented(flex_attention_backward, deferred_error=True)
)<|MERGE_RESOLUTION|>--- conflicted
+++ resolved
@@ -1,9 +1,5 @@
 import math
-<<<<<<< HEAD
-from typing import Any, Callable, Dict, Sequence, Tuple, Union
-=======
 from typing import Any, Callable, Dict, List, Optional, Sequence, Tuple, Union
->>>>>>> 9b2e453e
 
 import torch
 import torch.utils._pytree as pytree
@@ -72,21 +68,6 @@
     return new_out
 
 
-<<<<<<< HEAD
-class TransformGetItemToIndex(TorchFunctionMode):
-    # This is needed since we want to support calling
-    # A[q_idx], where q_idx is a scalar tensor in score_mod.
-    # Today, when q_idx is a scalar tensor, we implicitly convert it to a python
-    # scalar and create a view. We do not want that behavior in this case, so we
-    # use this torchfunctionmode to override that behavior for score_mod
-    # wherever we're running it.
-    def __torch_function__(self, func, types, args=(), kwargs=None):
-        if func == torch.Tensor.__getitem__:
-            index_args = pytree.tree_leaves(args[1])
-            if all(isinstance(x, torch.Tensor) for x in index_args):
-                return torch.ops.aten.index(args[0], index_args)
-        return func(*args, **(kwargs or {}))
-=======
 @torch.library.custom_op("mylib::zeros_and_scatter", mutates_args=())  # type: ignore[misc]
 def zeros_and_scatter(
     shape: List[int],
@@ -125,7 +106,6 @@
         val,
     )
     return out, None
->>>>>>> 9b2e453e
 
 
 class FlexAttentionHOP(HigherOrderOperator):
@@ -817,26 +797,19 @@
     kernel_options: Dict[str, Any],
     score_mod_other_buffers: Tuple,
     mask_mod_other_buffers: Tuple,
-<<<<<<< HEAD
-) -> Tuple[torch.Tensor, torch.Tensor, torch.Tensor]:
-=======
 ) -> Tuple[
     torch.Tensor, torch.Tensor, torch.Tensor, Tuple[Optional[torch.Tensor], ...]
 ]:
     from torch._dynamo._trace_wrapped_higher_order_op import TransformGetItemToIndex
 
->>>>>>> 9b2e453e
     # Get outputs before calling repeat interleave
     actual_grad_query = torch.empty_like(query)
     actual_grad_key = torch.empty_like(key)
     actual_grad_value = torch.empty_like(value)
-<<<<<<< HEAD
-=======
     actual_grad_score_mod_captured = [
         torch.empty_like(buffer) if buffer.requires_grad else None
         for buffer in score_mod_other_buffers
     ]
->>>>>>> 9b2e453e
 
     Bq, Bkv = query.size(0), key.size(0)
     if not ((Bq == Bkv) or (Bq > 1 and Bkv == 1)):
@@ -939,9 +912,6 @@
     actual_grad_key.copy_(grad_key)
     actual_grad_value.copy_(grad_value)
 
-<<<<<<< HEAD
-    return actual_grad_query, actual_grad_key, actual_grad_value
-=======
     score_mod_other_buffer_grads = [
         actual_grad.copy_(grad) if actual_grad is not None else actual_grad
         for actual_grad, grad in zip(
@@ -955,7 +925,6 @@
         actual_grad_value,
         tuple(score_mod_other_buffer_grads),
     )
->>>>>>> 9b2e453e
 
 
 def trace_flex_attention_backward(
