# mypy: allow-untyped-decorators
# mypy: allow-untyped-defs
import contextlib
import copy
import dataclasses
import functools
import operator
import types
import warnings
from collections import namedtuple
from contextlib import contextmanager
from typing import (
    Any,
    Callable,
    Dict,
    final,
    Iterator,
    List,
    Optional,
    Set,
    Tuple,
    Type,
    TYPE_CHECKING,
    Union,
)

from torch._higher_order_ops.utils import autograd_not_implemented
from torch._library.fake_class_registry import FakeScriptObject
from torch._subclasses.fake_tensor import FakeTensorMode
from torch.fx._utils import first_call_function_nn_module_stack
from torch.fx.graph import _PyTreeCodeGen, _PyTreeInfo
from torch.fx.immutable_collections import immutable_dict, immutable_list
from torch.fx.passes.runtime_assert import insert_deferred_runtime_asserts


if TYPE_CHECKING:
    # Import the following modules during type checking to enable code intelligence features,
    # such as auto-completion in tools like pylance, even when these modules are not explicitly
    # imported in user code.

    import sympy

    from torch.utils._sympy.value_ranges import ValueRanges

import torch
import torch.utils._pytree as pytree
from torch._export.utils import (
    _collect_and_set_constant_attrs,
    _collect_param_buffer_metadata,
    _detect_fake_mode_from_gm,
    _name_hoo_subgraph_placeholders,
    _overwrite_signature_for_non_persistent_buffers,
    _populate_param_buffer_metadata_to_new_gm,
    _rename_without_collisions,
)
from torch._export.verifier import Verifier
from torch._guards import detect_fake_mode
from torch._subclasses.fake_tensor import unset_fake_temporarily
from torch.export._tree_utils import is_equivalent, reorder_kwargs
from torch.fx._compatibility import compatibility
from torch.fx.passes.infra.pass_base import PassResult
from torch.fx.passes.infra.pass_manager import PassManager

from .graph_signature import (  # noqa: F401
    ArgumentSpec,
    ConstantArgument,
    CustomObjArgument,
    ExportGraphSignature,
    InputKind,
    InputSpec,
    OutputKind,
    OutputSpec,
    SymIntArgument,
    TensorArgument,
    TokenArgument,
)


__all__ = [
    "ExportedProgram",
    "ModuleCallEntry",
    "ModuleCallSignature",
    "core_aten_decompositions",
]


PassType = Callable[[torch.fx.GraphModule], Optional[PassResult]]


@dataclasses.dataclass
class ModuleCallSignature:
    inputs: List[ArgumentSpec]
    outputs: List[ArgumentSpec]
    in_spec: pytree.TreeSpec
    out_spec: pytree.TreeSpec

    def replace_all_uses_with(self, original_node, new_node):
        for i in self.inputs:
            if i.name == original_node.name:
                i.name = new_node.name
        for o in self.outputs:
            if o.name == original_node.name:
                o.name = new_node.name


@dataclasses.dataclass
class ModuleCallEntry:
    fqn: str
    signature: Optional[ModuleCallSignature] = None


def _disable_prexisiting_fake_mode(fn):
    @functools.wraps(fn)
    def wrapper(*args, **kwargs):
        with unset_fake_temporarily():
            return fn(*args, **kwargs)

    return wrapper


def _fx_collection_equivalence_fn(
    spec1_type: Optional[type],
    spec1_context: pytree.Context,
    spec2_type: Optional[type],
    spec2_context: pytree.Context,
) -> bool:
    """Treat containers and their immutable variants as the same type. Otherwise
    compare as normal.
    """
    if spec1_type is None or spec2_type is None:
        return spec1_type is spec2_type and spec1_context == spec2_context

    if issubclass(spec1_type, (dict, immutable_dict)) and issubclass(
        spec2_type, (dict, immutable_dict)
    ):
        return spec1_context == spec2_context

    if issubclass(spec1_type, (list, immutable_list)) and issubclass(
        spec2_type, (list, immutable_list)
    ):
        return spec1_context == spec2_context

    return spec1_type is spec2_type and spec1_context == spec2_context


# This list is compiled from DispatchKey.cpp.
# The idea is that we use these keys to override
# CIA decomp in export
_AUTOGRAD_ALIAS_BACKEND_KEYS_TO_OVERRIDE = [
    torch._C.DispatchKey.AutogradCPU,
    torch._C.DispatchKey.AutogradCUDA,
    torch._C.DispatchKey.AutogradMeta,
    torch._C.DispatchKey.AutogradXLA,
    torch._C.DispatchKey.AutogradLazy,
    torch._C.DispatchKey.AutogradIPU,
    torch._C.DispatchKey.AutogradXPU,
    torch._C.DispatchKey.AutogradMPS,
    torch._C.DispatchKey.AutogradHPU,
    torch._C.DispatchKey.AutogradPrivateUse1,
    torch._C.DispatchKey.AutogradPrivateUse2,
    torch._C.DispatchKey.AutogradPrivateUse3,
]


# This list is compiled from DispatchKey.cpp.
# The idea is that we use these keys to add
# python kernels that directly uses default
# CIA decomp
# See NOTE Registering old CIA to Backend kernel
_BACKEND_KEYS_TO_OVERRIDE = [
    torch._C.DispatchKey.CPU,
    torch._C.DispatchKey.CUDA,
    torch._C.DispatchKey.Meta,
    torch._C.DispatchKey.XLA,
    torch._C.DispatchKey.Lazy,
    torch._C.DispatchKey.IPU,
    torch._C.DispatchKey.XPU,
    torch._C.DispatchKey.MPS,
    torch._C.DispatchKey.HPU,
]


@contextmanager
def _override_composite_implicit_decomp(cia_ops_to_callable, safe=True):
    # This function overrides CompositeImplicitAutograd decomp for
    # functional composite ops that user specified. Ideally we want to not-decompose
    # ALL composite ops but today's C++ functinalization relies on
    # the fact that it is working with the opset after decomp is run.
    # Hence we can only do it for functional ops. One caveat is that
    # there are some composite ops that lie about their schema (claimed to be
    # functional but not really aka dropout), for these cases, we just decompose.

    # When safe=False, we will assume that ops_to_preserve can be mutating/aliasing
    # and their usual decompositions need to be shadowed rather than overridden.
    # Thus we will avoid asserting that they are valid to preserve, and will not
    # replace their CompositeImplicitAutograd kernels with NotImplemented.
    # The only current users of this mode are variants of aten::to that we will
    # replace with aten::_to_copy in FunctionalTensorMode.__torch_dispatch__.
    from torch._decomp import _get_decomp_for_cia

    saved_tables = {}
    patched_ops = set()
    for op_overload, decomp_callable in cia_ops_to_callable.items():
        saved_tables[op_overload] = op_overload.py_kernels.copy()
        patched_ops.add(op_overload)
        for override_dispatch_key in _AUTOGRAD_ALIAS_BACKEND_KEYS_TO_OVERRIDE:
            if override_dispatch_key not in op_overload.py_kernels:
                # TODO (tmanlaibaatar)https://github.com/pytorch/pytorch/issues/129430
                op_overload.py_impl(override_dispatch_key)(
                    autograd_not_implemented(op_overload, deferred_error=True)
                )
        # See NOTE: Registering old CIA to Backend kernel
        # It is important that we cache this before we override py_kernels.
        orig_cia_callable = _get_decomp_for_cia(op_overload)
        if torch._C.DispatchKey.CompositeImplicitAutograd in op_overload.py_kernels:
            del op_overload.py_kernels[torch._C.DispatchKey.CompositeImplicitAutograd]

        if safe:
            op_overload.py_impl(torch._C.DispatchKey.CompositeImplicitAutograd)(
                decomp_callable
            )

        for key in _BACKEND_KEYS_TO_OVERRIDE:
            if key not in op_overload.py_kernels:
                # [NOTE] Registering old CIA to Backend kernel
                # We always register original CIA behavior to the backend keys kernel
                # The reason is when we are fake tensor prop-ing or executing real kernel,
                # we end up calling an operator on respective backend, which in python dispatcher,
                # will resolve into CIA key. (see resolve_key in torch/_ops.py)
                # As a result, this CIA now will call into the custom user defined
                # CIA which can cause a problem.
                # To make it more concrete, the case we are handling is:
                #  (1) there is a tensor constant we are performing constant propagation
                #      on during tracing
                #  (2) we invoke an op underneath autograd (either because we are below autograd,
                #      or we are tracing in inference mode), so one of the backend keys gets hit
                #  (3) the op we are invoking has a CIA impl that normally runs in eager mode
                #      (and the user wants to tweak this CIA impl during tracing, but during
                #      const-prop we want the original CIA to run
                op_overload.py_impl(key)(orig_cia_callable)

    try:
        yield
    finally:
        for op in patched_ops:
            op.py_kernels.clear()
            op.py_kernels.update(saved_tables[op])
            op._dispatch_cache.clear()


def _special_op_to_preserve_cia(*args, **kwargs):
    """
    This is an special marker that tells our infra that we shouldn't decompose this op.
    """
    return NotImplemented


@contextmanager
def _override_decomp_aten_to_variants():
    # Preserve variants of aten::to understanding that they are mutating/aliasing
    # and their CompositeImplicitAutograd kernels will not become NotImplemented.
    # We will later replace them with aten._to_copy when functionalizing.
    with _override_composite_implicit_decomp(
        {
            torch.ops.aten.to.dtype_layout: _special_op_to_preserve_cia,
            torch.ops.aten.to.dtype: _special_op_to_preserve_cia,
        },
        safe=False,
    ):
        yield


def _split_decomp_table_to_cia_and_python_decomp(
    decomp_table: Dict[torch._ops.OperatorBase, Callable],
    additional_custom_ops: Set[torch._ops.OperatorBase],
) -> Tuple[Dict[torch._ops.OperatorBase, Callable], ...]:
    from torch._decomp import _collect_all_valid_cia_ops, _is_preservable_cia_op

    all_preservable_cia_ops = set(_collect_all_valid_cia_ops())
    all_preservable_cia_ops = all_preservable_cia_ops.union(additional_custom_ops)
    cia_ops_to_callable = {}

    for op in list(decomp_table.keys()):
        # TODO we are silently allowing non-safe(non-functional) ops through a crack
        # due to core aten decomp table having non-functional entries. Once we have
        # a tigher check around core aten decomp, we should warn users about them.
        # Tracking issue: (https://github.com/pytorch/pytorch/issues/135759)

        # if it is a valid CIA op we can mess with in export, we check if it is:
        #  1. Has been marked as to be decomposed. Example:
        #        decomp_table = decomp_table_to_core_aten()
        #        del decomp_table[aten.linear]
        #     In this case, user says decompose everything except for aten.linear
        #  2. Has been marked with custom decomp behavour. Example:
        #        decomp_table = {aten.linear: some_op}
        # For (1), we want to remove all the CIA ops that weren't handled by user as
        # it suggests they are safe to decompose, so we should remove from preservable_list.
        # for (2), we just plumb the custom decomp to AOTDIspatcher.
        # In both cases, we want to remove this CIA op from the decomp_table as it is special
        # handled.
        if op in all_preservable_cia_ops:
            cia_ops_to_callable[op] = decomp_table[op]
            all_preservable_cia_ops.remove(op)
            del decomp_table[op]
<<<<<<< HEAD
=======
        # If it is a custom op, we want to still preserve or do whatever
        # with it if it is a functional CIA. The reason we don't remove
        # from CIA list is because we don't query custom ops.
        elif _is_preservable_cia_op(op):
            op_name = op.name()
            assert not op_name.startswith("aten"), "This should be a custom op"
            cia_ops_to_callable[op] = decomp_table[op]
>>>>>>> 0fa4fc42

    # If we reached here, it means user intentionally deleted these CIA ops from
    # decomp table.
    for k in all_preservable_cia_ops:
        cia_ops_to_callable[k] = _special_op_to_preserve_cia

    return cia_ops_to_callable, decomp_table


def core_aten_decompositions() -> Dict[torch._ops.OperatorBase, Callable]:
    """
    This is the default decomposition table which contains decomposition of
    all ATEN operators to core aten opset. Use this API together with
    :func:`run_decompositions()`
    """
    from torch._decomp import core_aten_decompositions

    return core_aten_decompositions()


def _decompose_and_get_gm_with_new_signature_constants(
    ep,
    *,
    cia_to_decomp: Dict[torch._ops.OperatorBase, Callable],
    python_decomp_table: Dict[torch._ops.OperatorBase, Callable],
    joint_loss_index: Optional[int],
):
    from torch._functorch.aot_autograd import aot_export_module
    from torch.export._trace import (
        _export_to_aten_ir,
        _fakify_params_buffers,
        _ignore_backend_decomps,
        _verify_nn_module_stack,
        _verify_placeholder_names,
        _verify_stack_trace,
    )
    from torch.fx.experimental.symbolic_shapes import ShapeEnv

    # TODO Merge this path with inference IR decomp, but it will require some additional work
    # so I will leave it for now. T200307782
    if ep.verifier.dialect == "TRAINING":
        mod = ep.module()

        fake_args = []
        for node in mod.graph.nodes:
            if node.op == "placeholder":
                fake_args.append(node.meta["val"])

        fake_args_unwrapped = pytree.tree_unflatten(fake_args, mod._in_spec)
        fake_mode = _detect_fake_mode_from_gm(mod)
        if fake_mode is None:
            fake_mode = FakeTensorMode(shape_env=ShapeEnv(), export=True)

        # Fix the graph output signature to be tuple if scalar
        out_spec = mod._out_spec

        orig_arg_names = mod.graph._codegen.pytree_info.orig_args  # type: ignore[attr-defined]

        # aot_export expect the return type to always be a tuple.
        if out_spec.type not in (list, tuple):
            out_spec = pytree.TreeSpec(tuple, None, [out_spec])

        mod.graph._codegen = _PyTreeCodeGen(
            _PyTreeInfo(
                orig_arg_names,
                mod._in_spec,
                out_spec,
            )
        )

        mod.recompile()

        # the exported module will store constants & non-persistent buffers such that
        # retracing treats them as persistent buffers, so we inform the constants lifting pass
        # and overwrite the new graph signature using the previous program.
        constant_attrs = _collect_and_set_constant_attrs(
            ep.graph_signature, ep.constants, mod
        )

        # get params & buffers after excluding constants
        fake_params_buffers = _fakify_params_buffers(fake_mode, mod)

        params_buffers_to_node_meta = _collect_param_buffer_metadata(mod)

        with _ignore_backend_decomps(), (
            fake_mode
        ), _override_decomp_aten_to_variants(), _override_composite_implicit_decomp(
            cia_to_decomp,
        ):
            aten_export_artifact = _export_to_aten_ir(
                mod,
                # this requires empty kwargs, but not in pytree.flattened format
                (
                    *fake_args_unwrapped[0],
                    *fake_args_unwrapped[1].values(),
                ),
                {},
                fake_params_buffers,
                constant_attrs,
                decomp_table=python_decomp_table,
                _check_autograd_state=False,
            )

        gm = aten_export_artifact.gm
        new_graph_signature = aten_export_artifact.sig

        _populate_param_buffer_metadata_to_new_gm(
            params_buffers_to_node_meta, gm, new_graph_signature
        )

        # overwrite signature for non-persistent buffers
        new_graph_signature = _overwrite_signature_for_non_persistent_buffers(
            ep.graph_signature, new_graph_signature
        )

        _verify_nn_module_stack(gm)
        _verify_stack_trace(gm)
        _verify_placeholder_names(gm, new_graph_signature)

        return _remove_unneccessary_copy_op_pass(gm, new_graph_signature)

    old_placeholders = [
        node for node in ep.graph_module.graph.nodes if node.op == "placeholder"
    ]
    fake_args = [node.meta["val"] for node in old_placeholders]

    buffers_to_remove = [name for name, _ in ep.graph_module.named_buffers()]
    for name in buffers_to_remove:
        delattr(ep.graph_module, name)

    # TODO(zhxhchen17) Return the new graph_signature directly.
    fake_mode = detect_fake_mode(fake_args)
    fake_mode = contextlib.nullcontext() if fake_mode is None else fake_mode
    with _ignore_backend_decomps(), fake_mode, _override_composite_implicit_decomp(
        cia_to_decomp
    ):
        gm, graph_signature = aot_export_module(
            ep.graph_module,
            fake_args,
            decompositions=python_decomp_table,
            trace_joint=True if joint_loss_index is not None else False,
            output_loss_index=(
                joint_loss_index if joint_loss_index is not None else None
            ),
        )

    # Update the signatures with the new placeholder names in case they
    # changed when calling aot_export
    def update_arg(old_arg, new_ph):
        if isinstance(old_arg, ConstantArgument):
            return old_arg
        elif isinstance(old_arg, TensorArgument):
            return TensorArgument(name=new_ph.name)
        elif isinstance(old_arg, SymIntArgument):
            return SymIntArgument(name=new_ph.name)
        raise RuntimeError(f"Type of old_arg not supported: {type(old_arg)}")

    new_placeholders = [node for node in gm.graph.nodes if node.op == "placeholder"]
    new_outputs = list(gm.graph.nodes)[-1].args[0]

    # rename the placeholders
    assert len(new_placeholders) == len(old_placeholders)
    for old_ph, new_ph in zip(old_placeholders, new_placeholders):
        new_ph.name = new_ph.target = old_ph.name

    # handle name collisions with newly decomposed graph nodes
    name_map = {ph.name: ph.name for ph in new_placeholders}
    for node in gm.graph.nodes:
        if node.op == "placeholder":
            continue
        node.name = _rename_without_collisions(name_map, node.name, node.name)

    # propagate names to higher order op subgraphs
    _name_hoo_subgraph_placeholders(gm)

    # Run this pass before creating input/output specs, since size-related CSE/DCE might affect output signature.
    # Overwrite output specs afterwards.
    from torch._export.passes._node_metadata_hook import (
        _node_metadata_hook,
        _set_node_metadata_hook,
    )
    from torch._functorch._aot_autograd.input_output_analysis import _graph_output_names

    if not torch._dynamo.config.do_not_emit_runtime_asserts:
        stack_trace = (
            'File "torch/fx/passes/runtime_assert.py", line 24, '
            "in insert_deferred_runtime_asserts"
        )
        shape_env = _get_shape_env(gm)
        if shape_env is not None:
            with _set_node_metadata_hook(
                gm, functools.partial(_node_metadata_hook, stack_trace=stack_trace)
            ):
                insert_deferred_runtime_asserts(
                    gm,
                    shape_env,
                    f"exported program: {first_call_function_nn_module_stack(gm.graph)}",
                    export=True,
                )

    # update output specs
    gm.recompile()
    for i, name in enumerate(_graph_output_names(gm)):
        if isinstance(new_outputs[i], torch.fx.Node):
            new_outputs[i].name = name

    # To match the output target with correct input for input mutations
    # need to find the old to new placeholder map
    old_new_placeholder_map = {
        spec.arg.name: new_placeholders[i].name
        for i, spec in enumerate(ep.graph_signature.input_specs)
        if not isinstance(spec.arg, ConstantArgument)
    }

    input_specs = [
        InputSpec(
            spec.kind,
            update_arg(spec.arg, new_placeholders[i]),
            spec.target,
            spec.persistent,
        )
        for i, spec in enumerate(ep.graph_signature.input_specs)
    ]
    output_specs = [
        OutputSpec(
            spec.kind,
            update_arg(spec.arg, new_outputs[i]),
            old_new_placeholder_map.get(spec.target, spec.target),
        )
        for i, spec in enumerate(ep.graph_signature.output_specs)
    ]

    if joint_loss_index is not None:
        assert graph_signature.backward_signature is not None
        gradients = graph_signature.backward_signature.gradients_to_user_inputs
        assert len(graph_signature.user_inputs) == len(ep.graph_signature.input_specs)
        specs = {
            graph_signature.user_inputs[i]: spec
            for i, spec in enumerate(ep.graph_signature.input_specs)
            if isinstance(spec.arg, TensorArgument)
        }
        for i, node in enumerate(new_outputs[len(output_specs) :]):
            source = gradients[node.name]
            spec = specs[source]  # type: ignore[index]
            if spec.kind == InputKind.PARAMETER:
                kind = OutputKind.GRADIENT_TO_PARAMETER
                target = spec.target
            elif spec.kind == InputKind.USER_INPUT:
                kind = OutputKind.GRADIENT_TO_USER_INPUT
                target = source
            else:
                raise AssertionError(f"Unknown input kind: {spec.kind}")
            output_specs.append(
                OutputSpec(
                    kind,
                    TensorArgument(name=node.name),
                    target,
                )
            )

    assert len(new_placeholders) == len(old_placeholders)

    new_graph_signature = ExportGraphSignature(
        input_specs=input_specs, output_specs=output_specs
    )
    # NOTE: aot_export adds symint metadata for placeholders with int
    # values; since these become specialized, we replace such metadata with
    # the original values.
    # Also, set the param/buffer metadata back to the placeholders.
    for old_node, new_node in zip(old_placeholders, new_placeholders):
        if not isinstance(old_node.meta["val"], torch.Tensor):
            new_node.meta["val"] = old_node.meta["val"]

        if (
            new_node.target in new_graph_signature.inputs_to_parameters
            or new_node.target in new_graph_signature.inputs_to_buffers
        ):
            for k, v in old_node.meta.items():
                new_node.meta[k] = v
    return gm, new_graph_signature


def _remove_unneccessary_copy_op_pass(
    gm: torch.fx.GraphModule, new_graph_signature: ExportGraphSignature
) -> Tuple[torch.fx.GraphModule, ExportGraphSignature]:
    """
    Removes redundant copy_ node that was introduced due to mutated buffer.
    """
    with gm._set_replace_hook(new_graph_signature.get_replace_hook()):
        for node in gm.graph.nodes:
            if node.op == "output":
                args, _ = pytree.tree_flatten(node.args)
                for out in args:
                    if (
                        isinstance(out, torch.fx.Node)
                        and out.name in new_graph_signature.buffers_to_mutate
                    ):
                        if (
                            out.op == "call_function"
                            and out.target == torch.ops.aten.copy.default
                        ):
                            out.replace_all_uses_with(out.args[1])  # type: ignore[arg-type]
                            gm.graph.erase_node(out)
        gm.recompile()
    return gm, new_graph_signature


def _common_getitem_elimination_pass(
    gm: torch.fx.GraphModule, graph_signature, module_call_graph
):
    with gm._set_replace_hook(graph_signature.get_replace_hook()):
        for module in gm.modules():
            if not isinstance(module, torch.fx.GraphModule):
                continue

            node_id: Dict[torch.fx.Node, str] = {}
            getitems: Dict[str, torch.fx.Node] = {}
            for node in list(module.graph.nodes):
                if node.op == "call_function" and node.target == operator.getitem:
                    source, idx = node.args
                    new_id = f"{node_id[source]}.{idx}"
                    if new_id in getitems:
                        node.replace_all_uses_with(getitems[new_id])
                        for entry in module_call_graph:
                            if entry.signature is not None:
                                entry.signature.replace_all_uses_with(
                                    node, getitems[new_id]
                                )
                        module.graph.erase_node(node)
                    else:
                        getitems[new_id] = node
                        node_id[node] = new_id
                else:
                    node_id[node] = node.name


def _decompose_exported_program(
    ep,
    *,
    cia_to_decomp: Dict[torch._ops.OperatorBase, Callable],
    python_decomp_table: Dict[torch._ops.OperatorBase, Callable],
    joint_loss_index: Optional[int],
):
    gm, new_graph_signature = _decompose_and_get_gm_with_new_signature_constants(
        ep,
        cia_to_decomp=cia_to_decomp,
        python_decomp_table=python_decomp_table,
        joint_loss_index=joint_loss_index,
    )

    # TODO unfortunately preserving graph-level metadata is not
    # working well with aot_export. So we manually copy it.
    # (The node-level meta is addressed above.)
    gm.meta.update(ep.graph_module.meta)

    new_range_constraints = _get_updated_range_constraints(
        gm,
        ep.range_constraints,
    )

    exported_program = ExportedProgram(
        root=gm,
        graph=gm.graph,
        graph_signature=new_graph_signature,
        state_dict=ep.state_dict,
        range_constraints=new_range_constraints,
        module_call_graph=copy.deepcopy(ep.module_call_graph),
        example_inputs=ep.example_inputs,
        constants=ep.constants,
    )
    return exported_program


class ExportedProgram:
    """
    Package of a program from :func:`export`. It contains
    an :class:`torch.fx.Graph` that represents Tensor computation, a state_dict containing
    tensor values of all lifted parameters and buffers, and various metadata.

    You can call an ExportedProgram like the original callable traced by
    :func:`export` with the same calling convention.

    To perform transformations on the graph, use ``.module`` property to access
    an :class:`torch.fx.GraphModule`. You can then use
    `FX transformation <https://pytorch.org/docs/stable/fx.html#writing-transformations>`_
    to rewrite the graph. Afterwards, you can simply use :func:`export`
    again to construct a correct ExportedProgram.
    """

    def __init__(
        self,
        root: Union[torch.nn.Module, Dict[str, Any]],
        graph: torch.fx.Graph,
        graph_signature: ExportGraphSignature,
        state_dict: Dict[str, Union[torch.Tensor, torch.nn.Parameter]],
        range_constraints: "Dict[sympy.Symbol, Any]",
        module_call_graph: List[ModuleCallEntry],
        example_inputs: Optional[Tuple[Tuple[Any, ...], Dict[str, Any]]] = None,
        constants: Optional[
            Dict[str, Union[torch.Tensor, FakeScriptObject, torch._C.ScriptObject]]
        ] = None,
        *,
        verifiers: Optional[List[Type[Verifier]]] = None,
    ):
        # Remove codegen related things from the graph. It should just be a flat graph.
        graph._codegen = torch.fx.graph.CodeGen()
        self._graph_module = _create_graph_module_for_export(root, graph)
        if isinstance(root, torch.fx.GraphModule):
            self._graph_module.meta.update(root.meta)

        _common_getitem_elimination_pass(
            self._graph_module, graph_signature, module_call_graph
        )
        self._graph_signature: ExportGraphSignature = graph_signature
        self._state_dict: Dict[str, Any] = state_dict
        self._range_constraints: Dict[sympy.Symbol, ValueRanges] = range_constraints
        assert module_call_graph is not None
        self._module_call_graph: List[ModuleCallEntry] = module_call_graph
        self._example_inputs = example_inputs

        self._constants = constants or {}

        verifiers = verifiers or [Verifier]
        assert all(issubclass(v, Verifier) for v in verifiers)
        self._verifiers = verifiers
        # Validate should be always the last step of the constructor.
        self.validate()

    @property
    @compatibility(is_backward_compatible=False)
    def graph_module(self):
        return self._graph_module

    @property
    @compatibility(is_backward_compatible=False)
    def graph(self):
        return self.graph_module.graph

    @property
    @compatibility(is_backward_compatible=False)
    def graph_signature(self):
        return self._graph_signature

    @property
    @compatibility(is_backward_compatible=False)
    def state_dict(self):
        return self._state_dict

    @compatibility(is_backward_compatible=False)
    def parameters(self) -> Iterator[torch.nn.Parameter]:
        """
        Returns an iterator over original module's parameters.
        """
        for _, param in self.named_parameters():
            yield param

    @compatibility(is_backward_compatible=False)
    def named_parameters(self) -> Iterator[Tuple[str, torch.nn.Parameter]]:
        """
        Returns an iterator over original module parameters, yielding
        both the name of the parameter as well as the parameter itself.
        """
        for param_name in self.graph_signature.parameters:
            yield param_name, self.state_dict[param_name]

    @compatibility(is_backward_compatible=False)
    def buffers(self) -> Iterator[torch.Tensor]:
        """
        Returns an iterator over original module buffers.
        """
        for _, buf in self.named_buffers():
            yield buf

    @compatibility(is_backward_compatible=False)
    def named_buffers(self) -> Iterator[Tuple[str, torch.Tensor]]:
        """
        Returns an iterator over original module buffers, yielding
        both the name of the buffer as well as the buffer itself.
        """
        non_persistent_buffers = set(self.graph_signature.non_persistent_buffers)
        for buffer_name in self.graph_signature.buffers:
            if buffer_name in non_persistent_buffers:
                yield buffer_name, self.constants[buffer_name]
            else:
                yield buffer_name, self.state_dict[buffer_name]

    @property
    @compatibility(is_backward_compatible=False)
    def range_constraints(self):
        return self._range_constraints

    @property
    @compatibility(is_backward_compatible=False)
    def module_call_graph(self):
        return self._module_call_graph

    @property
    @compatibility(is_backward_compatible=False)
    def example_inputs(self):
        return self._example_inputs

    @property
    @compatibility(is_backward_compatible=False)
    def call_spec(self):
        CallSpec = namedtuple("CallSpec", ["in_spec", "out_spec"])

        if len(self.module_call_graph) == 0:
            return CallSpec(in_spec=None, out_spec=None)
        assert self.module_call_graph[0].fqn == ""
        return CallSpec(
            in_spec=self.module_call_graph[0].signature.in_spec,
            out_spec=self.module_call_graph[0].signature.out_spec,
        )

    @property
    @compatibility(is_backward_compatible=False)
    def verifier(self) -> Any:
        return self._verifiers[0]

    @property
    @compatibility(is_backward_compatible=False)
    def dialect(self) -> str:
        assert self._verifiers is not None
        return self._verifiers[0].dialect

    @property
    @compatibility(is_backward_compatible=False)
    def verifiers(self):
        return self._verifiers

    @property
    @compatibility(is_backward_compatible=False)
    def tensor_constants(self):
        return self._constants

    @property
    @compatibility(is_backward_compatible=False)
    def constants(self):
        return self._constants

    def _get_flat_args_with_check(self, args, kwargs):
        """Flatten args, kwargs using pytree, then, check specs.

        Args:
            args: List[Any] original args passed to __call__
            kwargs: Dict[str, Any] original kwargs passed to __call

        Returns:
            A tuple of (flat_args, received_spec)
            flat_args is flattend args / kwargs
            received_spec is the pytree spec produced while flattening the
            tuple (args, kwargs)
        """
        in_spec = self.call_spec.in_spec
        if in_spec is not None:
            kwargs = reorder_kwargs(kwargs, in_spec)
        flat_args_with_path, received_spec = pytree.tree_flatten_with_path(
            (args, kwargs)
        )  # type: ignore[possibly-undefined]
        self._check_input_constraints(flat_args_with_path)
        flat_args = tuple(x[1] for x in flat_args_with_path)
        return flat_args, received_spec

    def _graph_module_flat_inputs(self, args: Any, kwargs: Any) -> Any:
        """Transform args, kwargs of __call__ to args for graph_module.

        self.graph_module takes stuff from state dict as inputs.
        The invariant is for ep: ExportedProgram is
        ep(args, kwargs) ==
          ep.postprocess(ep.graph_module(ep.graph_module_flat_inputs(args, kwargs)))
        """

        in_spec = self.call_spec.in_spec
        flat_args, received_spec = self._get_flat_args_with_check(args, kwargs)
        if in_spec is not None and not is_equivalent(
            received_spec, in_spec, _fx_collection_equivalence_fn
        ):
            raise ValueError(
                "Trying to flatten user inputs with exported input tree spec: \n"
                f"{in_spec}\n"
                "but actually got inputs with tree spec of: \n"
                f"{received_spec}"
            )

        additional_inputs = []
        for input_ in self.graph_signature.input_specs:
            if input_.kind == InputKind.USER_INPUT:
                continue
            elif input_.kind in (
                InputKind.PARAMETER,
                InputKind.BUFFER,
            ):
                if input_.persistent is False:
                    # This is a non-persistent buffer, grab it from our
                    # constants instead of the state dict.
                    additional_inputs.append(self.constants[input_.target])
                else:
                    additional_inputs.append(self.state_dict[input_.target])
            elif input_.kind in (
                InputKind.CONSTANT_TENSOR,
                InputKind.CUSTOM_OBJ,
            ):
                additional_inputs.append(self.constants[input_.target])
        additional_inputs = tuple(additional_inputs)

        # NOTE: calling convention is first params, then buffers, then args as user supplied them.
        # See: torch/_functorch/aot_autograd.py#L1034
        return additional_inputs + flat_args

    def __call__(self, *args: Any, **kwargs: Any) -> Any:
        raise RuntimeError(
            "Unable to call ExportedProgram directly. "
            "You should use `exported_program.module()` instead."
        )

    def _postprocess_graph_module_outputs(self, res, orig_args, orig_kwargs):
        """Process potential mutations to the input.

        Because self.graph_module is functional, so mutations has to be written
        back after execution of graph_module.
        """
        import torch._export.error as error

        flat_args, _ = self._get_flat_args_with_check(orig_args, orig_kwargs)
        if self.call_spec.out_spec is not None:
            buffer_mutation = self.graph_signature.buffers_to_mutate
            user_input_mutation = self.graph_signature.user_inputs_to_mutate
            num_mutated = len(buffer_mutation) + len(user_input_mutation)
            mutated_values = res[:num_mutated]

            # Exclude dependency token from final result.
            assertion_dep_token = self.graph_signature.assertion_dep_token
            if assertion_dep_token is not None:
                assertion_dep_token_index = next(iter(assertion_dep_token.keys()))
                res = res[:assertion_dep_token_index]

            res = res[num_mutated:]
            try:
                res = pytree.tree_unflatten(res, self.call_spec.out_spec)
            except Exception:
                _, received_spec = pytree.tree_flatten(res)
                raise error.InternalError(  # noqa: B904
                    "Trying to flatten user outputs with exported output tree spec: \n"
                    f"{self.call_spec.out_spec}\n"
                    "but actually got outputs with tree spec of: \n"
                    f"{received_spec}"
                )
            finally:
                user_inputs = [
                    spec
                    for spec in self.graph_signature.input_specs
                    if spec.kind == InputKind.USER_INPUT
                ]
                for i, value in enumerate(mutated_values):
                    output_spec = self.graph_signature.output_specs[i]
                    if output_spec.kind == OutputKind.BUFFER_MUTATION:
                        assert output_spec.target is not None
                        self.state_dict[output_spec.target] = value
                    elif output_spec.kind == OutputKind.USER_INPUT_MUTATION:
                        assert output_spec.target is not None
                        index = next(
                            i
                            for i, spec in enumerate(user_inputs)
                            if spec.arg.name == output_spec.target
                        )
                        flat_args[index].copy_(value)
                    else:
                        raise AssertionError(f"Unexpected kind: {output_spec.kind}")
        return res

    def __str__(self) -> str:
        graph_module = self.graph_module.print_readable(
            print_output=False, colored=False
        ).replace("\n", "\n    ")
        string = (
            "ExportedProgram:\n"
            f"    {graph_module}\n"
            f"Graph signature: {self.graph_signature}\n"
            f"Range constraints: {self.range_constraints}\n"
        )
        return string

    def module(self) -> torch.nn.Module:
        """
        Returns a self contained GraphModule with all the parameters/buffers inlined.
        """
        from ._unlift import _unlift_exported_program_lifted_states

        module = _unlift_exported_program_lifted_states(self)

        def _train(self, mode: bool = True):
            raise NotImplementedError("Calling train() is not supported yet.")

        def _eval(self, mode: bool = True):
            raise NotImplementedError("Calling eval() is not supported yet.")

        module.train = types.MethodType(_train, module)  # type: ignore[method-assign]
        module.eval = types.MethodType(_eval, module)  # type: ignore[method-assign]
        return module

    def _num_lifted_params_buffers(self):
        return next(
            (
                i
                for i, s in enumerate(self._graph_signature.input_specs)
                if s.kind == InputKind.USER_INPUT
            ),
            len(self._graph_signature.input_specs),
        )

    @_disable_prexisiting_fake_mode
    def run_decompositions(
        self,
        decomp_table: Optional[Dict[torch._ops.OperatorBase, Callable]] = None,
        _preserve_ops: Tuple[torch._ops.OpOverload, ...] = (),
    ) -> "ExportedProgram":
        """
        Run a set of decompositions on the exported program and returns a new
        exported program. By default we will run the Core ATen decompositions to
        get operators in the
        `Core ATen Operator Set <https://pytorch.org/docs/stable/torch.compiler_ir.html>`_.

        For now, we do not decompose joint graphs.

        Args:
            decomp_table:
             An optional argument that specifies decomp behaviour for Aten ops
             (1) If None, we decompose to core aten decompositions
             (2) If empty, we don't decompose any operator


        Some examples:

        If you don't want to decompose anything

        .. code-block:: python

            ep = torch.export.export(model, ...)
            ep = ep.run_decompositions(decomp_table={})

        If you want to get a core aten operator set except for certain operator, you can do following:

        .. code-block:: python

            ep = torch.export.export(model, ...)
            decomp_table = torch.export.core_aten_decompositions()
            decomp_table[your_op] = your_custom_decomp
            ep = ep.run_decompositions(decomp_table=decomp_table)
        """
        from torch._decomp import (
            _decomp_table_to_post_autograd_aten,
            _is_preservable_cia_op,
            core_aten_decompositions,
        )
        from torch._inductor import config

        # FIXME delete this option after PTC, Executorch syncing is
        # bit annoying so can't get rid of it easily
        if _preserve_ops != ():
            warnings.warn(
                "This API is deprecated and soon will be removed. "
                "Please look at the docstring to see how to preserve "
                "an operator."
            )

        _decomp_table = (
            core_aten_decompositions() if decomp_table is None else dict(decomp_table)
        )

        if config.is_fbcode():
            # This means the decomp_table would only be containing post-autograd ops
            # We should manually add CIA decomps
            for k, v in _decomp_table_to_post_autograd_aten().items():
                _decomp_table[k] = v

        for op in _preserve_ops:
            if op in _decomp_table:
                del _decomp_table[op]
            # This is needed when the op they want to preserve is a
            # CIA op.
            elif _is_preservable_cia_op(op):
                _decomp_table[op] = _special_op_to_preserve_cia

        additional_custom_cia_ops = set()
        for module in self.graph_module.modules():
            if isinstance(module, torch.fx.GraphModule):
                for node in module.graph.nodes:
                    if node.op == "call_function" and _is_preservable_cia_op(
                        node.target
                    ):
                        if node.target.name().split("::")[0] != "aten":
                            additional_custom_cia_ops.add(node.target)

        # Note [Seperating decomp_table into CIA decomps and non-CIA decomps]
        # At this point, we have a decomp_table that contains decomp behaviour for
        # both CIA and post-autograd ops.
        # We need to separate the op into two categories:
        # 1. CIA op: These are the ops that we want to override
        #    CompositeImplicitAutograd decomp for. For them, we need to use _override_composite_implicit_decomp
        #    context manager to plumb it through AOTDispatcher
        # 2. Non-CIA op: These ops are only relevant after AOTDIspatcher runs, so just
        #    checking if they are statically functional is enough.
        # For joint IR case tho, we need to use the old path because we can't register
        # custom decomps this way because we can't use context manager as it installs
        # autograd_error node.
        (
            cia_to_decomp,
            python_decomp_table,
        ) = _split_decomp_table_to_cia_and_python_decomp(
            _decomp_table, additional_custom_cia_ops
        )

        return _decompose_exported_program(
            self,
            cia_to_decomp=cia_to_decomp,
            python_decomp_table=python_decomp_table,
            joint_loss_index=None,
        )

    def _transform_do_not_use(self, *passes: PassType) -> "ExportedProgram":
        pm = PassManager(list(passes))
        # Since we abstractly run the passes, we need to disable backend decomp here
        # again.
        from torch.export._trace import _ignore_backend_decomps

        with _ignore_backend_decomps():
            res = pm(self.graph_module)
        transformed_gm = res.graph_module if res is not None else self.graph_module
        assert transformed_gm is not None

        if transformed_gm is self.graph_module and not res.modified:
            return self

        # TODO(zhxchen17) Remove this.
        def _get_updated_graph_signature(
            old_signature: ExportGraphSignature,
            new_gm: torch.fx.GraphModule,
        ) -> ExportGraphSignature:
            """
            Update the graph signature's user_input/user_outputs.
            """
            new_input_specs = []
            for i, node in enumerate(new_gm.graph.nodes):
                if node.op != "placeholder":
                    break

                assert i < len(
                    old_signature.input_specs
                ), "Number of inputs changed after transformation"
                old_input_spec = old_signature.input_specs[i]
                arg = (
                    old_input_spec.arg
                    if isinstance(
                        old_input_spec.arg, (ConstantArgument, CustomObjArgument)
                    )
                    else type(old_input_spec.arg)(node.name)
                )
                new_input_specs.append(
                    InputSpec(
                        old_input_spec.kind,
                        arg,
                        old_input_spec.target,
                        old_input_spec.persistent,
                    )
                )

            output_node = list(new_gm.graph.nodes)[-1]
            assert output_node.op == "output"

            new_output_specs = []
            for i, node in enumerate(output_node.args[0]):
                assert i < len(
                    old_signature.output_specs
                ), "Number of outputs changed after transformation"
                old_output_spec = old_signature.output_specs[i]
                arg = (
                    old_output_spec.arg
                    if isinstance(
                        old_output_spec.arg, (ConstantArgument, CustomObjArgument)
                    )
                    else type(old_output_spec.arg)(node.name)
                )
                new_output_specs.append(
                    OutputSpec(old_output_spec.kind, arg, old_output_spec.target)
                )

            new_signature = ExportGraphSignature(
                input_specs=new_input_specs, output_specs=new_output_specs
            )
            return new_signature

        transformed_ep = ExportedProgram(
            root=transformed_gm,
            graph=transformed_gm.graph,
            graph_signature=_get_updated_graph_signature(
                self.graph_signature, transformed_gm
            ),
            state_dict=self.state_dict,
            range_constraints=_get_updated_range_constraints(
                transformed_gm,
                self.range_constraints,
            ),
            module_call_graph=copy.deepcopy(self._module_call_graph),
            example_inputs=self.example_inputs,
            constants=self.constants,
            verifiers=self.verifiers,
        )
        transformed_ep.graph_module.meta.update(self.graph_module.meta)
        transformed_ep.graph_module.meta.update(res.graph_module.meta)
        return transformed_ep

    def _check_input_constraints(self, flat_args_with_path):
        from torch._export.utils import _check_input_constraints_for_graph

        placeholders = [p for p in self.graph.nodes if p.op == "placeholder"]
        input_placeholders = [
            p
            for p, s in zip(placeholders, self.graph_signature.input_specs)
            if s.kind == InputKind.USER_INPUT
        ]
        _check_input_constraints_for_graph(
            input_placeholders, flat_args_with_path, self.range_constraints
        )

    @compatibility(is_backward_compatible=False)
    def validate(self):
        self._validate()

    # TODO: remove this
    @final
    def _validate(self):
        assert (
            len(self.verifiers) > 0
        ), "ExportedProgram must have at least one verifier."
        for v in self.verifiers:
            v().check(self)

    # TODO(zhxchen17) Formalize this.
    def _update(
        self, graph_module, graph_signature, *, state_dict=None, verifiers=None
    ) -> "ExportedProgram":
        return ExportedProgram(
            root=graph_module,
            graph=graph_module.graph,
            graph_signature=graph_signature,
            state_dict=state_dict if state_dict is not None else self.state_dict,
            range_constraints=copy.deepcopy(self.range_constraints),
            module_call_graph=copy.deepcopy(self._module_call_graph),
            example_inputs=self.example_inputs,
            constants=self.constants,
            verifiers=verifiers if verifiers is not None else self.verifiers,
        )


def _get_shape_env(gm):
    vals = [
        node.meta["val"]
        for node in gm.graph.nodes
        if node.meta.get("val", None) is not None
    ]
    from torch._guards import detect_fake_mode

    fake_mode = detect_fake_mode(vals)
    if fake_mode is not None:
        return fake_mode.shape_env
    for v in vals:
        if isinstance(v, torch.SymInt):
            return v.node.shape_env


def _get_updated_range_constraints(
    gm: torch.fx.GraphModule,
    old_range_constraints: "Optional[Dict[sympy.Symbol, Any]]" = None,
) -> "Dict[sympy.Symbol, Any]":
    assert old_range_constraints is not None

    shape_env = _get_shape_env(gm)
    if shape_env is None:
        return {}

    range_constraints = copy.copy(old_range_constraints)
    range_constraints = {
        k: v for k, v in range_constraints.items() if k not in shape_env.replacements
    }
    # Only when we have an unbacked symint, and it's used as constructor inputs,
    # runtime_var_to_range will make a difference compated to var_to_range.
    # e.g. [2, oo) -> [0, oo)
    for k, v in shape_env.var_to_range.items():
        if k not in shape_env.replacements and k not in range_constraints:
            range_constraints[k] = v
    return range_constraints


def _create_graph_module_for_export(root, graph):
    try:
        gm = torch.fx.GraphModule(root, graph)
    except SyntaxError:
        # If custom objects stored in memory are being used in the graph,
        # the generated python code will result in a syntax error on the custom
        # object, since it is unable to parse the in-memory object. However
        # we can still run the graph eagerly through torch.fx.Interpreter,
        # so we will bypass this error.
        warnings.warn(
            "Unable to execute the generated python source code from "
            "the graph. The graph module will no longer be directly callable, "
            "but you can still run the ExportedProgram, and if needed, you can "
            "run the graph module eagerly using torch.fx.Interpreter."
        )
        gm = torch.fx.GraphModule(root, torch.fx.Graph())
        gm._graph = graph

    return gm<|MERGE_RESOLUTION|>--- conflicted
+++ resolved
@@ -302,16 +302,6 @@
             cia_ops_to_callable[op] = decomp_table[op]
             all_preservable_cia_ops.remove(op)
             del decomp_table[op]
-<<<<<<< HEAD
-=======
-        # If it is a custom op, we want to still preserve or do whatever
-        # with it if it is a functional CIA. The reason we don't remove
-        # from CIA list is because we don't query custom ops.
-        elif _is_preservable_cia_op(op):
-            op_name = op.name()
-            assert not op_name.startswith("aten"), "This should be a custom op"
-            cia_ops_to_callable[op] = decomp_table[op]
->>>>>>> 0fa4fc42
 
     # If we reached here, it means user intentionally deleted these CIA ops from
     # decomp table.
