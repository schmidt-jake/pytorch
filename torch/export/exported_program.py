# mypy: allow-untyped-decorators
# mypy: allow-untyped-defs
import contextlib
import copy
import dataclasses
import functools
import operator
import types
import warnings
from collections import namedtuple
from contextlib import contextmanager
from typing import (
    Any,
    Callable,
    Dict,
    final,
    Iterator,
    List,
    Optional,
    Tuple,
    Type,
    TYPE_CHECKING,
    Union,
)

from torch._higher_order_ops.utils import autograd_not_implemented
from torch._library.fake_class_registry import FakeScriptObject
from torch.fx._utils import first_call_function_nn_module_stack
from torch.fx.graph import _PyTreeCodeGen, _PyTreeInfo
from torch.fx.immutable_collections import immutable_dict, immutable_list
from torch.fx.passes.runtime_assert import insert_deferred_runtime_asserts


if TYPE_CHECKING:
    # Import the following modules during type checking to enable code intelligence features,
    # such as auto-completion in tools like pylance, even when these modules are not explicitly
    # imported in user code.

    import sympy

    from torch.utils._sympy.value_ranges import ValueRanges

import torch
import torch.utils._pytree as pytree
from torch._export.utils import (
    _collect_and_set_constant_attrs,
    _collect_param_buffer_metadata,
    _detect_fake_mode_from_gm,
    _get_shape_env_from_gm,
    _name_hoo_subgraph_placeholders,
    _overwrite_signature_for_non_persistent_buffers,
    _populate_param_buffer_metadata_to_new_gm,
    _rename_without_collisions,
)
from torch._export.verifier import Verifier
from torch._guards import detect_fake_mode
from torch._subclasses.fake_tensor import unset_fake_temporarily
from torch._subclasses.functional_tensor import FunctionalTensor
from torch.export._remove_unneccessary_copy_op_pass import (
    _remove_unneccessary_copy_op_pass,
)
from torch.export._reorder_placeholder_same_as_original_ep_pass import (
    _reorder_placeholder_same_as_original_ep_pass,
)
from torch.export._tree_utils import is_equivalent, reorder_kwargs
from torch.fx._compatibility import compatibility
from torch.fx.passes.infra.pass_base import PassResult
from torch.fx.passes.infra.pass_manager import PassManager

from .graph_signature import (  # noqa: F401
    ArgumentSpec,
    ConstantArgument,
    CustomObjArgument,
    ExportGraphSignature,
    InputKind,
    InputSpec,
    OutputKind,
    OutputSpec,
    SymIntArgument,
    TensorArgument,
    TokenArgument,
)


__all__ = [
    "ExportedProgram",
    "ModuleCallEntry",
    "ModuleCallSignature",
]


PassType = Callable[[torch.fx.GraphModule], Optional[PassResult]]


@dataclasses.dataclass
class ModuleCallSignature:
    inputs: List[ArgumentSpec]
    outputs: List[ArgumentSpec]
    in_spec: pytree.TreeSpec
    out_spec: pytree.TreeSpec


@dataclasses.dataclass
class ModuleCallEntry:
    fqn: str
    signature: Optional[ModuleCallSignature] = None


def _disable_prexisiting_fake_mode(fn):
    @functools.wraps(fn)
    def wrapper(*args, **kwargs):
        with unset_fake_temporarily():
            return fn(*args, **kwargs)

    return wrapper


def _fx_collection_equivalence_fn(
    spec1_type: Optional[type],
    spec1_context: pytree.Context,
    spec2_type: Optional[type],
    spec2_context: pytree.Context,
) -> bool:
    """Treat containers and their immutable variants as the same type. Otherwise
    compare as normal.
    """
    if spec1_type is None or spec2_type is None:
        return spec1_type is spec2_type and spec1_context == spec2_context

    if issubclass(spec1_type, (dict, immutable_dict)) and issubclass(
        spec2_type, (dict, immutable_dict)
    ):
        return spec1_context == spec2_context

    if issubclass(spec1_type, (list, immutable_list)) and issubclass(
        spec2_type, (list, immutable_list)
    ):
        return spec1_context == spec2_context

    return spec1_type is spec2_type and spec1_context == spec2_context


def _register_cia_to_meta(*args, **kwargs):
    kernel = kwargs["kernel"]
    del kwargs["kernel"]

    assert torch._C._dispatch_has_kernel_for_dispatch_key(
        kernel.name(), torch._C.DispatchKey.CompositeImplicitAutograd
    )

    return kernel._op_dk(
        torch._C.DispatchKey.CompositeImplicitAutograd, *args, **kwargs
    )


# This list is compiled from DispatchKey.cpp.
# The idea is that we use these keys to override
# CIA decomp in export
_AUTOGRAD_ALIAS_BACKEND_KEYS_TO_OVERRIDE = [
    torch._C.DispatchKey.AutogradCPU,
    torch._C.DispatchKey.AutogradCUDA,
    torch._C.DispatchKey.AutogradMeta,
    torch._C.DispatchKey.AutogradXLA,
    torch._C.DispatchKey.AutogradLazy,
    torch._C.DispatchKey.AutogradIPU,
    torch._C.DispatchKey.AutogradXPU,
    torch._C.DispatchKey.AutogradMPS,
    torch._C.DispatchKey.AutogradHPU,
    torch._C.DispatchKey.AutogradPrivateUse1,
    torch._C.DispatchKey.AutogradPrivateUse2,
    torch._C.DispatchKey.AutogradPrivateUse3,
]


@contextmanager
def _override_composite_implicit_decomp(ops_to_preserve, decomp_table, safe=True):
    # This function overrides CompositeImplicitAutograd decomp for
    # functional composite ops that user specified. Ideally we want to not-decompose
    # ALL composite ops but today's C++ functinalization relies on
    # the fact that it is working with the opset after decomp is run.
    # Hence we can only do it for functional ops. One caveat is that
    # there are some composite ops that lie about their schema (claimed to be
    # functional but not really aka dropout), for these cases, we just decompose.

    # When safe=False, we will assume that ops_to_preserve can be mutating/aliasing
    # and their usual decompositions need to be shadowed rather than overridden.
    # Thus we will avoid asserting that they are valid to preserve, and will not
    # replace their CompositeImplicitAutograd kernels with NotImplemented.
    # The only current users of this mode are variants of aten::to that we will
    # replace with aten::_to_copy in FunctionalTensorMode.__torch_dispatch__.

    saved_tables = {}
    patched_ops = set()
    removed_decomps = {}
    for op_overload in ops_to_preserve:
        # Our strategy for deciding if we can preserve CIA is following:
        # 1. The op should be known statically that it is functional
        # 2. If it is maybe aliasing, we decompose because we must know if an op
        #    is mutating or aliasing.
        # TODO (tmanlaibaatar) make this utility function and share it with functional_tensor
        # decomp part. (https://github.com/pytorch/pytorch/issues/129431)
        def assert_valid_to_preserve(op_overload):
            if op_overload in FunctionalTensor.maybe_aliasing_or_mutating_ops:
                raise RuntimeError(
                    f"We can't detect {op_overload} as a functional op statically, so we can't preserve it"
                )
            if op_overload in FunctionalTensor.metadata_fns:
                raise RuntimeError(
                    f"{op_overload} is a metadata query function, "
                    "it will be preserved implicitly in our tracing system. "
                    "Please file an issue on github if you see otherwise"
                )

            alias_info = len(
                [i for i in op_overload._schema.arguments if i.alias_info is not None]
            )

            is_mutating_or_aliasing = alias_info != 0 or op_overload._schema.is_mutable

            if is_mutating_or_aliasing:
                raise RuntimeError(
                    f"{op_overload} is a mutating/aliasing op, we can't preserve it as is"
                )

            if not torch._C._dispatch_has_kernel(op_overload.name()):
                raise RuntimeError(
                    f"{op_overload} is a TorchScript op, we can't preserve it as is"
                )

            return True

        if safe:
            # If we didn't error, it means we can go ahead
            assert_valid_to_preserve(op_overload)

        saved_tables[op_overload] = op_overload.py_kernels.copy()
        patched_ops.add(op_overload)

        for override_dispatch_key in _AUTOGRAD_ALIAS_BACKEND_KEYS_TO_OVERRIDE:
            if override_dispatch_key not in op_overload.py_kernels:
                # TODO (tmanlaibaatar)https://github.com/pytorch/pytorch/issues/129430
                op_overload.py_impl(override_dispatch_key)(
                    autograd_not_implemented(op_overload, deferred_error=True)
                )
        if torch._C.DispatchKey.CompositeImplicitAutograd in op_overload.py_kernels:
            del op_overload.py_kernels[torch._C.DispatchKey.CompositeImplicitAutograd]

        if safe:

            def _(*args, **kwargs):
                return NotImplemented

            op_overload.py_impl(torch._C.DispatchKey.CompositeImplicitAutograd)(_)

        # For fake tensor prop, we do want to register meta kernel directly
        if torch._C.DispatchKey.Meta not in op_overload.py_kernels:
            op_overload.py_impl(torch._C.DispatchKey.Meta)(
                functools.partial(_register_cia_to_meta, kernel=op_overload)
            )

        if op_overload in decomp_table:
            removed_decomps[op_overload] = decomp_table[op_overload]
            del decomp_table[op_overload]

    try:
        yield
    finally:
        for op in patched_ops:
            op.py_kernels.clear()
            op.py_kernels.update(saved_tables[op])
            op._dispatch_cache.clear()

        for op, decomp in removed_decomps.items():
            decomp_table[op] = decomp


<<<<<<< HEAD
def _decompose_to_joint_ir(ep, decomp_table, _preserve_ops, joint_loss_index):
    from torch._functorch.aot_autograd import aot_export_module
    from torch.export._trace import _ignore_backend_decomps
=======
@contextmanager
def _override_decomp_aten_to_variants():
    # Preserve variants of aten::to understanding that they are mutating/aliasing
    # and their CompositeImplicitAutograd kernels will not become NotImplemented.
    # We will later replace them with aten._to_copy when functionalizing.
    with _override_composite_implicit_decomp(
        (torch.ops.aten.to.dtype_layout, torch.ops.aten.to.dtype),
        {},
        safe=False,
    ):
        yield


def _rename_without_collisions(
    name_map: Dict[str, str],
    orig_name: str,
    name: str,
    is_placeholder: bool = False,
):
    """
    Renames nodes to avoid name collisions, with suffixing.
    name_map: map from original name to new name
    orig_name: mapping key
    name: candidate name (potentially suffixed, e.g. mul_2)
    is_placeholder: if the node is a placeholder, avoid detecting suffix
    """
    if name in name_map.values():
        # non-placeholder nodes may be suffixed with the count
        # instead of adding another suffix, we will try to increment it
        match = re.match(r"(.*)_(\d+)", name)
        if match and not is_placeholder:
            name, n = match.group(1), int(match.group(2))
        else:
            n = 0
        while (dup_name := f"{name}_{n + 1}") in name_map.values():
            n += 1
        name_map[orig_name] = dup_name
    else:
        name_map[orig_name] = name
    return name_map[orig_name]


def _name_hoo_subgraph_placeholders(gm: torch.fx.GraphModule) -> None:
    """
    Propagate placeholder names from the top-level graph into HigherOrderOp subgraphs,
    and handle collisions with non-placeholders by count suffixing.
    Different HOO subgraph types have different input schemas, so we first enumerate them
    and gather the top-level named placeholder nodes.
    """
    # gather all HOO subgraphs and their top-level named placeholder nodes
    subgraph_ph_tuples: List[Tuple[torch.fx.GraphModule, List[torch.fx.Node]]] = []
    for node in gm.graph.nodes:
        if node.op == "call_function" and isinstance(
            node.target, torch._ops.HigherOrderOperator
        ):
            # HOO subgraphs have varying input schemas, so we enumerate them there
            if node.target._name == "cond":
                _, true_graph, false_graph, cond_args = node._args
                subgraph_ph_tuples.append((getattr(gm, true_graph.target), cond_args))
                subgraph_ph_tuples.append((getattr(gm, false_graph.target), cond_args))
            elif node.target._name == "wrap_with_set_grad_enabled":
                subgraph, phs = node._args[1], node._args[2:]
                subgraph_ph_tuples.append((getattr(gm, subgraph.target), phs))
            elif node.target._name == "map_impl":
                body_graph, array, args = node._args
                subgraph_ph_tuples.append(
                    (getattr(gm, body_graph.target), array + args)
                )

    # propagate names
    for subgraph, hoo_phs in subgraph_ph_tuples:
        name_map: Dict[str, str] = {}
        for i, node in enumerate(subgraph.graph.nodes):
            if i < len(hoo_phs):  # placeholder, retain name
                name_map[node.name] = hoo_phs[i].name
                node.name = node.target = hoo_phs[i].name
            else:  # non-placeholder, check for collisions
                node.name = _rename_without_collisions(name_map, node.name, node.name)

        # recurse and recompile
        _name_hoo_subgraph_placeholders(subgraph)
        subgraph.recompile()


def _decompose_and_get_gm_with_new_signature_constants(
    ep,
    *,
    decomp_table: Dict[torch._ops.OperatorBase, Callable],
    _preserve_ops: Tuple[torch._ops.OpOverload],
    joint_loss_index: Optional[int],
):
    from torch._export.passes.lift_constants_pass import ConstantAttrMap
    from torch._functorch.aot_autograd import aot_export_module
    from torch._guards import detect_fake_mode
    from torch._subclasses.fake_tensor import FakeTensorMode
    from torch.export._trace import (
        _export_to_aten_ir,
        _fakify_params_buffers,
        _ignore_backend_decomps,
        _verify_nn_module_stack,
        _verify_placeholder_names,
        _verify_stack_trace,
    )
    from torch.fx.experimental.symbolic_shapes import ShapeEnv

    if ep.verifier.dialect == "TRAINING":
        mod = ep.module()
        fake_args = [
            node.meta["val"] for node in mod.graph.nodes if node.op == "placeholder"
        ]
        fake_mode = torch._export.utils._detect_fake_mode_from_gm(mod)
        if fake_mode is None:
            fake_mode = FakeTensorMode(shape_env=ShapeEnv(), export=True)

        # Fix the graph output signature to be tuple if scalar
        out_spec = mod._out_spec

        orig_arg_names = mod.graph._codegen.pytree_info.orig_args  # type: ignore[attr-defined]

        # aot_export expect the return type to always be a tuple.
        if out_spec.type not in (list, tuple):
            out_spec = pytree.TreeSpec(tuple, None, [out_spec])

        mod.graph._codegen = _PyTreeCodeGen(
            _PyTreeInfo(
                orig_arg_names,
                mod._in_spec,
                out_spec,
            )
        )

        mod.recompile()

        # the exported module will store constants & non-persistent buffers such that
        # retracing treats them as persistent buffers, so we inform the constants lifting pass
        # and overwrite the new graph signature using the previous program.
        constant_attrs = ConstantAttrMap()
        non_persistent_buffers = {
            spec.target
            for spec in ep.graph_signature.input_specs
            if spec.kind == InputKind.BUFFER and not spec.persistent
        }
        for name, value in ep.constants.items():
            if name in non_persistent_buffers:
                continue
            # recursive getattr
            _mod = mod
            *atoms, attr = name.split(".")
            for atom in atoms:
                _mod = getattr(_mod, atom)
            # remove as buffer, reassign as constant/non-persistent buffer
            _mod._buffers.pop(attr, None)
            setattr(_mod, attr, value)
            constant_attrs.add(value, name)

        # get params & buffers after excluding constants
        fake_params_buffers = _fakify_params_buffers(fake_mode, mod)

        params_buffers_to_node_meta = {}
        for node in mod.graph.nodes:
            target = node.target
            meta = node.meta
            if node.op == "get_attr":
                params_buffers_to_node_meta[target] = meta

            # If the call_function uses param as input, we also need to update params' meta
            # with this call_function node's meta.
            # This is basically the same flow as torch.fx.traceback.preserve_meta()
            if node.op == "call_function" and not isinstance(
                node.target, torch._ops.HigherOrderOperator
            ):
                for arg in node._input_nodes:
                    if arg.op == "get_attr":
                        for entry in torch.fx.proxy._COPY_META_FIELDS:
                            if entry in meta:
                                params_buffers_to_node_meta[arg.target][entry] = meta[
                                    entry
                                ]

        with fake_mode, _override_decomp_aten_to_variants():
            fake_args_unwrapped = pytree.tree_unflatten(fake_args, mod._in_spec)
            aten_export_artifact = _export_to_aten_ir(
                mod,
                # this requires empty kwargs, but not in pytree.flattened format
                (
                    *fake_args_unwrapped[0],
                    *fake_args_unwrapped[1].values(),
                ),
                {},
                fake_params_buffers,
                constant_attrs,
                _check_autograd_state=False,
            )

        gm = aten_export_artifact.gm
        new_graph_signature = aten_export_artifact.sig

        for node in gm.graph.nodes:
            # nn_module_stack
            if node.op not in ["placeholder", "output"]:
                for key, (fqn, mod_cls) in node.meta["nn_module_stack"].items():
                    if isinstance(mod_cls, type):
                        node.meta["nn_module_stack"][key] = (
                            fqn,
                            mod_cls.__module__ + "." + mod_cls.__qualname__,
                        )

        # Don't copy over nn_module_stack, stack_trace metadata for params/buffers nodes
        for metadata in params_buffers_to_node_meta.values():
            metadata.pop("nn_module_stack", None)
            metadata.pop("stack_trace", None)

        for node in gm.graph.nodes:
            if node.op == "placeholder":
                if node.target in new_graph_signature.inputs_to_parameters:
                    param_name = new_graph_signature.inputs_to_parameters[node.target]
                    if param_name in params_buffers_to_node_meta:
                        for k, v in params_buffers_to_node_meta[param_name].items():
                            node.meta[k] = v
                if node.target in new_graph_signature.inputs_to_buffers:
                    buffer_name = new_graph_signature.inputs_to_buffers[node.target]
                    if buffer_name in params_buffers_to_node_meta:
                        for k, v in params_buffers_to_node_meta[buffer_name].items():
                            node.meta[k] = v

        # overwrite signature for non-persistent buffers
        for spec in new_graph_signature.input_specs:
            if spec.kind == InputKind.BUFFER and spec.target in non_persistent_buffers:
                spec.persistent = False

        _verify_nn_module_stack(gm)
        _verify_stack_trace(gm)
        _verify_placeholder_names(gm, new_graph_signature)
        return gm, new_graph_signature
>>>>>>> 348d02a9

    old_placeholders = [
        node for node in ep.graph_module.graph.nodes if node.op == "placeholder"
    ]
    fake_args = [node.meta["val"] for node in old_placeholders]

    buffers_to_remove = [name for name, _ in ep.graph_module.named_buffers()]
    for name in buffers_to_remove:
        delattr(ep.graph_module, name)

    # TODO(zhxhchen17) Return the new graph_signature directly.
    fake_mode = detect_fake_mode(fake_args)
    fake_mode = contextlib.nullcontext() if fake_mode is None else fake_mode
    with _ignore_backend_decomps(), fake_mode, _override_composite_implicit_decomp(
        _preserve_ops,
        decomp_table,
    ):
        gm, graph_signature = aot_export_module(
            ep.graph_module,
            fake_args,
            decompositions=decomp_table,
            trace_joint=True if joint_loss_index is not None else False,
            output_loss_index=joint_loss_index
            if joint_loss_index is not None
            else None,
        )

    # Update the signatures with the new placeholder names in case they
    # changed when calling aot_export
    def update_arg(old_arg, new_ph):
        if isinstance(old_arg, ConstantArgument):
            return old_arg
        elif isinstance(old_arg, TensorArgument):
            return TensorArgument(name=new_ph.name)
        elif isinstance(old_arg, SymIntArgument):
            return SymIntArgument(name=new_ph.name)
        raise RuntimeError(f"Type of old_arg not supported: {type(old_arg)}")

    new_placeholders = [node for node in gm.graph.nodes if node.op == "placeholder"]
    new_outputs = list(gm.graph.nodes)[-1].args[0]

    # rename the placeholders
    assert len(new_placeholders) == len(old_placeholders)
    for old_ph, new_ph in zip(old_placeholders, new_placeholders):
        new_ph.name = new_ph.target = old_ph.name

    # handle name collisions with newly decomposed graph nodes
    name_map = {ph.name: ph.name for ph in new_placeholders}
    for node in gm.graph.nodes:
        if node.op == "placeholder":
            continue
        node.name = _rename_without_collisions(name_map, node.name, node.name)

    # propagate names to higher order op subgraphs
    _name_hoo_subgraph_placeholders(gm)

    # Run this pass before creating input/output specs, since size-related CSE/DCE might affect output signature.
    # Overwrite output specs afterwards.
    from torch._export.passes._node_metadata_hook import (
        _node_metadata_hook,
        _set_node_metadata_hook,
    )
    from torch._functorch._aot_autograd.input_output_analysis import _graph_output_names

    if not torch._dynamo.config.do_not_emit_runtime_asserts:
        stack_trace = (
            'File "torch/fx/passes/runtime_assert.py", line 24, '
            "in insert_deferred_runtime_asserts"
        )
        shape_env = _get_shape_env_from_gm(gm)
        if shape_env is not None:
            with _set_node_metadata_hook(
                gm, functools.partial(_node_metadata_hook, stack_trace=stack_trace)
            ):
                insert_deferred_runtime_asserts(
                    gm,
                    shape_env,
                    f"exported program: {first_call_function_nn_module_stack(gm.graph)}",
                    export=True,
                )

    # update output specs
    gm.recompile()
    for i, name in enumerate(_graph_output_names(gm)):
        if isinstance(new_outputs[i], torch.fx.Node):
            new_outputs[i].name = name

    # To match the output target with correct input for input mutations
    # need to find the old to new placeholder map
    old_new_placeholder_map = {
        spec.arg.name: new_placeholders[i].name
        for i, spec in enumerate(ep.graph_signature.input_specs)
        if not isinstance(spec.arg, ConstantArgument)
    }

    input_specs = [
        InputSpec(
            spec.kind,
            update_arg(spec.arg, new_placeholders[i]),
            spec.target,
            spec.persistent,
        )
        for i, spec in enumerate(ep.graph_signature.input_specs)
    ]

    if joint_loss_index is None:
        output_specs = [
            OutputSpec(
                spec.kind,
                update_arg(spec.arg, new_outputs[i]),
                old_new_placeholder_map.get(spec.target, spec.target),
            )
            for i, spec in enumerate(ep.graph_signature.output_specs)
        ]
    else:
        output_specs = [
            OutputSpec(
                OutputKind.LOSS_OUTPUT,
                update_arg(spec.arg, new_outputs[i]),
                old_new_placeholder_map.get(spec.target, spec.target),
            )
            for i, spec in enumerate(ep.graph_signature.output_specs)
        ]

    if joint_loss_index is not None:
        assert graph_signature.backward_signature is not None

        gradients = graph_signature.backward_signature.gradients_to_user_inputs
        assert len(graph_signature.user_inputs) == len(ep.graph_signature.input_specs)
        specs = {
            graph_signature.user_inputs[i]: spec
            for i, spec in enumerate(ep.graph_signature.input_specs)
            if isinstance(spec.arg, TensorArgument)
        }
        for i, node in enumerate(new_outputs[len(output_specs) :]):
            source = gradients[node.name]
            spec = specs[source]  # type: ignore[index]
            if spec.kind == InputKind.PARAMETER:
                kind = OutputKind.GRADIENT_TO_PARAMETER
                target = spec.target
            elif spec.kind == InputKind.USER_INPUT:
                kind = OutputKind.GRADIENT_TO_USER_INPUT
                target = source
            else:
                raise AssertionError(f"Unknown input kind: {spec.kind}")
            output_specs.append(
                OutputSpec(
                    kind,
                    TensorArgument(name=node.name),
                    target,
                )
            )

    assert len(new_placeholders) == len(old_placeholders)

    new_graph_signature = ExportGraphSignature(
        input_specs=input_specs, output_specs=output_specs
    )
    # NOTE: aot_export adds symint metadata for placeholders with int
    # values; since these become specialized, we replace such metadata with
    # the original values.
    # Also, set the param/buffer metadata back to the placeholders.
    for old_node, new_node in zip(old_placeholders, new_placeholders):
        if not isinstance(old_node.meta["val"], torch.Tensor):
            new_node.meta["val"] = old_node.meta["val"]

        if (
            new_node.target in new_graph_signature.inputs_to_parameters
            or new_node.target in new_graph_signature.inputs_to_buffers
        ):
            for k, v in old_node.meta.items():
                new_node.meta[k] = v
    return gm, new_graph_signature


def _common_getitem_elimination_pass(gm: torch.fx.GraphModule, graph_signature):
    with gm._set_replace_hook(graph_signature.get_replace_hook()):
        for module in gm.modules():
            if not isinstance(module, torch.fx.GraphModule):
                continue

            node_id: Dict[torch.fx.Node, str] = {}
            getitems: Dict[str, torch.fx.Node] = {}
            for node in module.graph.nodes:
                if node.op == "call_function" and node.target == operator.getitem:
                    source, idx = node.args
                    new_id = f"{node_id[source]}.{idx}"
                    if new_id in getitems:
                        node.replace_all_uses_with(getitems[new_id])
                        module.graph.erase_node(node)
                    else:
                        getitems[new_id] = node
                        node_id[node] = new_id
                else:
                    node_id[node] = node.name


def _decompose_and_get_gm_with_new_signature_constants(
    ep,
    *,
    decomp_table: Dict[torch._ops.OperatorBase, Callable],
    _preserve_ops: Tuple[torch._ops.OpOverload],
    joint_loss_index: Optional[int],
):
    from torch._subclasses.fake_tensor import FakeTensorMode
    from torch.export._trace import (
        _export_to_aten_ir,
        _fakify_params_buffers,
        _ignore_backend_decomps,
        _verify_nn_module_stack,
        _verify_placeholder_names,
        _verify_stack_trace,
    )
    from torch.fx.experimental.symbolic_shapes import ShapeEnv

    # Directly call aot_export_module if we are tracing joint graph or
    # lowering joint graph to inference graph
    if (
        joint_loss_index is not None
        or ep.graph_signature.backward_signature is not None
    ):
        return _decompose_to_joint_ir(ep, decomp_table, _preserve_ops, joint_loss_index)

    mod = ep.module()

    fake_args = []
    for node in mod.graph.nodes:
        if node.op == "placeholder":
            fake_args.append(node.meta["val"])

    fake_args_unwrapped = pytree.tree_unflatten(fake_args, mod._in_spec)
    fake_mode = _detect_fake_mode_from_gm(mod)
    if fake_mode is None:
        fake_mode = FakeTensorMode(shape_env=ShapeEnv(), export=True)

    # Fix the graph output signature to be tuple if scalar
    out_spec = mod._out_spec

    orig_arg_names = mod.graph._codegen.pytree_info.orig_args  # type: ignore[attr-defined]

    # aot_export expect the return type to always be a tuple.
    if out_spec.type not in (list, tuple):
        out_spec = pytree.TreeSpec(tuple, None, [out_spec])

    mod.graph._codegen = _PyTreeCodeGen(
        _PyTreeInfo(
            orig_arg_names,
            mod._in_spec,
            out_spec,
        )
    )

    mod.recompile()

    # the exported module will store constants & non-persistent buffers such that
    # retracing treats them as persistent buffers, so we inform the constants lifting pass
    # and overwrite the new graph signature using the previous program.
    constant_attrs = _collect_and_set_constant_attrs(
        ep.graph_signature, ep.constants, mod
    )

    # get params & buffers after excluding constants
    fake_params_buffers = _fakify_params_buffers(fake_mode, mod)

    params_buffers_to_node_meta = _collect_param_buffer_metadata(mod)

    with _ignore_backend_decomps(), fake_mode, _override_composite_implicit_decomp(
        _preserve_ops,
        decomp_table,
    ):
        aten_export_artifact = _export_to_aten_ir(
            mod,
            # this requires empty kwargs, but not in pytree.flattened format
            (
                *fake_args_unwrapped[0],
                *fake_args_unwrapped[1].values(),
            ),
            {},
            fake_params_buffers,
            constant_attrs,
            decomp_table=decomp_table,
            _check_autograd_state=False,
        )

    gm = aten_export_artifact.gm
    new_graph_signature = aten_export_artifact.sig

    _populate_param_buffer_metadata_to_new_gm(
        params_buffers_to_node_meta, gm, new_graph_signature
    )

    # overwrite signature for non-persistent buffers
    new_graph_signature = _overwrite_signature_for_non_persistent_buffers(
        ep.graph_signature, new_graph_signature
    )

    _verify_nn_module_stack(gm)
    _verify_stack_trace(gm)
    _verify_placeholder_names(gm, new_graph_signature)

    gm, new_graph_signature = _remove_unneccessary_copy_op_pass(gm, new_graph_signature)

    return _reorder_placeholder_same_as_original_ep_pass(
        gm,
        new_graph_signature,
        ep.graph_module,
        ep.graph_signature,
    )


def _decompose_exported_program(
    ep,
    *,
    decomp_table: Dict[torch._ops.OperatorBase, Callable],
    _preserve_ops: Tuple[torch._ops.OpOverload],
    joint_loss_index: Optional[int],
):
    gm, new_graph_signature = _decompose_and_get_gm_with_new_signature_constants(
        ep,
        decomp_table=decomp_table,
        _preserve_ops=_preserve_ops,
        joint_loss_index=joint_loss_index,
    )

    # TODO unfortunately preserving graph-level metadata is not
    # working well with aot_export. So we manually copy it.
    # (The node-level meta is addressed above.)
    gm.meta.update(ep.graph_module.meta)

    new_range_constraints = _get_updated_range_constraints(
        gm,
        ep.range_constraints,
    )

    exported_program = ExportedProgram(
        root=gm,
        graph=gm.graph,
        graph_signature=new_graph_signature,
        state_dict=ep.state_dict,
        range_constraints=new_range_constraints,
        module_call_graph=copy.deepcopy(ep.module_call_graph),
        example_inputs=ep.example_inputs,
        constants=ep.constants,
    )
    return exported_program


class ExportedProgram:
    """
    Package of a program from :func:`export`. It contains
    an :class:`torch.fx.Graph` that represents Tensor computation, a state_dict containing
    tensor values of all lifted parameters and buffers, and various metadata.

    You can call an ExportedProgram like the original callable traced by
    :func:`export` with the same calling convention.

    To perform transformations on the graph, use ``.module`` property to access
    an :class:`torch.fx.GraphModule`. You can then use
    `FX transformation <https://pytorch.org/docs/stable/fx.html#writing-transformations>`_
    to rewrite the graph. Afterwards, you can simply use :func:`export`
    again to construct a correct ExportedProgram.
    """

    def __init__(
        self,
        root: Union[torch.nn.Module, Dict[str, Any]],
        graph: torch.fx.Graph,
        graph_signature: ExportGraphSignature,
        state_dict: Dict[str, Union[torch.Tensor, torch.nn.Parameter]],
        range_constraints: "Dict[sympy.Symbol, Any]",
        module_call_graph: List[ModuleCallEntry],
        example_inputs: Optional[Tuple[Tuple[Any, ...], Dict[str, Any]]] = None,
        constants: Optional[
            Dict[str, Union[torch.Tensor, FakeScriptObject, torch._C.ScriptObject]]
        ] = None,
        *,
        verifiers: Optional[List[Type[Verifier]]] = None,
    ):
        # Remove codegen related things from the graph. It should just be a flat graph.
        graph._codegen = torch.fx.graph.CodeGen()
        self._graph_module = _create_graph_module_for_export(root, graph)
        if isinstance(root, torch.fx.GraphModule):
            self._graph_module.meta.update(root.meta)

        _common_getitem_elimination_pass(self._graph_module, graph_signature)
        self._graph_signature: ExportGraphSignature = graph_signature
        self._state_dict: Dict[str, Any] = state_dict
        self._range_constraints: Dict[sympy.Symbol, ValueRanges] = range_constraints
        assert module_call_graph is not None
        self._module_call_graph: List[ModuleCallEntry] = module_call_graph
        self._example_inputs = example_inputs

        self._constants = constants or {}

        verifiers = verifiers or [Verifier]
        assert all(issubclass(v, Verifier) for v in verifiers)
        self._verifiers = verifiers
        # Validate should be always the last step of the constructor.
        self.validate()

    @property
    @compatibility(is_backward_compatible=False)
    def graph_module(self):
        return self._graph_module

    @property
    @compatibility(is_backward_compatible=False)
    def graph(self):
        return self.graph_module.graph

    @property
    @compatibility(is_backward_compatible=False)
    def graph_signature(self):
        return self._graph_signature

    @property
    @compatibility(is_backward_compatible=False)
    def state_dict(self):
        return self._state_dict

    @compatibility(is_backward_compatible=False)
    def parameters(self) -> Iterator[torch.nn.Parameter]:
        """
        Returns an iterator over original module's parameters.
        """
        for _, param in self.named_parameters():
            yield param

    @compatibility(is_backward_compatible=False)
    def named_parameters(self) -> Iterator[Tuple[str, torch.nn.Parameter]]:
        """
        Returns an iterator over original module parameters, yielding
        both the name of the parameter as well as the parameter itself.
        """
        for param_name in self.graph_signature.parameters:
            yield param_name, self.state_dict[param_name]

    @compatibility(is_backward_compatible=False)
    def buffers(self) -> Iterator[torch.Tensor]:
        """
        Returns an iterator over original module buffers.
        """
        for _, buf in self.named_buffers():
            yield buf

    @compatibility(is_backward_compatible=False)
    def named_buffers(self) -> Iterator[Tuple[str, torch.Tensor]]:
        """
        Returns an iterator over original module buffers, yielding
        both the name of the buffer as well as the buffer itself.
        """
        non_persistent_buffers = set(self.graph_signature.non_persistent_buffers)
        for buffer_name in self.graph_signature.buffers:
            if buffer_name in non_persistent_buffers:
                yield buffer_name, self.constants[buffer_name]
            else:
                yield buffer_name, self.state_dict[buffer_name]

    @property
    @compatibility(is_backward_compatible=False)
    def range_constraints(self):
        return self._range_constraints

    @property
    @compatibility(is_backward_compatible=False)
    def module_call_graph(self):
        return self._module_call_graph

    @property
    @compatibility(is_backward_compatible=False)
    def example_inputs(self):
        return self._example_inputs

    @property
    @compatibility(is_backward_compatible=False)
    def call_spec(self):
        CallSpec = namedtuple("CallSpec", ["in_spec", "out_spec"])

        if len(self.module_call_graph) == 0:
            return CallSpec(in_spec=None, out_spec=None)
        assert self.module_call_graph[0].fqn == ""
        return CallSpec(
            in_spec=self.module_call_graph[0].signature.in_spec,
            out_spec=self.module_call_graph[0].signature.out_spec,
        )

    @property
    @compatibility(is_backward_compatible=False)
    def verifier(self) -> Any:
        return self._verifiers[0]

    @property
    @compatibility(is_backward_compatible=False)
    def dialect(self) -> str:
        assert self._verifiers is not None
        return self._verifiers[0].dialect

    @property
    @compatibility(is_backward_compatible=False)
    def verifiers(self):
        return self._verifiers

    @property
    @compatibility(is_backward_compatible=False)
    def tensor_constants(self):
        return self._constants

    @property
    @compatibility(is_backward_compatible=False)
    def constants(self):
        return self._constants

    def _get_flat_args_with_check(self, args, kwargs):
        """Flatten args, kwargs using pytree, then, check specs.

        Args:
            args: List[Any] original args passed to __call__
            kwargs: Dict[str, Any] original kwargs passed to __call

        Returns:
            A tuple of (flat_args, received_spec)
            flat_args is flattend args / kwargs
            received_spec is the pytree spec produced while flattening the
            tuple (args, kwargs)
        """
        in_spec = self.call_spec.in_spec
        if in_spec is not None:
            kwargs = reorder_kwargs(kwargs, in_spec)
        flat_args_with_path, received_spec = pytree.tree_flatten_with_path(
            (args, kwargs)
        )  # type: ignore[possibly-undefined]
        self._check_input_constraints(flat_args_with_path)
        flat_args = tuple(x[1] for x in flat_args_with_path)
        return flat_args, received_spec

    def _graph_module_flat_inputs(self, args: Any, kwargs: Any) -> Any:
        """Transform args, kwargs of __call__ to args for graph_module.

        self.graph_module takes stuff from state dict as inputs.
        The invariant is for ep: ExportedProgram is
        ep(args, kwargs) ==
          ep.postprocess(ep.graph_module(ep.graph_module_flat_inputs(args, kwargs)))
        """

        in_spec = self.call_spec.in_spec
        flat_args, received_spec = self._get_flat_args_with_check(args, kwargs)
        if in_spec is not None and not is_equivalent(
            received_spec, in_spec, _fx_collection_equivalence_fn
        ):
            raise ValueError(
                "Trying to flatten user inputs with exported input tree spec: \n"
                f"{in_spec}\n"
                "but actually got inputs with tree spec of: \n"
                f"{received_spec}"
            )

        additional_inputs = []
        for input_ in self.graph_signature.input_specs:
            if input_.kind == InputKind.USER_INPUT:
                continue
            elif input_.kind in (
                InputKind.PARAMETER,
                InputKind.BUFFER,
            ):
                if input_.persistent is False:
                    # This is a non-persistent buffer, grab it from our
                    # constants instead of the state dict.
                    additional_inputs.append(self.constants[input_.target])
                else:
                    additional_inputs.append(self.state_dict[input_.target])
            elif input_.kind in (
                InputKind.CONSTANT_TENSOR,
                InputKind.CUSTOM_OBJ,
            ):
                additional_inputs.append(self.constants[input_.target])
        additional_inputs = tuple(additional_inputs)

        # NOTE: calling convention is first params, then buffers, then args as user supplied them.
        # See: torch/_functorch/aot_autograd.py#L1034
        return additional_inputs + flat_args

    def __call__(self, *args: Any, **kwargs: Any) -> Any:
        raise RuntimeError(
            "Unable to call ExportedProgram directly. "
            "You should use `exported_program.module()` instead."
        )

    def _postprocess_graph_module_outputs(self, res, orig_args, orig_kwargs):
        """Process potential mutations to the input.

        Because self.graph_module is functional, so mutations has to be written
        back after execution of graph_module.
        """
        import torch._export.error as error

        flat_args, _ = self._get_flat_args_with_check(orig_args, orig_kwargs)
        if self.call_spec.out_spec is not None:
            buffer_mutation = self.graph_signature.buffers_to_mutate
            user_input_mutation = self.graph_signature.user_inputs_to_mutate
            num_mutated = len(buffer_mutation) + len(user_input_mutation)
            mutated_values = res[:num_mutated]

            # Exclude dependency token from final result.
            assertion_dep_token = self.graph_signature.assertion_dep_token
            if assertion_dep_token is not None:
                assertion_dep_token_index = next(iter(assertion_dep_token.keys()))
                res = res[:assertion_dep_token_index]

            res = res[num_mutated:]
            try:
                res = pytree.tree_unflatten(res, self.call_spec.out_spec)
            except Exception:
                _, received_spec = pytree.tree_flatten(res)
                raise error.InternalError(  # noqa: B904
                    "Trying to flatten user outputs with exported output tree spec: \n"
                    f"{self.call_spec.out_spec}\n"
                    "but actually got outputs with tree spec of: \n"
                    f"{received_spec}"
                )
            finally:
                user_inputs = [
                    spec
                    for spec in self.graph_signature.input_specs
                    if spec.kind == InputKind.USER_INPUT
                ]
                for i, value in enumerate(mutated_values):
                    output_spec = self.graph_signature.output_specs[i]
                    if output_spec.kind == OutputKind.BUFFER_MUTATION:
                        assert output_spec.target is not None
                        self.state_dict[output_spec.target] = value
                    elif output_spec.kind == OutputKind.USER_INPUT_MUTATION:
                        assert output_spec.target is not None
                        index = next(
                            i
                            for i, spec in enumerate(user_inputs)
                            if spec.arg.name == output_spec.target
                        )
                        flat_args[index].copy_(value)
                    else:
                        raise AssertionError(f"Unexpected kind: {output_spec.kind}")
        return res

    def __str__(self) -> str:
        graph_module = self.graph_module.print_readable(
            print_output=False, colored=False
        ).replace("\n", "\n    ")
        string = (
            "ExportedProgram:\n"
            f"    {graph_module}\n"
            f"Graph signature: {self.graph_signature}\n"
            f"Range constraints: {self.range_constraints}\n"
        )
        return string

    def module(self) -> torch.nn.Module:
        """
        Returns a self contained GraphModule with all the parameters/buffers inlined.
        """
        from ._unlift import _unlift_exported_program_lifted_states

        module = _unlift_exported_program_lifted_states(self)

        def _train(self, mode: bool = True):
            raise NotImplementedError("Calling train() is not supported yet.")

        def _eval(self, mode: bool = True):
            raise NotImplementedError("Calling eval() is not supported yet.")

        module.train = types.MethodType(_train, module)  # type: ignore[method-assign]
        module.eval = types.MethodType(_eval, module)  # type: ignore[method-assign]
        return module

    def _num_lifted_params_buffers(self):
        return next(
            (
                i
                for i, s in enumerate(self._graph_signature.input_specs)
                if s.kind == InputKind.USER_INPUT
            ),
            len(self._graph_signature.input_specs),
        )

    @_disable_prexisiting_fake_mode
    def run_decompositions(
        self,
        decomp_table: Optional[Dict[torch._ops.OperatorBase, Callable]] = None,
        _preserve_ops: Tuple[torch._ops.OpOverload, ...] = (),
    ) -> "ExportedProgram":
        """
        Run a set of decompositions on the exported program and returns a new
        exported program. By default we will run the Core ATen decompositions to
        get operators in the
        `Core ATen Operator Set <https://pytorch.org/docs/stable/torch.compiler_ir.html>`_.

        For now, we do not decompose joint graphs.
        """
        from torch._decomp import core_aten_decompositions

        if decomp_table is None:
            decomp_table = core_aten_decompositions()

        return _decompose_exported_program(
            self,
            decomp_table=decomp_table,
            _preserve_ops=_preserve_ops,  # type: ignore[arg-type]
            joint_loss_index=None,
        )

    def _transform_do_not_use(self, *passes: PassType) -> "ExportedProgram":
        pm = PassManager(list(passes))
        # Since we abstractly run the passes, we need to disable backend decomp here
        # again.
        from torch.export._trace import _ignore_backend_decomps

        with _ignore_backend_decomps():
            res = pm(self.graph_module)
        transformed_gm = res.graph_module if res is not None else self.graph_module
        assert transformed_gm is not None

        if transformed_gm is self.graph_module and not res.modified:
            return self

        # TODO(zhxchen17) Remove this.
        def _get_updated_graph_signature(
            old_signature: ExportGraphSignature,
            new_gm: torch.fx.GraphModule,
        ) -> ExportGraphSignature:
            """
            Update the graph signature's user_input/user_outputs.
            """
            new_input_specs = []
            for i, node in enumerate(new_gm.graph.nodes):
                if node.op != "placeholder":
                    break

                assert i < len(
                    old_signature.input_specs
                ), "Number of inputs changed after transformation"
                old_input_spec = old_signature.input_specs[i]
                arg = (
                    old_input_spec.arg
                    if isinstance(
                        old_input_spec.arg, (ConstantArgument, CustomObjArgument)
                    )
                    else type(old_input_spec.arg)(node.name)
                )
                new_input_specs.append(
                    InputSpec(
                        old_input_spec.kind,
                        arg,
                        old_input_spec.target,
                        old_input_spec.persistent,
                    )
                )

            output_node = list(new_gm.graph.nodes)[-1]
            assert output_node.op == "output"

            new_output_specs = []
            for i, node in enumerate(output_node.args[0]):
                assert i < len(
                    old_signature.output_specs
                ), "Number of outputs changed after transformation"
                old_output_spec = old_signature.output_specs[i]
                arg = (
                    old_output_spec.arg
                    if isinstance(
                        old_output_spec.arg, (ConstantArgument, CustomObjArgument)
                    )
                    else type(old_output_spec.arg)(node.name)
                )
                new_output_specs.append(
                    OutputSpec(old_output_spec.kind, arg, old_output_spec.target)
                )

            new_signature = ExportGraphSignature(
                input_specs=new_input_specs, output_specs=new_output_specs
            )
            return new_signature

        transformed_ep = ExportedProgram(
            root=transformed_gm,
            graph=transformed_gm.graph,
            graph_signature=_get_updated_graph_signature(
                self.graph_signature, transformed_gm
            ),
            state_dict=self.state_dict,
            range_constraints=_get_updated_range_constraints(
                transformed_gm,
                self.range_constraints,
            ),
            module_call_graph=copy.deepcopy(self._module_call_graph),
            example_inputs=self.example_inputs,
            constants=self.constants,
            verifiers=self.verifiers,
        )
        transformed_ep.graph_module.meta.update(self.graph_module.meta)
        transformed_ep.graph_module.meta.update(res.graph_module.meta)
        return transformed_ep

    def _check_input_constraints(self, flat_args_with_path):
        from torch._export.utils import _check_input_constraints_for_graph

        placeholders = [p for p in self.graph.nodes if p.op == "placeholder"]
        input_placeholders = [
            p
            for p, s in zip(placeholders, self.graph_signature.input_specs)
            if s.kind == InputKind.USER_INPUT
        ]
        _check_input_constraints_for_graph(
            input_placeholders, flat_args_with_path, self.range_constraints
        )

    @compatibility(is_backward_compatible=False)
    def validate(self):
        self._validate()

    # TODO: remove this
    @final
    def _validate(self):
        assert (
            len(self.verifiers) > 0
        ), "ExportedProgram must have at least one verifier."
        for v in self.verifiers:
            v().check(self)

    # TODO(zhxchen17) Formalize this.
    def _update(
        self, graph_module, graph_signature, *, state_dict=None, verifiers=None
    ) -> "ExportedProgram":
        return ExportedProgram(
            root=graph_module,
            graph=graph_module.graph,
            graph_signature=graph_signature,
            state_dict=state_dict if state_dict is not None else self.state_dict,
            range_constraints=copy.deepcopy(self.range_constraints),
            module_call_graph=copy.deepcopy(self._module_call_graph),
            example_inputs=self.example_inputs,
            constants=self.constants,
            verifiers=verifiers if verifiers is not None else self.verifiers,
        )


def _get_updated_range_constraints(
    gm: torch.fx.GraphModule,
    old_range_constraints: "Optional[Dict[sympy.Symbol, Any]]" = None,
) -> "Dict[sympy.Symbol, Any]":
    assert old_range_constraints is not None

    shape_env = _get_shape_env_from_gm(gm)
    if shape_env is None:
        return {}

    range_constraints = copy.copy(old_range_constraints)
    range_constraints = {
        k: v for k, v in range_constraints.items() if k not in shape_env.replacements
    }
    # Only when we have an unbacked symint, and it's used as constructor inputs,
    # runtime_var_to_range will make a difference compated to var_to_range.
    # e.g. [2, oo) -> [0, oo)
    for k, v in shape_env.var_to_range.items():
        if k not in shape_env.replacements and k not in range_constraints:
            range_constraints[k] = v
    return range_constraints


def _create_graph_module_for_export(root, graph):
    try:
        gm = torch.fx.GraphModule(root, graph)
    except SyntaxError:
        # If custom objects stored in memory are being used in the graph,
        # the generated python code will result in a syntax error on the custom
        # object, since it is unable to parse the in-memory object. However
        # we can still run the graph eagerly through torch.fx.Interpreter,
        # so we will bypass this error.
        warnings.warn(
            "Unable to execute the generated python source code from "
            "the graph. The graph module will no longer be directly callable, "
            "but you can still run the ExportedProgram, and if needed, you can "
            "run the graph module eagerly using torch.fx.Interpreter."
        )
        gm = torch.fx.GraphModule(root, torch.fx.Graph())
        gm._graph = graph

    return gm<|MERGE_RESOLUTION|>--- conflicted
+++ resolved
@@ -274,11 +274,6 @@
             decomp_table[op] = decomp
 
 
-<<<<<<< HEAD
-def _decompose_to_joint_ir(ep, decomp_table, _preserve_ops, joint_loss_index):
-    from torch._functorch.aot_autograd import aot_export_module
-    from torch.export._trace import _ignore_backend_decomps
-=======
 @contextmanager
 def _override_decomp_aten_to_variants():
     # Preserve variants of aten::to understanding that they are mutating/aliasing
@@ -292,228 +287,9 @@
         yield
 
 
-def _rename_without_collisions(
-    name_map: Dict[str, str],
-    orig_name: str,
-    name: str,
-    is_placeholder: bool = False,
-):
-    """
-    Renames nodes to avoid name collisions, with suffixing.
-    name_map: map from original name to new name
-    orig_name: mapping key
-    name: candidate name (potentially suffixed, e.g. mul_2)
-    is_placeholder: if the node is a placeholder, avoid detecting suffix
-    """
-    if name in name_map.values():
-        # non-placeholder nodes may be suffixed with the count
-        # instead of adding another suffix, we will try to increment it
-        match = re.match(r"(.*)_(\d+)", name)
-        if match and not is_placeholder:
-            name, n = match.group(1), int(match.group(2))
-        else:
-            n = 0
-        while (dup_name := f"{name}_{n + 1}") in name_map.values():
-            n += 1
-        name_map[orig_name] = dup_name
-    else:
-        name_map[orig_name] = name
-    return name_map[orig_name]
-
-
-def _name_hoo_subgraph_placeholders(gm: torch.fx.GraphModule) -> None:
-    """
-    Propagate placeholder names from the top-level graph into HigherOrderOp subgraphs,
-    and handle collisions with non-placeholders by count suffixing.
-    Different HOO subgraph types have different input schemas, so we first enumerate them
-    and gather the top-level named placeholder nodes.
-    """
-    # gather all HOO subgraphs and their top-level named placeholder nodes
-    subgraph_ph_tuples: List[Tuple[torch.fx.GraphModule, List[torch.fx.Node]]] = []
-    for node in gm.graph.nodes:
-        if node.op == "call_function" and isinstance(
-            node.target, torch._ops.HigherOrderOperator
-        ):
-            # HOO subgraphs have varying input schemas, so we enumerate them there
-            if node.target._name == "cond":
-                _, true_graph, false_graph, cond_args = node._args
-                subgraph_ph_tuples.append((getattr(gm, true_graph.target), cond_args))
-                subgraph_ph_tuples.append((getattr(gm, false_graph.target), cond_args))
-            elif node.target._name == "wrap_with_set_grad_enabled":
-                subgraph, phs = node._args[1], node._args[2:]
-                subgraph_ph_tuples.append((getattr(gm, subgraph.target), phs))
-            elif node.target._name == "map_impl":
-                body_graph, array, args = node._args
-                subgraph_ph_tuples.append(
-                    (getattr(gm, body_graph.target), array + args)
-                )
-
-    # propagate names
-    for subgraph, hoo_phs in subgraph_ph_tuples:
-        name_map: Dict[str, str] = {}
-        for i, node in enumerate(subgraph.graph.nodes):
-            if i < len(hoo_phs):  # placeholder, retain name
-                name_map[node.name] = hoo_phs[i].name
-                node.name = node.target = hoo_phs[i].name
-            else:  # non-placeholder, check for collisions
-                node.name = _rename_without_collisions(name_map, node.name, node.name)
-
-        # recurse and recompile
-        _name_hoo_subgraph_placeholders(subgraph)
-        subgraph.recompile()
-
-
-def _decompose_and_get_gm_with_new_signature_constants(
-    ep,
-    *,
-    decomp_table: Dict[torch._ops.OperatorBase, Callable],
-    _preserve_ops: Tuple[torch._ops.OpOverload],
-    joint_loss_index: Optional[int],
-):
-    from torch._export.passes.lift_constants_pass import ConstantAttrMap
+def _decompose_to_joint_ir(ep, decomp_table, _preserve_ops, joint_loss_index):
     from torch._functorch.aot_autograd import aot_export_module
-    from torch._guards import detect_fake_mode
-    from torch._subclasses.fake_tensor import FakeTensorMode
-    from torch.export._trace import (
-        _export_to_aten_ir,
-        _fakify_params_buffers,
-        _ignore_backend_decomps,
-        _verify_nn_module_stack,
-        _verify_placeholder_names,
-        _verify_stack_trace,
-    )
-    from torch.fx.experimental.symbolic_shapes import ShapeEnv
-
-    if ep.verifier.dialect == "TRAINING":
-        mod = ep.module()
-        fake_args = [
-            node.meta["val"] for node in mod.graph.nodes if node.op == "placeholder"
-        ]
-        fake_mode = torch._export.utils._detect_fake_mode_from_gm(mod)
-        if fake_mode is None:
-            fake_mode = FakeTensorMode(shape_env=ShapeEnv(), export=True)
-
-        # Fix the graph output signature to be tuple if scalar
-        out_spec = mod._out_spec
-
-        orig_arg_names = mod.graph._codegen.pytree_info.orig_args  # type: ignore[attr-defined]
-
-        # aot_export expect the return type to always be a tuple.
-        if out_spec.type not in (list, tuple):
-            out_spec = pytree.TreeSpec(tuple, None, [out_spec])
-
-        mod.graph._codegen = _PyTreeCodeGen(
-            _PyTreeInfo(
-                orig_arg_names,
-                mod._in_spec,
-                out_spec,
-            )
-        )
-
-        mod.recompile()
-
-        # the exported module will store constants & non-persistent buffers such that
-        # retracing treats them as persistent buffers, so we inform the constants lifting pass
-        # and overwrite the new graph signature using the previous program.
-        constant_attrs = ConstantAttrMap()
-        non_persistent_buffers = {
-            spec.target
-            for spec in ep.graph_signature.input_specs
-            if spec.kind == InputKind.BUFFER and not spec.persistent
-        }
-        for name, value in ep.constants.items():
-            if name in non_persistent_buffers:
-                continue
-            # recursive getattr
-            _mod = mod
-            *atoms, attr = name.split(".")
-            for atom in atoms:
-                _mod = getattr(_mod, atom)
-            # remove as buffer, reassign as constant/non-persistent buffer
-            _mod._buffers.pop(attr, None)
-            setattr(_mod, attr, value)
-            constant_attrs.add(value, name)
-
-        # get params & buffers after excluding constants
-        fake_params_buffers = _fakify_params_buffers(fake_mode, mod)
-
-        params_buffers_to_node_meta = {}
-        for node in mod.graph.nodes:
-            target = node.target
-            meta = node.meta
-            if node.op == "get_attr":
-                params_buffers_to_node_meta[target] = meta
-
-            # If the call_function uses param as input, we also need to update params' meta
-            # with this call_function node's meta.
-            # This is basically the same flow as torch.fx.traceback.preserve_meta()
-            if node.op == "call_function" and not isinstance(
-                node.target, torch._ops.HigherOrderOperator
-            ):
-                for arg in node._input_nodes:
-                    if arg.op == "get_attr":
-                        for entry in torch.fx.proxy._COPY_META_FIELDS:
-                            if entry in meta:
-                                params_buffers_to_node_meta[arg.target][entry] = meta[
-                                    entry
-                                ]
-
-        with fake_mode, _override_decomp_aten_to_variants():
-            fake_args_unwrapped = pytree.tree_unflatten(fake_args, mod._in_spec)
-            aten_export_artifact = _export_to_aten_ir(
-                mod,
-                # this requires empty kwargs, but not in pytree.flattened format
-                (
-                    *fake_args_unwrapped[0],
-                    *fake_args_unwrapped[1].values(),
-                ),
-                {},
-                fake_params_buffers,
-                constant_attrs,
-                _check_autograd_state=False,
-            )
-
-        gm = aten_export_artifact.gm
-        new_graph_signature = aten_export_artifact.sig
-
-        for node in gm.graph.nodes:
-            # nn_module_stack
-            if node.op not in ["placeholder", "output"]:
-                for key, (fqn, mod_cls) in node.meta["nn_module_stack"].items():
-                    if isinstance(mod_cls, type):
-                        node.meta["nn_module_stack"][key] = (
-                            fqn,
-                            mod_cls.__module__ + "." + mod_cls.__qualname__,
-                        )
-
-        # Don't copy over nn_module_stack, stack_trace metadata for params/buffers nodes
-        for metadata in params_buffers_to_node_meta.values():
-            metadata.pop("nn_module_stack", None)
-            metadata.pop("stack_trace", None)
-
-        for node in gm.graph.nodes:
-            if node.op == "placeholder":
-                if node.target in new_graph_signature.inputs_to_parameters:
-                    param_name = new_graph_signature.inputs_to_parameters[node.target]
-                    if param_name in params_buffers_to_node_meta:
-                        for k, v in params_buffers_to_node_meta[param_name].items():
-                            node.meta[k] = v
-                if node.target in new_graph_signature.inputs_to_buffers:
-                    buffer_name = new_graph_signature.inputs_to_buffers[node.target]
-                    if buffer_name in params_buffers_to_node_meta:
-                        for k, v in params_buffers_to_node_meta[buffer_name].items():
-                            node.meta[k] = v
-
-        # overwrite signature for non-persistent buffers
-        for spec in new_graph_signature.input_specs:
-            if spec.kind == InputKind.BUFFER and spec.target in non_persistent_buffers:
-                spec.persistent = False
-
-        _verify_nn_module_stack(gm)
-        _verify_stack_trace(gm)
-        _verify_placeholder_names(gm, new_graph_signature)
-        return gm, new_graph_signature
->>>>>>> 348d02a9
+    from torch.export._trace import _ignore_backend_decomps
 
     old_placeholders = [
         node for node in ep.graph_module.graph.nodes if node.op == "placeholder"
@@ -780,7 +556,9 @@
 
     params_buffers_to_node_meta = _collect_param_buffer_metadata(mod)
 
-    with _ignore_backend_decomps(), fake_mode, _override_composite_implicit_decomp(
+    with _ignore_backend_decomps(), (
+        fake_mode
+    ), _override_decomp_aten_to_variants(), _override_composite_implicit_decomp(
         _preserve_ops,
         decomp_table,
     ):
