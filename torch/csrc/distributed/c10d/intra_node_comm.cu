#include <torch/csrc/distributed/c10d/intra_node_comm.hpp>

#include <torch/csrc/distributed/c10d/CUDASymmetricMemory-inl.h>

namespace c10d {
namespace intra_node_comm {

static constexpr size_t kOneShotThreshBytes = 256 * 1024;
static constexpr size_t kTwoShotThreshBytes = 10 * 1024 * 1024;

<<<<<<< HEAD
#if defined(USE_ROCM)
using __nv_bfloat162 = uint32_t;
#endif

struct __align__(16) bf16x8 {
  __nv_bfloat162 vals[4];
};

#define DEVICE_INLINE __device__ inline __attribute__((always_inline))

DEVICE_INLINE __nv_bfloat162
bf16hadd2(const __nv_bfloat162 x, const __nv_bfloat162 y) {
#if defined(USE_ROCM)
  CUDA_KERNEL_ASSERT(false);
  return 0;
#elif (defined(__CUDA_ARCH__) && (__CUDA_ARCH__ < 800))
  CUDA_KERNEL_ASSERT(false);
  __nv_bfloat162 res;
  return res;
#else
  return __hadd2(x, y);
#endif
}

DEVICE_INLINE bf16x8 add_bf16x8(bf16x8 a, bf16x8 b) {
  bf16x8 c;
  c.vals[0] = bf16hadd2(a.vals[0], b.vals[0]);
  c.vals[1] = bf16hadd2(a.vals[1], b.vals[1]);
  c.vals[2] = bf16hadd2(a.vals[2], b.vals[2]);
  c.vals[3] = bf16hadd2(a.vals[3], b.vals[3]);
  return c;
}

template <typename T>
DEVICE_INLINE void streamLoad128(bf16x8& val, const T* addr) {
#if defined(USE_ROCM) || (defined(__CUDA_ARCH__) && (__CUDA_ARCH__ < 800))
  CUDA_KERNEL_ASSERT(false);
#else
  unsigned long long int low, high;
  asm("ld.global.v2.u64 {%0, %1}, [%2];" : "=l"(low), "=l"(high) : "l"(addr));
  reinterpret_cast<unsigned long long int*>(&val)[0] = low;
  reinterpret_cast<unsigned long long int*>(&val)[1] = high;
#endif
}

__device__ inline void streamStore128(at::BFloat16* addr, const bf16x8& val) {
#if defined(USE_ROCM) || (defined(__CUDA_ARCH__) && (__CUDA_ARCH__ < 800))
  CUDA_KERNEL_ASSERT(false);
#else
  unsigned long long int low, high;
  low = reinterpret_cast<const unsigned long long int*>(&val)[0];
  high = reinterpret_cast<const unsigned long long int*>(&val)[1];
  asm("st.global.v2.u64 [%0], {%1, %2};" : : "l"(addr), "l"(low), "l"(high));
#endif
}

template <typename T>
DEVICE_INLINE void load128(bf16x8& val, const T* addr) {
  *reinterpret_cast<uint4*>(&val) = reinterpret_cast<const uint4*>(addr)[0];
}

template <typename T>
DEVICE_INLINE void store128(T* addr, const bf16x8& val) {
  *reinterpret_cast<uint4*>(addr) = reinterpret_cast<const uint4*>(&val)[0];
}

////////////////////////////////////////////////////////////////////////////////
// Fully Connected Algos
////////////////////////////////////////////////////////////////////////////////

struct P2pState {
  uint32_t signals0[kMaxAllReduceBlocks][kMaxDevices];
  uint32_t signals1[kMaxAllReduceBlocks][kMaxDevices];
};

static_assert(sizeof(P2pState) <= kP2pStateSize);

template <uint32_t kWorldSize, bool kAligned>
static __global__ void oneShotAllReduceKernel(
    at::BFloat16* input,
    size_t N,
    size_t N_aligned,
    P2pState** p2pStates,
    at::BFloat16** buffers,
    size_t rank) {
  const size_t numelPerThread = kBytesPerThread / sizeof(at::BFloat16);
  const size_t offset =
      (blockDim.x * blockIdx.x + threadIdx.x) * numelPerThread;
  const size_t stride = blockDim.x * gridDim.x * numelPerThread;

  barrier_and_acquire_previous_kernel_writes(
      reinterpret_cast<uint32_t**>(p2pStates), rank, kWorldSize);

  // The source pointers. Distributed round-robin for the different warps
  const at::BFloat16* srcs[kWorldSize];
  size_t srcRanks[kWorldSize];
#pragma unroll kWorldSize
  for (int ii = 0; ii < kWorldSize; ++ii) {
    int srcRank = (rank + ii) % kWorldSize;
    srcs[ii] = buffers[srcRank];
    srcRanks[ii] = srcRank;
  }

  for (size_t i = offset; i < N_aligned; i += stride) {
    bf16x8 vals[kWorldSize];
#pragma unroll kWorldSize
    for (size_t ii = 0; ii < kWorldSize; ++ii) {
      // Make sure the values in `vals` are ordered by rank so that the
      // reduction results are consistent across ranks.
      streamLoad128(vals[srcRanks[ii]], &srcs[ii][i]);
    }

    bf16x8 sums;
    memset(reinterpret_cast<void*>(&sums), 0, sizeof(sums));

#pragma unroll kWorldSize
    for (size_t ii = 0; ii < kWorldSize; ++ii) {
      sums = add_bf16x8(sums, vals[ii]);
    }
    if constexpr (kAligned) {
      streamStore128(&input[i], sums);
    } else {
      for (size_t ii = 0; ii < numelPerThread; ++ii) {
        if (i + ii < N) {
          input[i + ii] = reinterpret_cast<at::BFloat16*>(&sums)[ii];
        }
      }
    }
  }

  barrier(reinterpret_cast<uint32_t**>(p2pStates), rank, kWorldSize);
}

template <uint32_t kWorldSize>
static __launch_bounds__(1024) __global__ void twoShotAllReduceKernel(
    at::BFloat16* input,
    size_t N_aligned,
    P2pState** p2pStates,
    at::BFloat16** buffers,
    size_t rank) {
  const size_t numelPerThread = kBytesPerThread / sizeof(at::BFloat16);
  const size_t offset =
      (blockDim.x * blockIdx.x + threadIdx.x) * numelPerThread;
  const size_t stride = blockDim.x * gridDim.x * numelPerThread;
  const size_t N_per_rank = N_aligned / kWorldSize;
  const size_t N_start = N_per_rank * rank;

  // Wait for all other ranks to enter the kernel
  barrier_and_acquire_previous_kernel_writes(
      reinterpret_cast<uint32_t**>(p2pStates), rank, kWorldSize);

  // The source pointers. Distributed round-robin for the different warps
  at::BFloat16* srcs[kWorldSize];
  size_t srcRanks[kWorldSize];
#pragma unroll kWorldSize
  for (int ii = 0; ii < kWorldSize; ++ii) {
    int srcRank = (rank + ii) % kWorldSize;
    srcs[ii] = buffers[srcRank];
    srcRanks[ii] = srcRank;
  }

  for (size_t i = offset; i < N_per_rank; i += stride) {
    bf16x8 vals[kWorldSize];
#pragma unroll kWorldSize
    for (size_t ii = 0; ii < kWorldSize; ++ii) {
      // Make sure the values in `vals` are ordered by rank so that the
      // reduction results are consistent across ranks.
      int srcRank = (ii + kWorldSize - rank) % kWorldSize;
      streamLoad128(vals[srcRank], &srcs[ii][N_start + i]);
    }

    bf16x8 sums;
    memset(reinterpret_cast<void*>(&sums), 0, sizeof(sums));

#pragma unroll kWorldSize
    for (size_t ii = 0; ii < kWorldSize; ++ii) {
      sums = add_bf16x8(sums, vals[ii]);
    }
    streamStore128(&srcs[0][N_start + i], sums);
    // Store local sums into input now so we can avoid
    // a global memory access later for it.
    streamStore128(&input[N_start + i], sums);
  }
  __syncthreads();

  barrier_and_acquire_previous_kernel_writes(
      reinterpret_cast<uint32_t**>(p2pStates), rank, kWorldSize);

  for (size_t i = offset; i < N_per_rank; i += stride) {
#pragma unroll kWorldSize - 1
    for (size_t ii = 1; ii < kWorldSize; ++ii) {
      size_t k = N_start + i + (srcRanks[ii] - rank) * N_per_rank;
      bf16x8 val;
      streamLoad128(val, &srcs[ii][k]);
      streamStore128(&input[k], val);
    }
  }

  barrier(reinterpret_cast<uint32_t**>(p2pStates), rank, kWorldSize);
}

////////////////////////////////////////////////////////////////////////////////
// Hybrid Cube Mesh Algos
////////////////////////////////////////////////////////////////////////////////

/**
 * NOTE [hybrid cube mesh]
 *
 * In a hybrid cube mesh topology, every device has exactly 4 neighbors
 * (directly connected via NVLink). For every device X, it has exactly 1
 * neighbor Y that is a neighbor of the 3 non-neighbor of X. We call Y the
 * relay neighbor of X. This property is symmetrical: X is also guaranteed to
 * be the relay neighbor of Y.
 *
 * With this property, we can perform a variant of one-shot allreduce algo that
 * only moves data across NVLinks:
 *
 * - Each device one-shot allreduce among itself and 3 non-relay neighbors.
 * - Each device exchange data with its relay neighbor.
 *
 * HybridCubeMesh is a data structure for describing the topology:
 *
 * - hcm[X][0:3] are the 3 neighbors of X.
 * - hcm[X][3] is the relay neighbor of X.
 * - For load balancing purpose, we also ensure that if hcm[X][k] = Y,
 *   hcm[Y][k] = X.
 */
std::optional<HybridCubeMesh> getHybridCubeMesh(NvlMesh nvlMesh) {
  std::array<std::unordered_set<size_t>, kMaxDevices> neighbors = {};
  std::array<size_t, kMaxDevices> neighborMasks = {};
  for (size_t i = 0; i < kMaxDevices; ++i) {
    for (size_t j = 0; j < kMaxDevices; ++j) {
      if (nvlMesh[i][j] > 0) {
        neighbors[i].insert(j);
        neighborMasks[i] |= (1ul << j);
      }
    }
  }
  HybridCubeMesh hcm = {};
  for (auto& row : hcm) {
    row.fill(-1);
  }
  // A topology is an HCM if:
  // - Every device has exactly 4 neighbors.
  // - For every device, it has exactly 1 relay neighbor that is
  //   a neighbor of the 3 non-neighbor of the device.
  for (size_t i = 0; i < kMaxDevices; ++i) {
    if (neighbors[i].size() != 4) {
      return std::nullopt;
    }
    // Condition 1: check the number of neighbors
    std::vector<size_t> relayNeighbors;
    for (size_t j = 0; j < kMaxDevices; ++j) {
      if ((neighborMasks[i] & neighborMasks[j]) == 0) {
        relayNeighbors.push_back(j);
      }
    }
    // Condition 2: check the number of relay neighbors
    if (relayNeighbors.size() != 1) {
      return std::nullopt;
    }
    neighbors[i].erase(relayNeighbors[0]);
    hcm[i][3] = relayNeighbors[0];
  }

  for (size_t i = 0; i < kMaxDevices; ++i) {
    for (size_t k = 0; k < 3; ++k) {
      // We can only fill hcm[i][k] with j if hcm[j][k] is not filled
      for (size_t j : neighbors[i]) {
        if (hcm[j][k] == -1) {
          hcm[i][k] = j;
          hcm[j][k] = i;
          break;
        }
      }
      TORCH_CHECK(hcm[i][k] != -1);
      neighbors[i].erase(hcm[i][k]);
    }
  }
  return hcm;
}

template <bool kAligned>
static __global__ void hybridCubeMeshAllReduceKernel(
    at::BFloat16* input,
    size_t N,
    size_t N_aligned,
    P2pState** p2pStates,
    at::BFloat16** buffers,
    int hcmInfo[4],
    size_t bufferSize,
    size_t rank) {
  const size_t numelPerThread = kBytesPerThread / sizeof(at::BFloat16);
  const size_t offset =
      (blockDim.x * blockIdx.x + threadIdx.x) * numelPerThread;
  const size_t stride = blockDim.x * gridDim.x * numelPerThread;
  const int relayRank = hcmInfo[3];

  // Wait for HCM neigbors to enter the kernel
  if (threadIdx.x < 3) {
    auto targetRank = hcmInfo[threadIdx.x];
    release_signal(&p2pStates[targetRank]->signals0[blockIdx.x][rank]);
    acquire_signal(&p2pStates[rank]->signals0[blockIdx.x][targetRank]);
  }
  __syncthreads();

  const at::BFloat16* srcs[4] = {
      buffers[rank],
      buffers[hcmInfo[0]],
      buffers[hcmInfo[1]],
      buffers[hcmInfo[2]],
  };
  // Use the half second half of the buffer as relay
  at::BFloat16* localRelay =
      buffers[rank] + (bufferSize / sizeof(at::BFloat16) / 2);
  at::BFloat16* remoteRelay =
      buffers[relayRank] + (bufferSize / sizeof(at::BFloat16) / 2);

  for (size_t i = offset; i < N_aligned; i += stride) {
    bf16x8 vals[4];

#pragma unroll 4
    for (size_t ii = 0; ii < 4; ++ii) {
      streamLoad128(vals[ii], &srcs[ii][i]);
    }

    bf16x8 sums;
    memset(reinterpret_cast<void*>(&sums), 0, sizeof(sums));

#pragma unroll 4
    for (size_t ii = 0; ii < 4; ++ii) {
      sums = add_bf16x8(sums, vals[ii]);
    }
    // Cached store for local sums
    store128(&localRelay[i], sums);
  }
  __syncthreads();

  if (threadIdx.x == 0) {
    release_signal(&p2pStates[relayRank]->signals0[blockIdx.x][rank]);
    acquire_signal(&p2pStates[rank]->signals0[blockIdx.x][relayRank]);
  }
  __syncthreads();

  for (size_t i = offset; i < N_aligned; i += stride) {
    bf16x8 localSum, remoteSum;
    // Cached load for local sums
    load128(localSum, &localRelay[i]);
    streamLoad128(remoteSum, &remoteRelay[i]);
    localSum = add_bf16x8(localSum, remoteSum);
    if constexpr (kAligned) {
      streamStore128(&input[i], localSum);
    } else {
      for (size_t ii = 0; ii < numelPerThread; ++ii) {
        if (i + ii < N) {
          input[i + ii] = reinterpret_cast<at::BFloat16*>(&localSum)[ii];
        }
      }
    }
  }
}

static inline size_t divUp(uint32_t a, uint32_t b) {
  return (a + b - 1) / b;
}

static inline size_t alignUp(uint32_t a, uint32_t b) {
  return divUp(a, b) * b;
}

=======
>>>>>>> 47c8aa80
static void checkInput(const at::Tensor& input, int deviceIdx) {
  TORCH_CHECK(
      input.dtype() == at::kBFloat16,
      "oneShotAllReduce only supports bf16 for now");
  TORCH_CHECK(input.is_non_overlapping_and_dense());
  TORCH_CHECK(input.device().is_cuda());
  TORCH_CHECK(
      input.get_device() == deviceIdx,
      "IntraNodeComm: expect input to be on device ",
      deviceIdx,
      ", got device ",
      input.get_device());
}

bool isIntraNodeCommSupported() {
#if defined(USE_ROCM) || (defined(__CUDA_ARCH__) && (__CUDA_ARCH__ < 800))
  return false;
#else
  return true;
#endif
}

at::Tensor IntraNodeComm::oneShotAllReduce(
    const at::Tensor& input,
    at::cuda::CUDAStream& stream) {
  checkInput(input, deviceIdx_);

  auto op = c10::Dispatcher::singleton()
                .findSchemaOrThrow("symm_mem::one_shot_all_reduce_out", "")
                .typed<at::Tensor(
                    const at::Tensor&, std::string, std::string, at::Tensor)>();

  auto symmMemTensor = at::from_blob(
      symmetricMemoryPtr_,
      input.sizes(),
      at::TensorOptions().dtype(input.dtype()).device(input.device()));

  symmMemTensor.copy_(input);
  op.call(symmMemTensor, "sum", "", input);
  return input;
}

at::Tensor IntraNodeComm::twoShotAllReduce(
    const at::Tensor& input,
    at::cuda::CUDAStream& stream) {
  checkInput(input, deviceIdx_);

  auto op = c10::Dispatcher::singleton()
                .findSchemaOrThrow("symm_mem::two_shot_all_reduce_", "")
                .typed<at::Tensor(at::Tensor, std::string, std::string)>();

  auto symmMemTensor = at::from_blob(
      symmetricMemoryPtr_,
      input.sizes(),
      at::TensorOptions().dtype(input.dtype()).device(input.device()));

  symmMemTensor.copy_(input);
  op.call(symmMemTensor, "sum", "");
  input.copy_(symmMemTensor);
  return input;
}

AllReduceAlgo IntraNodeComm::selectAllReduceAlgo(const at::Tensor& input) {
  // Only support float and bf16 for now
  if (input.dtype() != at::kBFloat16 && input.dtype() != at::kFloat) {
    return AllReduceAlgo::NONE;
  }
  const auto inputSize =
      static_cast<size_t>(input.numel() * input.element_size());
  const size_t ptrAlignment = get_alignment(
      static_cast<size_t>(input.storage_offset() * input.element_size()));
  const size_t sizeAlignment = get_alignment(inputSize);
  const size_t alignment = std::min(ptrAlignment, sizeAlignment);

  if (topology_ == Topology::FULLY_CONNECTED) {
    // Both symm_mem::one_shot_all_reduce and symm_mem::two_shot_all_reduce_
    // currently requires the input to be at least 4-bytes aligned.
    if (alignment >= 4 && inputSize <= kOneShotThreshBytes &&
        inputSize <= bufferSize_) {
      return AllReduceAlgo::ONE_SHOT;
    }
    if (alignment >= 4 && inputSize <= kTwoShotThreshBytes &&
        inputSize <= bufferSize_) {
      return AllReduceAlgo::TWO_SHOT;
    }
  }
  return AllReduceAlgo::NONE;
}

static int64_t usageCounter = 0;

at::Tensor IntraNodeComm::allReduce(
    const at::Tensor& input,
    AllReduceAlgo algo) {
  // Report usage for testing purposes.
  // We don't care about overflowing.
  ++usageCounter;
  auto stream = at::cuda::getCurrentCUDAStream();
  switch (algo) {
    case AllReduceAlgo::ONE_SHOT:
      return oneShotAllReduce(input, stream);
    case AllReduceAlgo::TWO_SHOT:
      return twoShotAllReduce(input, stream);
    default:
      C10_THROW_ERROR(ValueError, "IntraNodeComm: invalid algo");
  }
}

int64_t getIntraNodeCommUsageCounter() {
  return usageCounter;
}

<<<<<<< HEAD
static __global__ void barrierKernel(
    P2pState** p2pStates,
    uint64_t mask,
    size_t rank,
    size_t worldSize) {
  if (threadIdx.x < worldSize && (mask & (1ULL << threadIdx.x))) {
    auto targetRank = threadIdx.x;
    release_signal(&p2pStates[targetRank]->signals0[0][rank]);
    acquire_signal(&p2pStates[rank]->signals0[0][targetRank]);
  }
}

void IntraNodeComm::barrier(std::optional<std::vector<int64_t>> ranks) {
  barrierReady_.block(at::cuda::getCurrentCUDAStream());
  if (!ranks.has_value()) {
    ranks = std::vector<int64_t>(worldSize_);
    std::iota(ranks->begin(), ranks->end(), 0);
  }
  uint64_t mask = 0;
  for (const auto& r : ranks.value()) {
    TORCH_CHECK(r >= 0 && r < static_cast<int64_t>(worldSize_));
    mask |= (1ULL << r);
  }
  barrierKernel<<<1, kWarpSize, 0, at::cuda::getCurrentCUDAStream()>>>(
      reinterpret_cast<P2pState**>(p2pStatesDev_), mask, rank_, worldSize_);
  C10_CUDA_KERNEL_LAUNCH_CHECK();
  barrierReady_.record();
}

at::Tensor IntraNodeComm::getBuffer(
    size_t rank,
    const std::vector<int64_t>& sizes,
    c10::ScalarType dtype,
    int64_t storageOffset) {
  return symmetricMemory_->get_buffer(rank, sizes, dtype, storageOffset);
}

=======
>>>>>>> 47c8aa80
} // namespace intra_node_comm
} // namespace c10d<|MERGE_RESOLUTION|>--- conflicted
+++ resolved
@@ -8,379 +8,6 @@
 static constexpr size_t kOneShotThreshBytes = 256 * 1024;
 static constexpr size_t kTwoShotThreshBytes = 10 * 1024 * 1024;
 
-<<<<<<< HEAD
-#if defined(USE_ROCM)
-using __nv_bfloat162 = uint32_t;
-#endif
-
-struct __align__(16) bf16x8 {
-  __nv_bfloat162 vals[4];
-};
-
-#define DEVICE_INLINE __device__ inline __attribute__((always_inline))
-
-DEVICE_INLINE __nv_bfloat162
-bf16hadd2(const __nv_bfloat162 x, const __nv_bfloat162 y) {
-#if defined(USE_ROCM)
-  CUDA_KERNEL_ASSERT(false);
-  return 0;
-#elif (defined(__CUDA_ARCH__) && (__CUDA_ARCH__ < 800))
-  CUDA_KERNEL_ASSERT(false);
-  __nv_bfloat162 res;
-  return res;
-#else
-  return __hadd2(x, y);
-#endif
-}
-
-DEVICE_INLINE bf16x8 add_bf16x8(bf16x8 a, bf16x8 b) {
-  bf16x8 c;
-  c.vals[0] = bf16hadd2(a.vals[0], b.vals[0]);
-  c.vals[1] = bf16hadd2(a.vals[1], b.vals[1]);
-  c.vals[2] = bf16hadd2(a.vals[2], b.vals[2]);
-  c.vals[3] = bf16hadd2(a.vals[3], b.vals[3]);
-  return c;
-}
-
-template <typename T>
-DEVICE_INLINE void streamLoad128(bf16x8& val, const T* addr) {
-#if defined(USE_ROCM) || (defined(__CUDA_ARCH__) && (__CUDA_ARCH__ < 800))
-  CUDA_KERNEL_ASSERT(false);
-#else
-  unsigned long long int low, high;
-  asm("ld.global.v2.u64 {%0, %1}, [%2];" : "=l"(low), "=l"(high) : "l"(addr));
-  reinterpret_cast<unsigned long long int*>(&val)[0] = low;
-  reinterpret_cast<unsigned long long int*>(&val)[1] = high;
-#endif
-}
-
-__device__ inline void streamStore128(at::BFloat16* addr, const bf16x8& val) {
-#if defined(USE_ROCM) || (defined(__CUDA_ARCH__) && (__CUDA_ARCH__ < 800))
-  CUDA_KERNEL_ASSERT(false);
-#else
-  unsigned long long int low, high;
-  low = reinterpret_cast<const unsigned long long int*>(&val)[0];
-  high = reinterpret_cast<const unsigned long long int*>(&val)[1];
-  asm("st.global.v2.u64 [%0], {%1, %2};" : : "l"(addr), "l"(low), "l"(high));
-#endif
-}
-
-template <typename T>
-DEVICE_INLINE void load128(bf16x8& val, const T* addr) {
-  *reinterpret_cast<uint4*>(&val) = reinterpret_cast<const uint4*>(addr)[0];
-}
-
-template <typename T>
-DEVICE_INLINE void store128(T* addr, const bf16x8& val) {
-  *reinterpret_cast<uint4*>(addr) = reinterpret_cast<const uint4*>(&val)[0];
-}
-
-////////////////////////////////////////////////////////////////////////////////
-// Fully Connected Algos
-////////////////////////////////////////////////////////////////////////////////
-
-struct P2pState {
-  uint32_t signals0[kMaxAllReduceBlocks][kMaxDevices];
-  uint32_t signals1[kMaxAllReduceBlocks][kMaxDevices];
-};
-
-static_assert(sizeof(P2pState) <= kP2pStateSize);
-
-template <uint32_t kWorldSize, bool kAligned>
-static __global__ void oneShotAllReduceKernel(
-    at::BFloat16* input,
-    size_t N,
-    size_t N_aligned,
-    P2pState** p2pStates,
-    at::BFloat16** buffers,
-    size_t rank) {
-  const size_t numelPerThread = kBytesPerThread / sizeof(at::BFloat16);
-  const size_t offset =
-      (blockDim.x * blockIdx.x + threadIdx.x) * numelPerThread;
-  const size_t stride = blockDim.x * gridDim.x * numelPerThread;
-
-  barrier_and_acquire_previous_kernel_writes(
-      reinterpret_cast<uint32_t**>(p2pStates), rank, kWorldSize);
-
-  // The source pointers. Distributed round-robin for the different warps
-  const at::BFloat16* srcs[kWorldSize];
-  size_t srcRanks[kWorldSize];
-#pragma unroll kWorldSize
-  for (int ii = 0; ii < kWorldSize; ++ii) {
-    int srcRank = (rank + ii) % kWorldSize;
-    srcs[ii] = buffers[srcRank];
-    srcRanks[ii] = srcRank;
-  }
-
-  for (size_t i = offset; i < N_aligned; i += stride) {
-    bf16x8 vals[kWorldSize];
-#pragma unroll kWorldSize
-    for (size_t ii = 0; ii < kWorldSize; ++ii) {
-      // Make sure the values in `vals` are ordered by rank so that the
-      // reduction results are consistent across ranks.
-      streamLoad128(vals[srcRanks[ii]], &srcs[ii][i]);
-    }
-
-    bf16x8 sums;
-    memset(reinterpret_cast<void*>(&sums), 0, sizeof(sums));
-
-#pragma unroll kWorldSize
-    for (size_t ii = 0; ii < kWorldSize; ++ii) {
-      sums = add_bf16x8(sums, vals[ii]);
-    }
-    if constexpr (kAligned) {
-      streamStore128(&input[i], sums);
-    } else {
-      for (size_t ii = 0; ii < numelPerThread; ++ii) {
-        if (i + ii < N) {
-          input[i + ii] = reinterpret_cast<at::BFloat16*>(&sums)[ii];
-        }
-      }
-    }
-  }
-
-  barrier(reinterpret_cast<uint32_t**>(p2pStates), rank, kWorldSize);
-}
-
-template <uint32_t kWorldSize>
-static __launch_bounds__(1024) __global__ void twoShotAllReduceKernel(
-    at::BFloat16* input,
-    size_t N_aligned,
-    P2pState** p2pStates,
-    at::BFloat16** buffers,
-    size_t rank) {
-  const size_t numelPerThread = kBytesPerThread / sizeof(at::BFloat16);
-  const size_t offset =
-      (blockDim.x * blockIdx.x + threadIdx.x) * numelPerThread;
-  const size_t stride = blockDim.x * gridDim.x * numelPerThread;
-  const size_t N_per_rank = N_aligned / kWorldSize;
-  const size_t N_start = N_per_rank * rank;
-
-  // Wait for all other ranks to enter the kernel
-  barrier_and_acquire_previous_kernel_writes(
-      reinterpret_cast<uint32_t**>(p2pStates), rank, kWorldSize);
-
-  // The source pointers. Distributed round-robin for the different warps
-  at::BFloat16* srcs[kWorldSize];
-  size_t srcRanks[kWorldSize];
-#pragma unroll kWorldSize
-  for (int ii = 0; ii < kWorldSize; ++ii) {
-    int srcRank = (rank + ii) % kWorldSize;
-    srcs[ii] = buffers[srcRank];
-    srcRanks[ii] = srcRank;
-  }
-
-  for (size_t i = offset; i < N_per_rank; i += stride) {
-    bf16x8 vals[kWorldSize];
-#pragma unroll kWorldSize
-    for (size_t ii = 0; ii < kWorldSize; ++ii) {
-      // Make sure the values in `vals` are ordered by rank so that the
-      // reduction results are consistent across ranks.
-      int srcRank = (ii + kWorldSize - rank) % kWorldSize;
-      streamLoad128(vals[srcRank], &srcs[ii][N_start + i]);
-    }
-
-    bf16x8 sums;
-    memset(reinterpret_cast<void*>(&sums), 0, sizeof(sums));
-
-#pragma unroll kWorldSize
-    for (size_t ii = 0; ii < kWorldSize; ++ii) {
-      sums = add_bf16x8(sums, vals[ii]);
-    }
-    streamStore128(&srcs[0][N_start + i], sums);
-    // Store local sums into input now so we can avoid
-    // a global memory access later for it.
-    streamStore128(&input[N_start + i], sums);
-  }
-  __syncthreads();
-
-  barrier_and_acquire_previous_kernel_writes(
-      reinterpret_cast<uint32_t**>(p2pStates), rank, kWorldSize);
-
-  for (size_t i = offset; i < N_per_rank; i += stride) {
-#pragma unroll kWorldSize - 1
-    for (size_t ii = 1; ii < kWorldSize; ++ii) {
-      size_t k = N_start + i + (srcRanks[ii] - rank) * N_per_rank;
-      bf16x8 val;
-      streamLoad128(val, &srcs[ii][k]);
-      streamStore128(&input[k], val);
-    }
-  }
-
-  barrier(reinterpret_cast<uint32_t**>(p2pStates), rank, kWorldSize);
-}
-
-////////////////////////////////////////////////////////////////////////////////
-// Hybrid Cube Mesh Algos
-////////////////////////////////////////////////////////////////////////////////
-
-/**
- * NOTE [hybrid cube mesh]
- *
- * In a hybrid cube mesh topology, every device has exactly 4 neighbors
- * (directly connected via NVLink). For every device X, it has exactly 1
- * neighbor Y that is a neighbor of the 3 non-neighbor of X. We call Y the
- * relay neighbor of X. This property is symmetrical: X is also guaranteed to
- * be the relay neighbor of Y.
- *
- * With this property, we can perform a variant of one-shot allreduce algo that
- * only moves data across NVLinks:
- *
- * - Each device one-shot allreduce among itself and 3 non-relay neighbors.
- * - Each device exchange data with its relay neighbor.
- *
- * HybridCubeMesh is a data structure for describing the topology:
- *
- * - hcm[X][0:3] are the 3 neighbors of X.
- * - hcm[X][3] is the relay neighbor of X.
- * - For load balancing purpose, we also ensure that if hcm[X][k] = Y,
- *   hcm[Y][k] = X.
- */
-std::optional<HybridCubeMesh> getHybridCubeMesh(NvlMesh nvlMesh) {
-  std::array<std::unordered_set<size_t>, kMaxDevices> neighbors = {};
-  std::array<size_t, kMaxDevices> neighborMasks = {};
-  for (size_t i = 0; i < kMaxDevices; ++i) {
-    for (size_t j = 0; j < kMaxDevices; ++j) {
-      if (nvlMesh[i][j] > 0) {
-        neighbors[i].insert(j);
-        neighborMasks[i] |= (1ul << j);
-      }
-    }
-  }
-  HybridCubeMesh hcm = {};
-  for (auto& row : hcm) {
-    row.fill(-1);
-  }
-  // A topology is an HCM if:
-  // - Every device has exactly 4 neighbors.
-  // - For every device, it has exactly 1 relay neighbor that is
-  //   a neighbor of the 3 non-neighbor of the device.
-  for (size_t i = 0; i < kMaxDevices; ++i) {
-    if (neighbors[i].size() != 4) {
-      return std::nullopt;
-    }
-    // Condition 1: check the number of neighbors
-    std::vector<size_t> relayNeighbors;
-    for (size_t j = 0; j < kMaxDevices; ++j) {
-      if ((neighborMasks[i] & neighborMasks[j]) == 0) {
-        relayNeighbors.push_back(j);
-      }
-    }
-    // Condition 2: check the number of relay neighbors
-    if (relayNeighbors.size() != 1) {
-      return std::nullopt;
-    }
-    neighbors[i].erase(relayNeighbors[0]);
-    hcm[i][3] = relayNeighbors[0];
-  }
-
-  for (size_t i = 0; i < kMaxDevices; ++i) {
-    for (size_t k = 0; k < 3; ++k) {
-      // We can only fill hcm[i][k] with j if hcm[j][k] is not filled
-      for (size_t j : neighbors[i]) {
-        if (hcm[j][k] == -1) {
-          hcm[i][k] = j;
-          hcm[j][k] = i;
-          break;
-        }
-      }
-      TORCH_CHECK(hcm[i][k] != -1);
-      neighbors[i].erase(hcm[i][k]);
-    }
-  }
-  return hcm;
-}
-
-template <bool kAligned>
-static __global__ void hybridCubeMeshAllReduceKernel(
-    at::BFloat16* input,
-    size_t N,
-    size_t N_aligned,
-    P2pState** p2pStates,
-    at::BFloat16** buffers,
-    int hcmInfo[4],
-    size_t bufferSize,
-    size_t rank) {
-  const size_t numelPerThread = kBytesPerThread / sizeof(at::BFloat16);
-  const size_t offset =
-      (blockDim.x * blockIdx.x + threadIdx.x) * numelPerThread;
-  const size_t stride = blockDim.x * gridDim.x * numelPerThread;
-  const int relayRank = hcmInfo[3];
-
-  // Wait for HCM neigbors to enter the kernel
-  if (threadIdx.x < 3) {
-    auto targetRank = hcmInfo[threadIdx.x];
-    release_signal(&p2pStates[targetRank]->signals0[blockIdx.x][rank]);
-    acquire_signal(&p2pStates[rank]->signals0[blockIdx.x][targetRank]);
-  }
-  __syncthreads();
-
-  const at::BFloat16* srcs[4] = {
-      buffers[rank],
-      buffers[hcmInfo[0]],
-      buffers[hcmInfo[1]],
-      buffers[hcmInfo[2]],
-  };
-  // Use the half second half of the buffer as relay
-  at::BFloat16* localRelay =
-      buffers[rank] + (bufferSize / sizeof(at::BFloat16) / 2);
-  at::BFloat16* remoteRelay =
-      buffers[relayRank] + (bufferSize / sizeof(at::BFloat16) / 2);
-
-  for (size_t i = offset; i < N_aligned; i += stride) {
-    bf16x8 vals[4];
-
-#pragma unroll 4
-    for (size_t ii = 0; ii < 4; ++ii) {
-      streamLoad128(vals[ii], &srcs[ii][i]);
-    }
-
-    bf16x8 sums;
-    memset(reinterpret_cast<void*>(&sums), 0, sizeof(sums));
-
-#pragma unroll 4
-    for (size_t ii = 0; ii < 4; ++ii) {
-      sums = add_bf16x8(sums, vals[ii]);
-    }
-    // Cached store for local sums
-    store128(&localRelay[i], sums);
-  }
-  __syncthreads();
-
-  if (threadIdx.x == 0) {
-    release_signal(&p2pStates[relayRank]->signals0[blockIdx.x][rank]);
-    acquire_signal(&p2pStates[rank]->signals0[blockIdx.x][relayRank]);
-  }
-  __syncthreads();
-
-  for (size_t i = offset; i < N_aligned; i += stride) {
-    bf16x8 localSum, remoteSum;
-    // Cached load for local sums
-    load128(localSum, &localRelay[i]);
-    streamLoad128(remoteSum, &remoteRelay[i]);
-    localSum = add_bf16x8(localSum, remoteSum);
-    if constexpr (kAligned) {
-      streamStore128(&input[i], localSum);
-    } else {
-      for (size_t ii = 0; ii < numelPerThread; ++ii) {
-        if (i + ii < N) {
-          input[i + ii] = reinterpret_cast<at::BFloat16*>(&localSum)[ii];
-        }
-      }
-    }
-  }
-}
-
-static inline size_t divUp(uint32_t a, uint32_t b) {
-  return (a + b - 1) / b;
-}
-
-static inline size_t alignUp(uint32_t a, uint32_t b) {
-  return divUp(a, b) * b;
-}
-
-=======
->>>>>>> 47c8aa80
 static void checkInput(const at::Tensor& input, int deviceIdx) {
   TORCH_CHECK(
       input.dtype() == at::kBFloat16,
@@ -493,45 +120,5 @@
   return usageCounter;
 }
 
-<<<<<<< HEAD
-static __global__ void barrierKernel(
-    P2pState** p2pStates,
-    uint64_t mask,
-    size_t rank,
-    size_t worldSize) {
-  if (threadIdx.x < worldSize && (mask & (1ULL << threadIdx.x))) {
-    auto targetRank = threadIdx.x;
-    release_signal(&p2pStates[targetRank]->signals0[0][rank]);
-    acquire_signal(&p2pStates[rank]->signals0[0][targetRank]);
-  }
-}
-
-void IntraNodeComm::barrier(std::optional<std::vector<int64_t>> ranks) {
-  barrierReady_.block(at::cuda::getCurrentCUDAStream());
-  if (!ranks.has_value()) {
-    ranks = std::vector<int64_t>(worldSize_);
-    std::iota(ranks->begin(), ranks->end(), 0);
-  }
-  uint64_t mask = 0;
-  for (const auto& r : ranks.value()) {
-    TORCH_CHECK(r >= 0 && r < static_cast<int64_t>(worldSize_));
-    mask |= (1ULL << r);
-  }
-  barrierKernel<<<1, kWarpSize, 0, at::cuda::getCurrentCUDAStream()>>>(
-      reinterpret_cast<P2pState**>(p2pStatesDev_), mask, rank_, worldSize_);
-  C10_CUDA_KERNEL_LAUNCH_CHECK();
-  barrierReady_.record();
-}
-
-at::Tensor IntraNodeComm::getBuffer(
-    size_t rank,
-    const std::vector<int64_t>& sizes,
-    c10::ScalarType dtype,
-    int64_t storageOffset) {
-  return symmetricMemory_->get_buffer(rank, sizes, dtype, storageOffset);
-}
-
-=======
->>>>>>> 47c8aa80
 } // namespace intra_node_comm
 } // namespace c10d