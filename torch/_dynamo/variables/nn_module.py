import functools
import inspect
import itertools
import types
from contextlib import contextmanager
from typing import Dict, List

import torch.nn

from .. import skipfiles, variables
from ..allowed_functions import is_allowed
from ..exc import RestartAnalysis, unimplemented, Unsupported
from ..guards import GuardBuilder
from ..mutation_guard import GenerationTracker
from ..source import (
    AttrSource,
    FSDPNNModuleSource,
    GetItemSource,
    NNModuleSource,
    NotNNModuleSource,
)
from ..utils import (
    get_custom_getattr,
    get_fake_value,
    is_lazy_module,
    is_safe_constant,
    istensor,
    istype,
    nnmodule_has_hooks,
    object_has_getattribute,
    proxy_args_kwargs,
)
from .base import MutableLocal, typestr, VariableTracker
from .functions import invoke_and_store_as_constant
from .lists import SliceVariable
from .user_defined import UserDefinedObjectVariable


def initialize_lazy_module(tx, mod, args, kwargs):
    """
    Fairly coupled helper used by NNModuleVariable and UnspecializedNNModuleVariable.

    Used to cause lazy module to be initialized (and delete its init hook) before tracing. Especially
    useful now that 'allowed' modules graph-break on hooks, calling this first ensures there is no hook
    by the time we trace __call__ and thus no graph-break for lazy allowed modules.
    """
    assert len(kwargs) == 0

    if hasattr(mod, "_initialize_hook"):

        def convert_to_fake(x):
            if isinstance(x, torch.fx.Proxy):
                return get_fake_value(x.node, tx)
            else:
                return x

        input = [
            type(arg)([convert_to_fake(x) for x in arg])
            if isinstance(arg, (list, tuple))
            else convert_to_fake(arg)
            for arg in proxy_args_kwargs(args, {})[0]
        ]
        mod._infer_parameters(mod, input)


class NNModuleVariable(VariableTracker):
    _nonvar_fields = ["module_type", "module_key"]

    def __init__(self, module_type: type, module_key: str, **kwargs):
        super().__init__(**kwargs)
        self.module_type = module_type
        self.module_key = module_key
        assert self.source

    def python_type(self):
        return self.module_type

    def _wrap_submodule(self, tx, source, submod, *key_extra, **options):
        return

    def unpack_var_sequence(self, tx):
        # implement list/iter/tuple/etc calls
        base = tx.output.get_submodule(self.module_key)
        options = VariableTracker.propagate([self])
        assert isinstance(
            base, (torch.nn.ModuleList, torch.nn.ParameterList, torch.nn.Sequential)
        ), typestr(base)
        assert self.source
        result = []
        for idx, submod in enumerate(base):
            result.append(
                tx.output.register_attr_or_module(
                    submod,
                    self.module_key,
                    idx,
                    source=NNModuleSource(GetItemSource(self.source, idx)),
                    **options,
                )
            )
        return result

    def call_hasattr(self, tx, name: str) -> "VariableTracker":
        options = VariableTracker.propagate(self)
        mod = tx.output.get_submodule(self.module_key)
        result = hasattr(mod, name)
        return variables.ConstantVariable(result, **options).add_guard(
            NNModuleSource(AttrSource(self.source, name)).make_guard(
                GuardBuilder.HASATTR
            )
        )

    def is_training(self, tx):
        mod = tx.output.get_submodule(self.module_key)
        return getattr(mod, "training", False)

    def convert_to_unspecialized(self, tx):
        """Restart analysis treating this module as an UnspecializedNNModuleVariable"""
        mod = tx.output.get_submodule(self.module_key)
        GenerationTracker.tag(mod)

        # Mark the class dynamic unless its module initialization
        if tx.f_code.co_name != "__init__":
            GenerationTracker.mark_class_dynamic(type(mod))
        raise RestartAnalysis()

    def _custom_getattr_fallback(self, base, tx, name, options):
        """Check for a __getattr__ and handle it specially if it is implemented"""
        if object_has_getattribute(base):
            unimplemented("torch.nn.Module with a custom __getattribute__ defined")

        getattr_fn = get_custom_getattr(base)
        if getattr_fn is None:
            return None

        if not isinstance(getattr_fn, types.FunctionType):
            unimplemented("torch.nn.Module with a non-function custom __getattr__")

        return variables.UserMethodVariable(getattr_fn, self, **options).call_function(
            tx, [variables.ConstantVariable(name)], {}
        )

    def var_getattr(self, tx, name):
        from .builder import VariableBuilder

        options = VariableTracker.propagate(self)
        guards = options.get("guards", set())

        if self.source:
            source = AttrSource(self.source, name)
            options["source"] = source
        else:
            source = None

        base = tx.output.get_submodule(self.module_key)
        base_dict = object.__getattribute__(base, "__dict__")
        object_member = True
        all_class_attribute_names = set()
        for x in inspect.getmro(base.__class__):
            all_class_attribute_names.update(x.__dict__.keys())

        if not self.source:
            unimplemented("GETATTR with no source")

        if name in base_dict:
            subobj = base_dict[name]
        elif (
            "_modules" in base_dict
            and name in base_dict["_modules"]
            and name not in all_class_attribute_names
        ):
            subobj = base_dict["_modules"][name]
        elif "_parameters" in base_dict and name in base_dict["_parameters"]:
            subobj = base_dict["_parameters"][name]
        elif "_buffers" in base_dict and name in base_dict["_buffers"]:
            subobj = base_dict["_buffers"][name]
        else:
            try:
                subobj = inspect.getattr_static(base, name)
                object_member = False
            except AttributeError:
                # see if we can fallback to __getattr__, which is not checked by getattr_static
                result = self._custom_getattr_fallback(
                    base=base, tx=tx, name=name, options=options
                )
                if result is not None:
                    return result
                # if we can't find a __getattr__, just raise the AttributeError
                raise

        if name == "__class__" and not object_member:
            return variables.UserDefinedClassVariable(base.__class__, **options)

        if object_member:
            return VariableBuilder(tx, NNModuleSource(source))(subobj)
        else:
            if istype(subobj, property):
                return variables.UserFunctionVariable(
                    subobj.fget,
                    guards=guards,
                    source=source,
                ).call_function(tx, [(self)], {})
            elif istype(subobj, classmethod):
                return variables.UserMethodVariable(
                    subobj.__func__,
                    variables.UserDefinedObjectVariable(type(base), guards=guards),
                    **options,
                )
            elif istype(subobj, staticmethod):
                return variables.UserFunctionVariable(subobj.__get__(base), **options)
            elif istype(subobj, types.FunctionType):
                return variables.UserMethodVariable(subobj, self, **options)
            elif is_safe_constant(subobj) or istensor(subobj):
                # Support possibly common cases of class members
                return VariableBuilder(tx, NNModuleSource(source))(subobj)
            else:
                unimplemented(f"class property {typestr(base)} {typestr(subobj)}")

        return variables.GetAttrVariable(self, name, **options)

    @contextmanager
    def record_nn_module_stack(self, tx, mod):
        fully_qualified_name = self.source.name()
        try:
            tx.nn_module_stack[self.module_key] = (fully_qualified_name, type(mod))
            yield
        finally:
            del tx.nn_module_stack[self.module_key]

    def call_function(
        self,
        tx,
        args: "List[VariableTracker]",
        kwargs: "Dict[str, VariableTracker]",
    ) -> "VariableTracker":
        options = VariableTracker.propagate(self, args, kwargs.values())
        mod = tx.output.get_submodule(self.module_key)

        with self.record_nn_module_stack(tx, mod):
            is_lazy = is_lazy_module(mod)
            if (
                isinstance(mod, torch.nn.Sequential)
                and mod.__class__.forward is torch.nn.Sequential.forward
            ):
                # unroll Sequential()
                assert (
                    not is_lazy
                ), "Expected lazy sequential isn't a valid combination?"
                assert not kwargs
                (arg,) = args
                # TODO: Use named_children when it supports remove_duplicate=False.
                for child_name, submod in mod._modules.items():
                    tx.call_function(
                        tx.output.register_attr_or_module(
                            submod,
                            self.module_key,
                            child_name,
                            source=NNModuleSource(AttrSource(self.source, child_name)),
                            **options,
                        ),
                        [arg],
                        {},
                    )
                    arg = tx.pop()
                return arg

            if is_lazy:
                # The module type will change after it is called
                self.module_type = mod.cls_to_become

                # The pre-hook runs to initialize the module shapes, then deletes itself.  After this,
                # the module is more or less not lazy and can be treated as a normal module regardless of
                # is_allowed or other variations.
                initialize_lazy_module(tx, mod, args, kwargs)

            if is_allowed(mod.__class__):
                if nnmodule_has_hooks(
                    mod, check_forward_hooks=True, check_backward_hooks=True
                ):
                    unimplemented(
                        f"Forward/backward hooks aren't yet supported on 'allowed' modules (e.g. {mod.__class__}), "
                        "which don't get traced through by dynamo. Graph-breaking to run hooks without compile."
                    )

                from .builder import wrap_fx_proxy

                return wrap_fx_proxy(
                    tx=tx,
                    proxy=tx.output.create_proxy(
                        "call_module",
                        self.module_key,
                        *proxy_args_kwargs(args, kwargs),
                    ),
                    **options,
                )
            else:
                assert self.source, (
                    "Must provide a valid source in order to inline, "
                    "since inlined function may have default args which must be guarded."
                )
                if isinstance(mod, torch.fx.GraphModule):
                    # TODO: do we want to support __call__ for GM's?
                    # If so at least some changes are needed, we don't allow inlining
                    # the call_wrapped currently, and maybe other issues too
                    fn = mod.forward
                else:
                    fn = mod.__call__
                fn_source = AttrSource(self.source, "__call__")
                if istype(fn, types.MethodType):
                    fn = fn.__func__
                    fn_source = AttrSource(fn_source, "__func__")
                    args = [self] + args
                else:
                    assert istype(fn, types.FunctionType)

                options["source"] = fn_source
                return tx.inline_user_function_return(
                    variables.UserFunctionVariable(fn, **options),
                    args,
                    kwargs,
                )

    def call_method(
        self,
        tx,
        name,
        args: "List[VariableTracker]",
        kwargs: "Dict[str, VariableTracker]",
        constant=False,
    ) -> "VariableTracker":
        from . import ConstantVariable, ListIteratorVariable, TupleVariable

        options = VariableTracker.propagate(self, args, kwargs.values())
        key = self.module_key
        module = tx.output.get_submodule(key)

<<<<<<< HEAD
        if name == "__call__":
            # TODO(whc)  do we really need this special case?
            return self.call_function(tx, args, kwargs)

        elif name in ["forward", "_call_impl"]:
            # TODO(whc)
            # This is the old special case moved to a new place.  (copy from call_function below)
            # Old behavior: we'd route "forward" meth call to 'call_function', which inlined forward.
            # New behavior: since call_function now hits '__call__', forward would fall through to 'wrap_proxy' below,
            # instead of being inlined.  What should we do about this?
            #   1) all methods get inlined now at the bottom of this call_method, instead of put into the graph as calls
            #   2) we maintain this special case just for forward
            assert self.source, (
                "Must provide a valid source in order to inline, "
                "since inlined function may have default args which must be guarded."
            )
            fn = getattr(module, name).__func__

            assert istype(fn, types.FunctionType)
            options["source"] = AttrSource(AttrSource(self.source, name), "__func__")
            args = [self] + args
=======
        def generic_call_method_helper(name):
            # Helper function to put a `call_method` node in FX graph,
            # with nn.Module as the first arg.
            mod_proxy = tx.output.create_proxy(
                "get_attr",
                self.module_key,
                tuple(),
                {},
            )
            mod_proxy.node.meta["example_value"] = module
>>>>>>> 6c5fdde8

            proxy_args, proxy_kwargs = proxy_args_kwargs(args, kwargs)

            from .builder import wrap_fx_proxy

            return wrap_fx_proxy(
                tx=tx,
                proxy=tx.output.create_proxy(
                    "call_method",
                    name,
                    args=(mod_proxy, *proxy_args),
                    kwargs=proxy_kwargs,
                ),
                **options,
            )

        if name == "_call_impl":
            # Example: `self.layer.__call__(x)`
            # This is used for explicit calling `__call__` in a forward function.
            # Dynamo inlines `__call__`, includes hooks.
            return self.call_function(tx, args, kwargs)
        elif name == "forward":
            # Example: `self.layer.forward(x)`
            # This is used for explicit calling `forward` in a forward function.
            # Dynamo puts `call_method` node in FX, doesn't trigger hooks.
            with self.record_nn_module_stack(tx, module):
                return generic_call_method_helper(name)

        if name == "_check_input_dim" and skipfiles.is_torch_inline_allowed(
            inspect.getfile(module.__class__._check_input_dim)
        ):
            return ConstantVariable(True, **options)

        if name == "_get_item_by_idx":
            assert args[1].is_python_constant()
            assert isinstance(args[0], TupleVariable)
            mod_var = args[0].items[args[1].value]
            key = mod_var.module_key
            submod = tx.output.get_submodule(key)
            return tx.output.register_attr_or_module(
                submod,
                key,
                key,
                source=NNModuleSource(GetItemSource(self.source, key)),
                **options,
            )

        if constant:
            fn = getattr(module, name)
            name = f"{module.__class__.__name__}_{name}_result"
            return invoke_and_store_as_constant(tx, fn, name, options, args, kwargs)

        def assert_all_args_kwargs_const():
            if not all(
                x.is_python_constant() for x in itertools.chain(args, kwargs.values())
            ):
                raise unimplemented(f"non-const NNModule method {name}")

        def get_kwargs(*names):
            assert_all_args_kwargs_const()
            fn = getattr(module, name)
            bound_args = inspect.signature(fn).bind(
                *([x.as_python_constant() for x in args]),
                **{k: v.as_python_constant() for k, v in kwargs.items()},
            )
            bound_args.apply_defaults()
            bound_args = bound_args.arguments
            return {k: bound_args[k] for k in names}

        def wrap_values(items):
            result = []
            for name, submod in items:
                result.append(
                    tx.output.register_attr_or_module(
                        submod,
                        key,
                        name,
                        source=NNModuleSource(gen_source(self.source, name)),
                        **options,
                    )
                )
            return ListIteratorVariable(result, mutable_local=MutableLocal(), **options)

        def named_embed(name, obj):
            return TupleVariable(
                [
                    ConstantVariable(name, **options),
                    tx.output.register_attr_or_module(
                        obj,
                        key,
                        name,
                        source=NNModuleSource(gen_source(self.source, name)),
                        **options,
                    ),
                ]
            )

        def gen_source(source, name):
            name_split = name.split(".")
            if name_split[0] == "":
                return source
            while len(name_split) > 0:
                x = name_split.pop(0)
                source = AttrSource(source, x)
            return source

        if name == "named_children":
            assert not (args or kwargs)
            result = []
            for name, submod in module.named_children():
                result.append(named_embed(name, submod))
            return ListIteratorVariable(result, mutable_local=MutableLocal(), **options)
        elif name == "named_parameters":
            result = []
            for name, param in module.named_parameters(
                **get_kwargs("prefix", "recurse")
            ):
                result.append(named_embed(name, param))
            return ListIteratorVariable(result, mutable_local=MutableLocal(), **options)
        elif name == "named_buffers":
            result = []
            for name, buffer in module.named_buffers(
                **get_kwargs("prefix", "recurse", "remove_duplicate")
            ):
                result.append(named_embed(name, buffer))
            return ListIteratorVariable(result, mutable_local=MutableLocal(), **options)
        elif name == "named_modules":
            result = []
            for name, submod in module.named_modules(
                **get_kwargs("memo", "prefix", "remove_duplicate")
            ):
                result.append(named_embed(name, submod))
            return ListIteratorVariable(result, mutable_local=MutableLocal(), **options)
        elif name == "children":
            assert not (args or kwargs)
            return wrap_values(module.named_children())
        elif name == "modules":
            return wrap_values(module.named_modules())
        elif name == "parameters":
            return wrap_values(module.named_parameters(**get_kwargs("recurse")))
        elif name == "keys":
            assert not (args or kwargs)
            result = []
            for name in module.keys():
                result.append(ConstantVariable(name, **options))
            return ListIteratorVariable(result, mutable_local=MutableLocal(), **options)
        elif name == "values":
            assert not (args or kwargs)
            return wrap_values(module.items())
        elif name == "items":
            assert not (args or kwargs)
            result = []
            for name, submod in module.items():
                result.append(named_embed(name, submod))
            return ListIteratorVariable(result, mutable_local=MutableLocal(), **options)
        elif name == "__len__":
            assert not (args or kwargs)
            return ConstantVariable(len(module), **options)
        elif (
            name == "__contains__"
            and isinstance(module, (torch.nn.ModuleDict, torch.nn.ParameterDict))
            and args
            and args[0].is_python_constant()
        ):
            return ConstantVariable(
                args[0].as_python_constant() in module._modules, **options
            )
        elif name == "__getitem__":
            assert not kwargs and len(args) == 1
            builtin_supported = (
                torch.nn.ModuleDict.__getitem__,
                torch.nn.ModuleList.__getitem__,
                torch.nn.ParameterList.__getitem__,
                torch.nn.Sequential.__getitem__,
            )

            if type(module).__getitem__ not in builtin_supported:
                assert isinstance(args[0], variables.ConstantVariable), typestr(args[0])
                key = args[0].as_python_constant()
                assert isinstance(key, (str, int))
                fn = getattr(module, name).__func__

                assert isinstance(fn, types.FunctionType)

                src = AttrSource(AttrSource(self.source, name), "__func__")
                return tx.inline_user_function_return(
                    variables.UserFunctionVariable(fn, source=src, **options),
                    [self] + list(args),
                    kwargs,
                )

            assert self.source

            if isinstance(args[0], SliceVariable):
                # Build a TupleVariable of NNModules
                result = []
                submods = []

                # Turn the slice into the list of integers
                keys = list(range(len(module)))[args[0].as_python_constant()]
                for idx, submod in enumerate(module[args[0].as_python_constant()]):
                    key = keys[idx]
                    src = NNModuleSource(GetItemSource(self.source, key))
                    result.append(
                        tx.output.register_attr_or_module(
                            submod,
                            key,
                            source=src,
                            **options,
                        )
                    )
                    submods.append(submod)

                new_module = torch.nn.Sequential(*submods)
                new_module_variable = tx.output.register_attr_or_module(
                    new_module,
                    f"{self}.__getitem__(slice)",
                    source=NNModuleSource(
                        GetItemSource(self.source, args[0].as_python_constant())
                    ),
                    **options,
                )
                return new_module_variable

            key = args[0].as_python_constant()
            submod = module[key]
            return tx.output.register_attr_or_module(
                submod,
                key,
                args[0].as_python_constant(),
                source=NNModuleSource(GetItemSource(self.source, key)),
                **options,
            )
        elif name == "_get_abs_string_index":
            # Inline the function
            fn = getattr(module, name).__func__
            src = AttrSource(AttrSource(self.source, name), "__func__")
            return tx.inline_user_function_return(
                variables.UserFunctionVariable(fn, source=src, **options),
                [self] + args,
                kwargs,
            )
        # A loose heuristic, but seems to be generally good before we drop into the
        # manual handling of inputs
        elif (
            name in module.__class__.__dict__
            and callable(module.__class__.__dict__[name])
            and all(
                isinstance(x, variables.TensorVariable)
                for x in itertools.chain(args, kwargs.values())
            )
        ):
            return generic_call_method_helper(name)
        else:
            return super().call_method(tx, name, args, kwargs)


class UnspecializedNNModuleVariable(UserDefinedObjectVariable):
    _nonvar_fields = ["value_type"]

    """
    The above class will specialize on the id() of a module and place
    parameters on the torch.fx.GraphModule.  Giving one graph per
    module instance.  This version treats nn.Modules() like other user
    defined objects and will pass parameters into the FX graph as inputs.
    Giving one graph per module class.
    """

    def __init__(self, value, **kwargs):
        if type(value) is torch.jit._script.RecursiveScriptModule:
            raise Unsupported(
                "ScriptModules aren't supported in UnspecializedNNModuleVariable"
                " becuase their .forward function isn't a static member of their type"
            )
        if "value_type" in kwargs:
            lazy_value_to_become = getattr(kwargs["value_type"], "cls_to_become", None)
            if type(value) is lazy_value_to_become:
                # We may have cloned a variabletracker for a LazyModule earlier (e.g. tracking side-effects)
                # and then later we called and mutated the LazyModule into a MaterializedModule.
                # We do not do the mutation upon first seeing a LazyModule since we preserve eager semantics to only
                # mutate upon first call, but this requires we update multiple copies of the VariableTracker post-mutation.
                kwargs["value_type"] = type(value)

        super().__init__(value=value, **kwargs)
        if self.source and self.source.is_nn_module():
            # force guard checks even when `not config.guard_nn_modules``
            self.source = NotNNModuleSource(self.source)

    @staticmethod
    @functools.lru_cache(None)
    def _nn_module_method_ids():
        return {
            id(x.__code__)
            for x in torch.nn.Module.__dict__.values()
            if hasattr(x, "__code__")
        }

    def unpack_var_sequence(self, tx):
        from .builder import VariableBuilder

        try:
            fn = inspect.getattr_static(self.value_type, "__iter__")
        except AttributeError as e:
            raise NotImplementedError from e

        if fn in (
            torch.nn.ModuleList.__iter__,
            torch.nn.ParameterList.__iter__,
            torch.nn.Sequential.__iter__,
        ):
            assert self.source
            return [
                VariableBuilder(tx, source=GetItemSource(self.source, idx))(
                    item
                ).add_options(self)
                for idx, item in enumerate(self.value)
            ]

        return super().unpack_var_sequence(tx)

    def call_function(
        self, tx, args: "List[VariableTracker]", kwargs: "Dict[str, VariableTracker]"
    ) -> "VariableTracker":
        options = VariableTracker.propagate(self, args, kwargs.values())
        mod = self.value

        # see comment on lazy module handling in NNModuleVariable.call_function for context
        if is_lazy_module(mod):
            self.value_type = mod.cls_to_become
            initialize_lazy_module(tx, mod, args, kwargs)

        name = "__call__"
        fn = getattr(self.value_type, name)
        if self.source:
            source = AttrSource(AttrSource(self.source, "__class__"), name)
        else:
            source = None

        return variables.UserFunctionVariable(
            fn, source=source, **options
        ).call_function(tx, [self] + list(args), kwargs)

    def call_method(
        self,
        tx,
        name,
        args: "List[VariableTracker]",
        kwargs: "Dict[str, VariableTracker]",
    ) -> "VariableTracker":
        from .builder import VariableBuilder

        options = VariableTracker.propagate(self, args, kwargs.values())

        if name not in getattr(self.value, "__dict__", {}):
            try:
                method = inspect.getattr_static(type(self.value), name)
            except AttributeError:
                method = None

            if method is torch.nn.Module.parameters:
                assert not args or kwargs
                if tx.output.side_effects.has_pending_mutation(self):
                    unimplemented("Module.parameters() with pending mutation")
                options["guards"].add(
                    self.source.make_guard(GuardBuilder.NN_MODULE_PARAM_NAMES)
                )
                items = []
                for name, value in self.value.named_parameters():
                    items.append(
                        VariableBuilder(tx, AttrSource(self.source, name))(
                            value
                        ).add_options(options)
                    )
                return variables.ListIteratorVariable(
                    items, mutable_local=MutableLocal(), **options
                )
            elif isinstance(method, staticmethod):
                source = AttrSource(
                    AttrSource(AttrSource(self.source, "__class__"), name), "__func__"
                )
                return tx.inline_user_function_return(
                    variables.UserFunctionVariable(
                        method.__func__, source=source, **options
                    ),
                    args,
                    kwargs,
                )

            if id(method.__code__) in self._nn_module_method_ids():
                unimplemented(f"UnspecializedNNModuleVariable missing {name}")

        return super().call_method(tx, name, args, kwargs)


class FSDPManagedNNModuleVariable(UnspecializedNNModuleVariable):
    """
    Tracing behavior: trace into submodules and treat them as Unspecialized, do not
    register parameters to the top-level, treat them as function inputs.

    Guards behavior: if 'skip_fsdp_guards', many guards that would be installed
    by a vanilla UnspecializedNNModuleVariable are simply dropped, on the basis
    that a user wrapping their model in FSDP(model) is already opting into a
    requirement to not modify internal model state, which would already break FSDP without
    compilation.
    """

    def __init__(self, value, **kwargs):
        source = kwargs.get("source", None)
        assert (
            source is not None
        ), "FSDPManagedNNModule depends on having an accurate source to control guarding."

        super().__init__(value=value, **kwargs)
        if torch._dynamo.config.skip_fsdp_guards:
            self.source = FSDPNNModuleSource(source)
        else:
            # this makes us behave like a usual UnspecializedNNModuleVariable for guarding purposes
            self.source = NotNNModuleSource(source)<|MERGE_RESOLUTION|>--- conflicted
+++ resolved
@@ -333,7 +333,6 @@
         key = self.module_key
         module = tx.output.get_submodule(key)
 
-<<<<<<< HEAD
         if name == "__call__":
             # TODO(whc)  do we really need this special case?
             return self.call_function(tx, args, kwargs)
@@ -355,7 +354,7 @@
             assert istype(fn, types.FunctionType)
             options["source"] = AttrSource(AttrSource(self.source, name), "__func__")
             args = [self] + args
-=======
+
         def generic_call_method_helper(name):
             # Helper function to put a `call_method` node in FX graph,
             # with nn.Module as the first arg.
@@ -366,7 +365,6 @@
                 {},
             )
             mod_proxy.node.meta["example_value"] = module
->>>>>>> 6c5fdde8
 
             proxy_args, proxy_kwargs = proxy_args_kwargs(args, kwargs)
 
