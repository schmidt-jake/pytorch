--- conflicted
+++ resolved
@@ -6,10 +6,7 @@
 
 import torch
 import torchgen
-<<<<<<< HEAD
-=======
 import torchgen.model
->>>>>>> f34905f6
 from torch._C import (
     _get_dispatch_stack_at,
     _len_torch_dispatch_stack,
