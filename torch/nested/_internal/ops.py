--- conflicted
+++ resolved
@@ -1597,8 +1597,6 @@
     return inp._metadata_cache.get("max_seqlen", None)
 
 
-<<<<<<< HEAD
-=======
 # If a section of the Nested Tensor is fully masked out we still retain the section with a length of 0
 @register_jagged_func(torch.ops.aten.masked_select.default, "self: jt, mask: any")
 def masked_select_default(func, *args, **kwargs):
@@ -1625,7 +1623,6 @@
     )
 
 
->>>>>>> 416a7894
 # Make the dummy available on the C++ side.
 @register_jagged_func(torch.ops.aten._nested_get_jagged_dummy.default, "self: any")
 def _nested_get_jagged_dummy(func, *args, **kwargs):
