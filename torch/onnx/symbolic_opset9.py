--- conflicted
+++ resolved
@@ -2746,13 +2746,9 @@
     # mean and normalized, so we need to Cast it back
     if is_type_half:
         denominator = g.op(
-<<<<<<< HEAD
-            "Cast", denominator, to_i=_type_utils.JitScalarType(input_dtype).onnx_type()  # type: ignore[possibly-undefined]
-=======
             "Cast",
             denominator,
             to_i=_type_utils.JitScalarType(input_dtype).onnx_type(),  # type: ignore[possibly-undefined]
->>>>>>> 416a7894
         )
         rdenominator = g.op("Reciprocal", denominator)
     else:
@@ -4374,7 +4370,8 @@
                 reform_weights(g, w, hidden_size, reform_permutation) for w in weights
             )
         return tuple(
-            symbolic_helper._unsqueeze_helper(g, x, [0]) for x in (weight_ih, weight_hh)  # type: ignore[possibly-undefined]
+            symbolic_helper._unsqueeze_helper(g, x, [0])
+            for x in (weight_ih, weight_hh)  # type: ignore[possibly-undefined]
         )
 
     def transform_weights(layer_index):
@@ -4504,9 +4501,10 @@
     bidirectional,
     batch_first,
 ):
-    hidden, weight = symbolic_helper._unpack_list(
-        hidden_v
-    ), symbolic_helper._unpack_list(weight_v)
+    hidden, weight = (
+        symbolic_helper._unpack_list(hidden_v),
+        symbolic_helper._unpack_list(weight_v),
+    )
     return _generic_rnn(
         g,
         "LSTM",
@@ -4535,9 +4533,10 @@
     train,
     bidirectional,
 ):
-    hidden, weight = symbolic_helper._unpack_list(
-        hidden_v
-    ), symbolic_helper._unpack_list(weight_v)
+    hidden, weight = (
+        symbolic_helper._unpack_list(hidden_v),
+        symbolic_helper._unpack_list(weight_v),
+    )
     return _generic_rnn(
         g,
         "LSTM",
@@ -5378,9 +5377,7 @@
             if rank is None:
                 return symbolic_helper._unimplemented(
                     "aten::index",
-                    "operator of advanced indexing on tensor of unknown rank. "
-                    "Try turning on shape inference during export: "
-                    "torch.onnx._export(..., onnx_shape_inference=True).",
+                    "operator of advanced indexing on tensor of unknown rank. ",
                     self,
                 )
             # TODO: If indexing is supported natively in ONNX in future opsets,
