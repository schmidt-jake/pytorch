--- conflicted
+++ resolved
@@ -1,15 +1,9 @@
 add_loop_eager,                compile_time_instruction_count, 3004749893,  0.015
 add_loop_eager_dynamic,        compile_time_instruction_count, 5726573328,  0.025
-<<<<<<< HEAD
 add_loop_inductor,             compile_time_instruction_count, 23155396049, 0.015
-add_loop_inductor_dynamic_gpu, compile_time_instruction_count, 39411706509, 0.025
-add_loop_inductor_gpu,         compile_time_instruction_count, 22171041650, 0.015
-=======
-add_loop_inductor,             compile_time_instruction_count, 24400000000, 0.015
 add_loop_inductor_dynamic_gpu, compile_time_instruction_count, 39410000000, 0.025
 add_loop_inductor_gpu,         compile_time_instruction_count, 22440000000, 0.015
 basic_modules_ListOfLinears_eager,                         compile_time_instruction_count, 1034818091,     0.015
 basic_modules_ListOfLinears_inductor,                      compile_time_instruction_count, 19080000000,    0.015
 basic_modules_ListOfLinears_inductor_gpu_force_shape_pad,  compile_time_instruction_count, 16760000000,    0.015
-basic_modules_ListOfLinears_inductor_gpu,                  compile_time_instruction_count, 16403080126,    0.20
->>>>>>> 3c07fc9d
+basic_modules_ListOfLinears_inductor_gpu,                  compile_time_instruction_count, 16403080126,    0.20